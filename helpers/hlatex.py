import logging
import re
from typing import List, Optional

import helpers.hdbg as hdbg
import helpers.hdockerized_executables as hdocexec
import helpers.hio as hio
import helpers.hmarkdown_headers as hmarkdo
import helpers.hprint as hprint

_LOG = logging.getLogger(__name__)

# TODO(gp): Consider using `pypandoc` instead of calling `pandoc` directly.
# https://boisgera.github.io/pandoc


# TODO(gp): Add a switch to keep the tmp files or delete them.
def convert_pandoc_md_to_latex(txt: str) -> str:
    """
    Run pandoc to convert a markdown file to a latex file.
    """
    hdbg.dassert_isinstance(txt, str)
    # Save to tmp file.
    in_file_name = "./tmp.run_pandoc_in.md"
    hio.to_file(in_file_name, txt)
    # Run Pandoc.
    out_file_name = "./tmp.run_pandoc_out.tex"
    cmd = (
        f"pandoc {in_file_name} -o {out_file_name} --read=markdown --write=latex"
    )
    container_type = "pandoc_only"
    hdocexec.run_dockerized_pandoc(cmd, container_type)
    # Read tmp file.
    res = hio.from_file(out_file_name)
    # Remove lines that contain \tightlist.
    res = "\n".join(
        [line for line in res.splitlines() if "\\tightlist" not in line]
    )
    return res


def markdown_list_to_latex(markdown: str) -> str:
    """
    Convert a Markdown list to LaTeX format.

    :param markdown: The Markdown text to convert
    :return: The converted LaTeX text
    """
    hdbg.dassert_isinstance(markdown, str)
    markdown = hprint.dedent(markdown)
    # Remove the first line if it's a title.
    markdown = markdown.split("\n")
    m = re.match(r"^(\*+ )(.*)", markdown[0])
    if m:
        title = m.group(2)
        markdown = markdown[1:]
    else:
        title = ""
    markdown = "\n".join(markdown)
    # Convert.
    txt = convert_pandoc_md_to_latex(markdown)
    # Remove `\tightlist` and empty lines.
    lines = txt.splitlines()
    lines = [line for line in lines if "\\tightlist" not in line]
    lines = [line for line in lines if line.strip() != ""]
    txt = "\n".join(lines)
    # Add the title frame.
    if title:
        txt = f"\\begin{{frame}}{{{title}}}" + "\n" + txt + "\n" + "\\end{frame}"
    return txt


def remove_latex_formatting(latex_string: str) -> str:
    r"""
    Remove LaTeX formatting such as \textcolor{color}{content} and retains only
    the content.
    """
    cleaned_string = re.sub(
        r"\\textcolor\{[^}]*\}\{([^}]*)\}", r"\1", latex_string
    )
    return cleaned_string


def format_latex(txt: str) -> str:
    """
    Format LaTeX text using `prettier`.

    :param txt: input LaTeX text to format
    :return: formatted LaTeX text
    """
    file_type = "tex"
    txt = hdocexec.prettier_on_str(txt, file_type)
    return txt


# #############################################################################
# Frame Latex sections
# #############################################################################


def _is_latex_line_separator(line: str, *, min_repeats: int = 5) -> bool:
    """
    Check if the given line is a LaTeX comment separator.

    This function determines if a line consists of a comment character `%`
    followed by repeated characters (`#`, `=`, `-`) that would indicate
    a section separator.

    :param line: current line of text being processed
    :param min_repeats: minimum number of times the characters have to
        be repeated to be considered a separator
    :return: whether the line is a separator
    """
    separator_pattern = rf"""
    ^\s*%\s*                          # %
    ([#=\-])\1{{{min_repeats - 1},}}  # Capture a character, then repeat it
                                      #   (`min_repeats` - 1) times.
    \s*$                              # Match only whitespace characters
                                      #   until the end of the line.
    """
    res = bool(re.match(separator_pattern, line, re.VERBOSE))
    return res


def frame_sections(lines: List[str]) -> List[str]:
    """
    Add line separators before LaTeX section commands.

    This function adds comment separators before \section, \subsection, and
    \subsubsection commands in LaTeX files. The separators are:
    ```
    % #####...
    \section

    % =====...
    \subsection:

    % -----...
    \subsubsection
    ```

    If a separator comment already exists immediately before the section command,
    no separator is added.

    :param lines: list of strings representing the LaTeX file content
    :return: list of strings with separators added before section commands
    """
    hdbg.dassert_isinstance(lines, list)
    # Loop 1: Remove existing latex separators.
    txt_tmp: List[str] = []
    for line in lines:
        if not _is_latex_line_separator(line):
            txt_tmp.append(line)
    # Loop 2: Remove consecutive empty lines, leaving only one.
    txt_tmp2: List[str] = []
    prev_was_empty = False
    for line in txt_tmp:
        is_empty = line.strip() == ""
        if is_empty:
            if not prev_was_empty:
                txt_tmp2.append(line)
            prev_was_empty = True
        else:
            txt_tmp2.append(line)
            prev_was_empty = False
    # Loop 3: Add correct LaTeX separator based on section commands.
    txt_new: List[str] = []
    # Define the section patterns and their corresponding separators.
<<<<<<< HEAD
    # Total line length is 78 characters, "% " is 2 characters, so 76 separator chars.
    prefix = "  % "
    section_patterns = [
        (r"^\\section\{", prefix + "#" * 76),
        (r"^\\subsection\{", prefix + "=" * 76),
        (r"^\\subsubsection\{", prefix + "-" * 76),
=======
    # Total line length is 80 characters, "% " is 2 characters, so 78 separator chars.
    prefix = "% "
    section_patterns = [
        (r"^\\section\{", prefix + "#" * 78),
        (r"^\\subsection\{", prefix + "=" * 78),
        (r"^\\subsubsection\{", prefix + "-" * 78),
>>>>>>> d37c910e
    ]
    for i, line in enumerate(txt_tmp2):
        _LOG.debug("line=%d:%s", i, line)
        txt_processed = False
        # Check if the line matches any section command.
        for pattern, separator in section_patterns:
            m = re.match(pattern, line.strip())
            if m:
                _LOG.debug("  -> Found section command")
                txt_new.append(separator)
                _LOG.debug("  -> Added separator: %s", separator)
                txt_new.append(line)
                txt_processed = True
                break
        if not txt_processed:
            txt_new.append(line)
    hdbg.dassert_isinstance(txt_new, list)
    return txt_new


# #############################################################################
# LaTeX Header Extraction
# #############################################################################


def _is_latex_comment(line: str) -> bool:
    """
    Check if a line is a LaTeX comment.

    A LaTeX comment line starts with the `%` character. This function
    handles the edge case where `%` is escaped (e.g., `\%`), which should
    not be treated as a comment.

    :param line: line of text to check
    :return: True if the line is a comment, False otherwise
    """
    hdbg.dassert_isinstance(line, str)
    # Strip leading whitespace to check the first non-whitespace character.
    stripped_line = line.lstrip()
    # Check if line starts with %.
    if not stripped_line.startswith("%"):
        return False
    # Check if the % is escaped by looking at the character before it in the
    # original line.
    # Find the position of % in the original line.
    percent_pos = line.find("%")
    # If there's a character before %, check if it's a backslash.
    if percent_pos > 0 and line[percent_pos - 1] == "\\":
        # Check if the backslash itself is escaped.
        if percent_pos > 1 and line[percent_pos - 2] == "\\":
            # Double backslash before %, so % is not escaped.
            return True
        # Single backslash before %, so % is escaped.
        return False
    # % is at the beginning or has no backslash before it.
    return True


def _extract_latex_section(
    line: str, line_number: int
) -> Optional[hmarkdo.HeaderInfo]:
    r"""
    Parse a LaTeX section command and extract section information.

    This function identifies LaTeX section commands (\section{}, \subsection{},
    \subsubsection{}) and extracts the section title. It handles several edge
    cases including:
    - Regex parsing of `\section[Short]{Long Title}` (extracts "Long Title")
    - Handles nested braces within titles (e.g., `\section{Intro to \textbf{ML}}`)
    - Does not handle multi-line section titles

    :param line: line of text to parse
    :param line_number: line number in the original file
    :return: HeaderInfo object if section found, None otherwise
    """
    hdbg.dassert_isinstance(line, str)
    hdbg.dassert_isinstance(line_number, int)
    # Define section patterns with their corresponding levels.
    # Pattern supports optional [short title] before {long title}.
    regex = r"(?:\[.*?\])?\{(.*)\}"
    section_patterns = [
        (r"\\section" + regex, 1),
        (r"\\subsection" + regex, 2),
        (r"\\subsubsection" + regex, 3),
    ]
    line_stripped = line.strip()
    # Try to match each section pattern.
    for pattern, level in section_patterns:
        # Check if line starts with the section command.
        match = re.match(pattern, line_stripped)
        if match:
            # Extract the title from the first capture group.
            title = match.group(1)
            # Skip sections with empty titles.
            if not title:
                return None
            # Return HeaderInfo with level, title, and line number.
            return hmarkdo.HeaderInfo(level, title, line_number)
    # No section command found.
    return None


def extract_headers_from_latex(
    lines: List[str], max_level: int, *, sanity_check: bool = True
) -> hmarkdo.HeaderList:
    """
    Extract headers from a LaTeX file and return a HeaderList.

    This function processes a LaTeX file line by line, identifies section
    commands (\section, \subsection, \subsubsection), and creates a list
    of HeaderInfo objects. It skips commented-out lines (lines starting
    with %) and only includes headers up to the specified maximum level.

    :param lines: content of the input LaTeX file as list of strings
    :param max_level: maximum header levels to parse (e.g., '3' parses
        \section, \subsection, and \subsubsection, but not deeper levels)
    :param sanity_check: whether to check that the header list is valid
        using the same validation as Markdown headers
    :return: list of HeaderInfo objects, each containing (level, title,
        line_number), e.g.:
        ```
        [
            HeaderInfo(1, "Introduction", 5),
            HeaderInfo(2, "Background", 10),
            ...
        ]
        ```
    """
    hdbg.dassert_isinstance(lines, list)
    hdbg.dassert_lte(1, max_level)
    header_list: hmarkdo.HeaderList = []
    # Process the input file to extract headers.
    for line_number, line in enumerate(lines, start=1):
        # Skip LaTeX comment lines.
        if _is_latex_comment(line):
            continue
        # Check if this line contains a section command.
        header_info = _extract_latex_section(line, line_number)
        if header_info and header_info.level <= max_level:
            # Add HeaderInfo to list.
            header_list.append(header_info)
    # Check the header list.
    if sanity_check:
        hmarkdo.sanity_check_header_list(header_list)
    else:
        _LOG.debug("Skipping sanity check")
    hdbg.dassert_isinstance(header_list, list)
    return header_list<|MERGE_RESOLUTION|>--- conflicted
+++ resolved
@@ -166,21 +166,12 @@
     # Loop 3: Add correct LaTeX separator based on section commands.
     txt_new: List[str] = []
     # Define the section patterns and their corresponding separators.
-<<<<<<< HEAD
-    # Total line length is 78 characters, "% " is 2 characters, so 76 separator chars.
-    prefix = "  % "
-    section_patterns = [
-        (r"^\\section\{", prefix + "#" * 76),
-        (r"^\\subsection\{", prefix + "=" * 76),
-        (r"^\\subsubsection\{", prefix + "-" * 76),
-=======
     # Total line length is 80 characters, "% " is 2 characters, so 78 separator chars.
     prefix = "% "
     section_patterns = [
         (r"^\\section\{", prefix + "#" * 78),
         (r"^\\subsection\{", prefix + "=" * 78),
         (r"^\\subsubsection\{", prefix + "-" * 78),
->>>>>>> d37c910e
     ]
     for i, line in enumerate(txt_tmp2):
         _LOG.debug("line=%d:%s", i, line)
