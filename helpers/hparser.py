"""
Import as:

import helpers.hparser as hparser
"""

import argparse
import logging
import os
import sys
from typing import Any, Dict, List, Optional, Tuple, Union

import helpers.hdbg as hdbg
import helpers.hio as hio
import helpers.hprint as hprint
import helpers.hsystem as hsystem

_LOG = logging.getLogger(__name__)

# TODO(gp): arg -> args


# #############################################################################


def add_bool_arg(
    parser: argparse.ArgumentParser,
    name: str,
    *,
    default_value: bool = False,
    help_: Optional[str] = None,
) -> argparse.ArgumentParser:
    """
    Add options to a parser like `--xyz` and `--no_xyz`, controlled by
    `args.xyz`.

    E.g., `add_bool_arg(parser, "run_diff_script", default_value=True)` adds
    two options:
    ```
      --run_diff_script     Run the diffing script or not
      --no_run_diff_script
    ```
    corresponding to `args.run_diff_script`, where the default behavior is to have
    that value equal to True unless one specifies `--no_run_diff_script`.
    """
    group = parser.add_mutually_exclusive_group(required=False)
    group.add_argument("--" + name, dest=name, action="store_true", help=help_)
    group.add_argument("--no_" + name, dest=name, action="store_false")
    parser.set_defaults(**{name: default_value})
    return parser


# #############################################################################


def add_verbosity_arg(
    parser: argparse.ArgumentParser, *, log_level: str = "INFO"
) -> argparse.ArgumentParser:
    parser.add_argument(
        "-v",
        dest="log_level",
        default=log_level,
        # TRACE=5
        # DEBUG=10
        # INFO=20
        # WARNING=30
        # CRITICAL=50
        choices=["TRACE", "DEBUG", "INFO", "WARNING", "ERROR", "CRITICAL"],
        help="Set the logging level",
    )
    return parser


# TODO(gp): Use this everywhere.
def parse_verbosity_args(
    args: argparse.Namespace, *args_: Any, **kwargs: Any
) -> None:
    # if args.log_level == "VERB_DEBUG":
    #    args.log_level = 5
    hdbg.init_logger(verbosity=args.log_level, *args_, **kwargs)


# #############################################################################
# Command line options for handling the destination dir.
# #############################################################################


def add_dst_dir_arg(
    parser: argparse.ArgumentParser,
    dst_dir_required: bool,
    dst_dir_default: Optional[str] = None,
) -> argparse.ArgumentParser:
    """
    Add command line options related to destination dir.

    E.g., `--dst_dir`, `--clean_dst_dir`
    """
    # TODO(gp): Add unit test to check this.
    # A required dst_dir implies no default dst_dir.
    hdbg.dassert_imply(
        dst_dir_required,
        not dst_dir_default,
        "Since dst_dir_required='%s', you need to specify a default "
        "destination dir, instead of dst_dir_default='%s'",
        dst_dir_required,
        dst_dir_default,
    )
    # If dst_dir is not required, then a default dst_dir must be specified.
    hdbg.dassert_imply(
        not dst_dir_required,
        dst_dir_default,
        "Since dst_dir_required='%s', you can't specify a default "
        "destination dir, dst_dir_default='%s'",
        dst_dir_required,
        dst_dir_default,
    )
    parser.add_argument(
        "--dst_dir",
        action="store",
        default=dst_dir_default,
        required=dst_dir_required,
        help="Directory storing the results",
    )
    parser.add_argument(
        "--clean_dst_dir",
        action="store_true",
        help="Delete the destination dir before running",
    )
    parser.add_argument(
        "--no_confirm",
        action="store_true",
        help="Do not confirm before deleting dst dir",
    )
    return parser


def parse_dst_dir_arg(args: argparse.Namespace) -> Tuple[str, bool]:
    """
    Process the command line options related to destination dir.

    :return: a tuple (dst_dir, clean_dst_dir)
        - dst_dir: the destination dir
        - clean_dst_dir: whether to clean the destination dir or not
    """
    dst_dir = args.dst_dir
    _LOG.debug("dst_dir=%s", dst_dir)
    # TODO(Dan): Fix `clean_dst_dir` usage since it is always `False` now.
    clean_dst_dir = False
    if args.clean_dst_dir:
        _LOG.info("Cleaning dst_dir='%s'", dst_dir)
        if os.path.exists(dst_dir):
            _LOG.warning("Dir '%s' already exists", dst_dir)
            if not args.no_confirm:
                hsystem.query_yes_no(
                    f"Do you want to delete the dir '{dst_dir}'",
                    abort_on_no=True,
                )
            hio.create_dir(dst_dir, incremental=False)
    hio.create_dir(dst_dir, incremental=True)
    _LOG.debug("clean_dst_dir=%s", clean_dst_dir)
    return dst_dir, clean_dst_dir


# #############################################################################
# Command line options related to selection actions.
# #############################################################################


def add_action_arg(
    parser: argparse.ArgumentParser,
    valid_actions: List[str],
    default_actions: Optional[List[str]],
) -> argparse.ArgumentParser:
    group = parser.add_mutually_exclusive_group(required=False)
    group.add_argument(
        "--action",
        action="append",
        choices=valid_actions,
        help="Actions to execute",
    )
    group.add_argument(
        "--skip_action",
        action="append",
        choices=valid_actions,
        help="Actions to skip",
    )
    if default_actions is not None:
        hdbg.dassert_is_subset(default_actions, valid_actions)
        parser.add_argument(
            "--all",
            action="store_true",
            help=f"Run all the actions ({' '.join(default_actions)})",
        )
    return parser


def actions_to_string(
    actions: List[str], valid_actions: List[str], add_frame: bool
) -> str:
    space = max(len(a) for a in valid_actions) + 2
    format_ = "%" + str(space) + "s: %s"
    actions = [
        format_ % (a, "Yes" if a in actions else "-") for a in valid_actions
    ]
    actions_as_str = "\n".join(actions)
    if add_frame:
        ret = hprint.frame("# Action selected:") + "\n"
        ret += hprint.indent(actions_as_str)
    else:
        ret = actions_as_str
    return ret  # type: ignore


def select_actions(
    args: argparse.Namespace, valid_actions: List[str], default_actions: List[str]
) -> List[str]:
    hdbg.dassert(
        not (args.action and args.all),
        "You can't specify together --action and --all",
    )
    hdbg.dassert(
        not (args.action and args.skip_action),
        "You can't specify together --action and --skip_action",
    )
    # Select actions.
    if not args.action or args.all:
        if default_actions is None:
            default_actions = valid_actions[:]
        hdbg.dassert_is_subset(default_actions, valid_actions)
        # Convert it into list since through some code paths it can be a tuple.
        actions = list(default_actions)
    else:
        actions = args.action[:]
    hdbg.dassert_isinstance(actions, list)
    hdbg.dassert_no_duplicates(actions)
    # Validate actions.
    for action in set(actions):
        if action not in valid_actions:
            raise ValueError(f"Invalid action '{action}'")
    # Remove actions, if needed.
    if args.skip_action:
        hdbg.dassert_isinstance(args.skip_action, list)
        for skip_action in args.skip_action:
            hdbg.dassert_in(skip_action, actions)
            actions = [a for a in actions if a != skip_action]
    # Reorder actions according to 'valid_actions'.
    actions = [action for action in valid_actions if action in actions]
    return actions


def mark_action(action: str, actions: List[str]) -> Tuple[bool, List[str]]:
    to_execute = action in actions
    _LOG.debug("\n%s", hprint.frame(f"action={action}"))
    if to_execute:
        actions = [a for a in actions if a != action]
    else:
        _LOG.warning("Skip action='%s'", action)
    return to_execute, actions


# #############################################################################
# Command line options for input/output processing.
# #############################################################################

# For non-dockerized scripts the following idiom is used:
#
# ```python
# # Add input/output arguments to parser.
# hparser.add_input_output_args(parser)
# # Handle input/output arguments, including stdin/stdout.
# in_file_name, out_file_name = hparser.parse_input_output_args(args)
# ...
# # Read input file, handling stdin.
# in_lines = hparser.read_file(in_file_name)
# ...
# # Write output, handling stdout.
# hparser.write_file(txt, out_file_name)
# ```
# See helpers_root/dev_scripts_helpers/coding_tools/transform_template.py as an
# example.

# For dockerized scripts the following idiom is used inside the wrapper, which
# calls the dockerized script:
#
# ```python
# # Add input/output arguments to parser.
# hparser.add_input_output_args(parser)
# # Handle input/output arguments, including stdin/stdout.
# in_file_name, out_file_name = hparser.parse_input_output_args(args)
# tmp_in_file_name, tmp_out_file_name = hparser.adapt_input_output_args_for_dockerized_scripts(
#   in_file_name, "llm_transform")
# ...
# # For stdin/stdout, suppress the output of the container.
# suppress_output = in_file_name == "-" or out_file_name == "-"
# _run_dockerized_llm_transform(
#     tmp_in_file_name,
#     cmd_line_opts,
#     tmp_out_file_name,
#     mode="system",
#     force_rebuild=args.dockerized_force_rebuild,
#     use_sudo=args.dockerized_use_sudo,
#     suppress_output=suppress_output,
# )
# ...
# # Write output, handling stdout.
# hparser.write_file(txt, out_file_name)
# ```
#
# See helpers_root/dev_scripts_helpers/llms/llm_transform.py as an example.


def add_input_output_args(
    parser: argparse.ArgumentParser,
    *,
    in_default: Optional[str] = None,
    in_required: bool = True,
    out_default: Optional[str] = None,
    out_required: bool = False,
) -> argparse.ArgumentParser:
    """
    Add options to parse input and output file name, and handle stdin / stdout.

    :param in_default: default file to be used for input
        - If `None`, it must be specified by the user
    :param in_required: whether the input file is required
    :param out_default: default file to be used for output
        - If `None`, it must be specified by the user
    :param out_required: whether the output file is required
    """
    parser.add_argument(
        "-i",
        "--in_file_name",
        required=in_required,
        type=str,
        default=in_default,
        help="Input file or `-` for stdin",
    )
    parser.add_argument(
        "-o",
        "--out_file_name",
        required=out_required,
        type=str,
        default=out_default,
        help="Output file or `-` for stdout",
    )
    return parser


def parse_input_output_args(
    args: argparse.Namespace, *, clear_screen: bool = False
) -> Tuple[str, str]:
    """
    Parse input and output file name, handling stdin / stdout.

    :return input and output file name.
    """
    in_file_name = args.in_file_name
    out_file_name = args.out_file_name
    if out_file_name is None:
        # If the output file is not specified, use the input file name, i.e.,
        # in place.
        out_file_name = in_file_name
    # Print summary. If we are using stdin / stdout, don't print anything since
    # we don't want to pollute the output.
    if in_file_name != "-":
        if clear_screen:
            os.system("clear")
        _LOG.info(hprint.to_str("in_file_name"))
        _LOG.info(hprint.to_str("out_file_name"))

    return in_file_name, out_file_name


def init_logger_for_input_output_transform(
    args: argparse.Namespace, *, verbose: bool = True
) -> None:
    """
    Initialize the logger when input/output transformation is used.

    :param verbose: if `False`, set the log level to `CRITICAL` so that no
<<<<<<< HEAD
        output is printed
=======
        output is printed and avoid to print
>>>>>>> dfa8c1be
    ```
    09:34:24 - INFO  hdbg.py init_logger:1013                 Saving log to file '/User...
    09:34:24 - INFO  hdbg.py init_logger:1018                 > cmd='/Users/saggese/src...
    09:34:24 - INFO  hparser.py parse_input_output_args:368   in_file_name='MSML610/Les...
    09:34:24 - INFO  hparser.py parse_input_output_args:369   out_file_name='-'
    ```
    """
    verbosity = args.log_level
    if not verbose:
        # Unless user has specified DEBUG level, set the log level to `CRITICAL`
        # so that no output is printed.
        if args.log_level == "INFO":
            verbosity = "CRITICAL"
    else:
        # If the input is stdin, we don't want to print the command line or any
        # other log messages, unless the user specified a more verbose log level.
        if args.in_file_name == "-":
            if args.log_level == "INFO":
                verbosity = "CRITICAL"
        else:
            print("cmd line: %s" % hdbg.get_command_line())
    hdbg.init_logger(verbosity=verbosity, use_exec_path=True, force_white=False)


# TODO(gp): GFI -> from_file for symmetry for hio.
def read_file(file_name: str) -> List[str]:
    """
    Read file or stdin (represented by `-`), returning an array of lines.
    """
    if file_name == "-":
        _LOG.info("Reading from stdin")
        f = sys.stdin
        # Read.
        txt = []
        for line in f:
            line = line.rstrip("\n")
            txt.append(line)
        f.close()
    else:
        txt = hio.from_file(file_name)
        txt = txt.splitlines()
    return txt


# TODO(gp): GFI -> to_file for symmetry for hio.
def write_file(txt: Union[str, List[str]], file_name: str) -> None:
    """
    Write txt in a file or stdout (represented by `-`).
    """
    if isinstance(txt, str):
        txt = [txt]
    if file_name == "-":
        _LOG.debug("Saving to stdout")
        print("\n".join(txt))
    else:
        _LOG.debug("Saving to file")
        with open(file_name, "w") as f:
            f.write("\n".join(txt))
        _LOG.info("Written file '%s'", file_name)


def adapt_input_output_args_for_dockerized_scripts(
    in_file_name: str, tag: str
) -> Tuple[str, str]:
    """
    Adapt input and output file name for dockerized scripts.

    Since we need to call a container and passing stdin/stdout is tricky,
    we read the input and save it in a temporary file.

    :param tag: tag to be used for the temporary file name (e.g., `llm_transform`)
    """
    # Since we need to call a container and passing stdin/stdout is tricky,
    # we read the input and save it in a temporary file.
    in_lines = read_file(in_file_name)
    if in_file_name == "-":
        tmp_in_file_name = f"tmp.{tag}.in.txt"
        in_txt = "\n".join(in_lines)
        hio.to_file(tmp_in_file_name, in_txt)
    else:
        tmp_in_file_name = in_file_name
    #
    tmp_out_file_name = f"tmp.{tag}.out.txt"
    return tmp_in_file_name, tmp_out_file_name


# #############################################################################
# Command line options for parallel processing.
# #############################################################################


# pylint: disable=line-too-long
# TODO(gp): These should go in hjoblib.py
def add_parallel_processing_arg(
    parser: argparse.ArgumentParser,
) -> argparse.ArgumentParser:
    """
    Add parallel processing args.

    The "incremental idiom" means skipping processing computation that has
    already been performed. E.g., if we need to transform files from one dir to
    another we skip the files already processed (assuming that a file present
    in the destination dir is an indication that it has already been
    processed).

    The default behavior should always be incremental since "incremental mode"
    is not destructive like the non-incremental, i.e., delete and restart

    The incremental behavior  is disabled with `--no_incremental`. This implies
    performing the computation in any case
    - It is often implemented by deleting the destination dir and then running
      again, even in incremental mode
    - If the destination dir already exists, then we require the user to
      explicitly use `--force` to confirm that the user knows what is doing
    """
    parser.add_argument(
        "--dry_run",
        action="store_true",
        help="Print the workload and exit without running it",
    )
    parser.add_argument(
        "--no_incremental",
        action="store_true",
        help="Skip workload already performed",
    )
    parser.add_argument(
        "--force",
        action="store_true",
        help="Confirm that one wants to remove the previous results. It works only together with --no_incremental",
    )
    #
    parser.add_argument(
        "--num_threads",
        action="store",
        help="""
Number of threads to use:
- '-1' to use all CPUs;
- '1' to use one-thread at the time but using the parallel execution (mainly used
  for debugging)
- 'serial' to serialize the execution without using parallel execution""",
        required=True,
    )
    parser.add_argument("--no_keep_order", action="store_true", help="")
    parser.add_argument(
        "--num_func_per_task",
        action="store",
        type=int,
        default=None,
        help="Number of function execute in a (parallel) task of the workload. `None` means automatically decided by the function",
    )
    parser.add_argument(
        "--skip_on_error",
        action="store_true",
        help="Continue execution after encountering an error",
    )
    parser.add_argument(
        "--num_attempts",
        default=1,
        type=int,
        help="Repeat running an experiment up to `num_attempts` times",
        required=False,
    )
    return parser


def create_incremental_dir(dst_dir: str, args: argparse.Namespace) -> None:
    """
    Create a dir using the "incremental idiom".

    If the dir already exists and the user requested the not
    incremental, we require `--force` to confirm deleting the dir.
    """
    if args.force:
        hdbg.dassert(
            args.no_incremental, "--force only works with --no_incremental"
        )
    _LOG.debug(hprint.to_str("dst_dir args"))
    if args.no_incremental:
        # Create the dir from scratch.
        _LOG.debug("No incremental mode")
        if os.path.exists(dst_dir):
            _LOG.debug("Dir '%s' already exists", dst_dir)
            hdbg.dassert_dir_exists(dst_dir, "'%s' must be a directory")
            if not args.force:
                _LOG.warning(
                    "The directory '%s' already exists. To confirm deleting it use --force",
                    dst_dir,
                )
                sys.exit(-1)
            _LOG.warning("Deleting %s", dst_dir)
        hio.create_dir(dst_dir, incremental=False)
    else:
        _LOG.debug("Incremental mode")
        hio.create_dir(dst_dir, incremental=True)


# #############################################################################
# Command line options for metadata output.
# #############################################################################


def add_json_output_metadata_args(
    parser: argparse.ArgumentParser,
) -> argparse.ArgumentParser:
    """
    Add arguments related to storing the output metadata from a script.

    This data can be read / used by other scripts to post-process a
    script results.
    """
    parser.add_argument(
        "--json_output_metadata",
        type=str,
        action="store",
        help="File storing the output metadata of this script in JSON format",
    )
    return parser


# Store the metadata about the output of a script.
OutputMetadata = Dict[str, str]


def process_json_output_metadata_args(
    args: argparse.Namespace,
    output_metadata: OutputMetadata,
) -> Optional[str]:
    """
    Save the output metadata according to the command line options.

    :return: file name with the output metadata
    """
    hdbg.dassert_isinstance(output_metadata, dict)
    if args.json_output_metadata is None:
        return None
    file_name: str = args.json_output_metadata
    _LOG.info("Saving output metadata into file '%s'", file_name)
    if not file_name.endswith(".json"):
        _LOG.warning(
            "The output metadata file '%s' doesn't end in .json: adding it",
            file_name,
        )
        file_name += ".json"
    hio.to_json(file_name, output_metadata)
    _LOG.info("Saved output metadata into file '%s'", file_name)
    return file_name


def read_output_metadata(output_metadata_file: str) -> OutputMetadata:
    """
    Read the output metadata.
    """
    output_metadata: OutputMetadata = hio.from_json(output_metadata_file)
    return output_metadata


def str_to_bool(value: str) -> bool:
    """
    Convert string representing true or false to the corresponding bool.
    """
    if value.lower() == "true":
        ret = True
    elif value.lower() == "false":
        ret = False
    else:
        raise argparse.ArgumentTypeError(
            f"Invalid boolean value {value}. Use 'true' or 'false'."
        )
    return ret


# #############################################################################
# Command line options for dockerized scripts.
# #############################################################################


def add_dockerized_script_arg(
    parser: argparse.ArgumentParser,
) -> argparse.ArgumentParser:
    """
    Add common command line arguments for dockerized scripts.
    """
    parser.add_argument(
        "--dockerized_force_rebuild",
        action="store_true",
        help="Force to rebuild the Docker container",
    )
    parser.add_argument(
        "--dockerized_use_sudo",
        action="store_true",
        help="Use sudo inside the container",
    )
    return parser


def add_llm_prompt_arg(
    parser: argparse.ArgumentParser,
) -> argparse.ArgumentParser:
    """
    Add common command line arguments for `*llm_transform.py` scripts.
    """
    parser.add_argument(
        "--debug",
        action="store_true",
        help="Print before/after the transform",
    )
    parser.add_argument(
        "-p", "--prompt", required=True, type=str, help="Prompt to apply"
    )
    parser.add_argument(
        "-f",
        "--fast_model",
        action="store_true",
        help="Use a fast LLM model vs a high-quality one",
    )
    return parser<|MERGE_RESOLUTION|>--- conflicted
+++ resolved
@@ -378,16 +378,12 @@
     Initialize the logger when input/output transformation is used.
 
     :param verbose: if `False`, set the log level to `CRITICAL` so that no
-<<<<<<< HEAD
-        output is printed
-=======
-        output is printed and avoid to print
->>>>>>> dfa8c1be
-    ```
-    09:34:24 - INFO  hdbg.py init_logger:1013                 Saving log to file '/User...
-    09:34:24 - INFO  hdbg.py init_logger:1018                 > cmd='/Users/saggese/src...
-    09:34:24 - INFO  hparser.py parse_input_output_args:368   in_file_name='MSML610/Les...
-    09:34:24 - INFO  hparser.py parse_input_output_args:369   out_file_name='-'
+        output is printed and avoid to print:
+        ```
+        09:34:24 - INFO  hdbg.py init_logger:1013                 Saving log to file '/User...
+        09:34:24 - INFO  hdbg.py init_logger:1018                 > cmd='/Users/saggese/src...
+        09:34:24 - INFO  hparser.py parse_input_output_args:368   in_file_name='MSML610/Les...
+        09:34:24 - INFO  hparser.py parse_input_output_args:369   out_file_name='-'
     ```
     """
     verbosity = args.log_level
