--- conflicted
+++ resolved
@@ -1272,7 +1272,6 @@
     )
     # Push candidate image.
     docker_push_prod_candidate_image(ctx, tag)
-<<<<<<< HEAD
     # TODO(Grisha): build the path programatically w.r.t. cmamp root dir inside a Docker container,
     # refer to CmTask11978 for details.
     exec_name = "/app/im_v2/aws/aws_update_task_definition.py"
@@ -1280,13 +1279,6 @@
     # if not os.path.exists(exec_name):
     #     exec_name = f"amp/{exec_name}"
     # hdbg.dassert_file_exists(exec_name)
-=======
-    exec_name = "datapull/aws/aws_update_task_definition.py"
-    # Ensure compatibility with repos where amp is a submodule.
-    if not os.path.exists(exec_name):
-        exec_name = f"amp/{exec_name}"
-    hdbg.dassert_file_exists(exec_name)
->>>>>>> 69a00d2f
     _LOG.debug("exec_name=%s", exec_name)
     # Register new task definition revision with updated image URL.
     cmd = f'invoke docker_cmd -c "{exec_name} -t {task_definition} -i {tag} -r {region}"'
