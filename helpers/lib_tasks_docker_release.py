"""
Import as:

import helpers.lib_tasks_docker_release as hltadore
"""

import logging
import os
from operator import attrgetter
from typing import Any, Optional

from invoke import task

# We want to minimize the dependencies from non-standard Python packages since
# this code needs to run with minimal dependencies and without Docker.
import helpers.hdbg as hdbg
import helpers.hgit as hgit
import helpers.hs3 as hs3
import helpers.hsystem as hsystem
import helpers.lib_tasks_docker as hlitadoc
import helpers.lib_tasks_pytest as hlitapyt
import helpers.lib_tasks_utils as hlitauti
import helpers.lib_tasks_aws as hlitaaws
import helpers.repo_config_utils as hrecouti

_DEFAULT_TARGET_REGISTRY = "aws_ecr.ck"
_LOG = logging.getLogger(__name__)

# pylint: disable=protected-access


# #############################################################################
# Docker image workflows.
# #############################################################################


def _to_abs_path(filename: str) -> str:
    filename = os.path.abspath(filename)
    hdbg.dassert_path_exists(filename)
    return filename


def _prepare_docker_ignore(ctx: Any, docker_ignore: str) -> None:
    """
    Copy the target `docker_ignore` in the proper position for `docker build`.

    :param ctx: invoke context
    :param docker_ignore: path to the `.dockerignore` file
    """
    # Currently there is no built-in way to control which `.dockerignore` to
    # use (https://stackoverflow.com/questions/40904409).
    hdbg.dassert_path_exists(docker_ignore)
    cmd = f"cp -f {docker_ignore} .dockerignore"
    hlitauti.run(ctx, cmd)


def _get_dev_version(version: str, container_dir_name: str) -> str:
    prod_version = hlitadoc.resolve_version_value(
        version, container_dir_name=container_dir_name
    )
    dev_version = hlitadoc.to_dev_version(prod_version)
    _LOG.debug("prod_version=%s -> dev_version=%s", prod_version, dev_version)
    return dev_version


def _create_multiarch_builder(
    ctx: Any,
) -> None:
    """
    Create a multi-arch builder for Docker buildx.

    :param ctx: invoke context
    """
    # Create a multi-arch builder.
    platform_builder_name = "multiarch_builder"
    cmd = rf"""
    docker buildx rm {platform_builder_name}
    """
    # We do not abort on error since the platform builder might be present
    # or not from previous executions.
    hsystem.system(cmd, abort_on_error=False)
    cmd = rf"""
    docker buildx create \
        --name {platform_builder_name} \
        --driver docker-container \
        --bootstrap \
        && \
        docker buildx use {platform_builder_name}
    """
    hlitauti.run(ctx, cmd)


def _build_multi_arch_image(
    ctx: Any,
    opts: str,
    multi_arch: str,
    build_args: str,
    build_image: str,
    dockerfile: str,
) -> None:
    """
    Build a multi-architecture Docker image in a remote Docker registry.

    :param ctx: invoke context
    :param opts: build options (e.g., --no-cache)
    :param multi_arch: target architectures to build for (e.g.,
        `linux/amd64,linux/arm64`)
    :param build_args: build arguments for the Docker build command
    :param build_image: name of the image to build
    :param dockerfile: path to the Dockerfile to use for building
    """
    # Build the multi-arch image.
    # Compress the current directory (in order to dereference symbolic
    # links) into a tar stream and pipes it to the `docker build` command.
    # See HelpersTask197.
    cmd = rf"""
    tar -czh . | DOCKER_BUILDKIT={DOCKER_BUILDKIT} \
        time \
        docker buildx build \
        {opts} \
        --push \
        --platform {multi_arch} \
        {build_args} \
        --tag {build_image} \
        --file {dockerfile} \
        -
    """
    hlitauti.run(ctx, cmd)


def _list_image(ctx: Any, image: str) -> None:
    """
    List Docker image.

    :param ctx: invoke context
    :param image: docker image reference in REPOSITORY[:TAG] format
        Examples:
        - `*****.dkr.ecr.us-east-1.amazonaws.com/amp:dev-1.0.0`
        - `*****.dkr.ecr.us-east-1.amazonaws.com/amp:dev`
        - `sorrentum/cmamp:dev-1.0.0`
        - `ghcr.io/cryptokaizen/cmamp:prod`
    """
    cmd = f"docker image ls {image}"
    hlitauti.run(ctx, cmd)


def _run_tests(
    ctx: Any,
    stage: str,
    version: str,
    *,
    skip_tests: Optional[bool] = False,
    fast_tests: Optional[bool] = True,
    slow_tests: Optional[bool] = True,
    superslow_tests: Optional[bool] = True,
    qa_tests: Optional[bool] = True,
) -> None:
    """
    Run tests for a given stage and version.

    :param ctx: invoke context
    :param stage: image stage (must be one of `local`, `dev`, or `prod`)
    :param version: version to test
    :param skip_tests: skip all tests if True
    :param fast_tests: run fast tests
    :param slow_tests: run slow tests
    :param superslow_tests: run superslow tests
    :param qa_tests: run QA tests
    """
    hdbg.dassert_in(stage, ("local", "dev", "prod"))
    if skip_tests:
        _LOG.warning("Skipping all tests")
        return
    if fast_tests:
        hlitapyt.run_fast_tests(ctx, stage=stage, version=version)
    if slow_tests:
        hlitapyt.run_slow_tests(ctx, stage=stage, version=version)
    if superslow_tests:
        hlitapyt.run_superslow_tests(ctx, stage=stage, version=version)
    if qa_tests:
        hlitapyt.run_qa_tests(ctx, stage=stage, version=version)


# TODO(sandeep): Consider promoting this to an invoke target and removing the callers.
# Reason: the caller invoke targets only contain this helper call.
def _docker_tag_and_push_multi_arch_image(
    ctx: Any,
    version: str,
    base_image: str,
    target_registry: str,
    container_dir_name: str,
    source_stage: str,
    target_stage: str,
) -> None:
    """
    Tag and push a multi-arch image to the target registry using `docker buildx
    imagetools`.

    :param ctx: invoke context
    :param version: version to tag the image with
    :param base_image: base name of the image (e.g.,
        `*****.dkr.ecr.us-east-1.amazonaws.com/amp`)
    :param target_registry: target Docker registry to push to (e.g.,
        `aws_ecr.ck` or `dockerhub.causify`)
    :param container_dir_name: directory where Dockerfile is located
    :param source_stage: source stage of the image (must be one of `local` or
        `prod`)
    :param target_stage: target stage to push the image as (must be one
        of `dev` or `prod`)
    """
    hdbg.dassert_in(source_stage, ("local", "prod"))
    hdbg.dassert_in(target_stage, ("dev", "prod"))
    #
    hlitadoc.docker_login(ctx, target_registry)
    # Get source version string.
    if source_stage == "local":
        source_stage_version = _get_dev_version(version, container_dir_name)
    elif source_stage == "prod":
        source_stage_version = hlitadoc.resolve_version_value(
            version, container_dir_name=container_dir_name
        )
    else:
        raise ValueError(
            f"Invalid source stage='{source_stage}' for tagging and pushing"
        )
    source_image_versioned = hlitadoc.get_image(
        base_image, source_stage, source_stage_version
    )
    _LOG.info(
        "Pushing the %s image %s to the target_registry %s ",
        source_stage,
        source_image_versioned,
        target_registry,
    )
    if target_registry == "aws_ecr.ck":
        # Use AWS Docker registry.
        target_base_image = ""
    elif target_registry == "dockerhub.causify":
        # Use public GitHub Docker registry.
        target_base_image_name = (
            hrecouti.get_repo_config().get_docker_base_image_name()
        )
        target_base_image = f"causify/{target_base_image_name}"
    else:
        raise ValueError(
            f"Invalid target Docker image registry='{target_registry}'"
        )
    # Only create a versioned image for the 'dev' stage or for the
    # `dockerhub.causify` registry.
    if target_stage == "dev" or target_registry == "dockerhub.causify":
        # Tag and push the source image as versioned target image.
        target_versioned_image = hlitadoc.get_image(
            target_base_image, target_stage, source_stage_version
        )
        cmd = f"docker buildx imagetools create -t {target_versioned_image} {source_image_versioned}"
        hlitauti.run(ctx, cmd)
    # Tag and push the source image as target image.
    target_latest_version = None
    target_latest_image = hlitadoc.get_image(
        target_base_image, target_stage, version=target_latest_version
    )
    cmd = f"docker buildx imagetools create -t {target_latest_image} {source_image_versioned}"
    hlitauti.run(ctx, cmd)


# TODO(gp): We moved away from versioning of the prod image because we release
# continuously and so it's easier to track the hash.
def _docker_rollback_image(
    ctx: Any,
    base_image: str,
    stage: str,
    version: str,
    push_to_repo: bool,
) -> None:
    """
    Rollback the versioned image for a particular stage and optionally push it
    to ECR.

    :param ctx: invoke context
    :param base_image:  e.g., *****.dkr.ecr.us-east-1.amazonaws.com/amp
    :param stage: select a specific stage for the Docker image (must be
        one of `dev` or `prod`)
    :param version: version to tag the image and code with
    :param push_to_repo: whether to push the rolled back image to ECR
    """
    hdbg.dassert_in(stage, ("dev", "prod"))
    # TODO(sandeep): Consider removing the redundant pull-push step. Instead of
    # pulling the versioned image and pushing it back to ECR, directly push
    # the local image. However, note that this may not work for multi-arch images
    # since local images are arch-specific, while remote tags include all architectures.
    # 1) Ensure that version of the image exists locally.
    hlitadoc._docker_pull(
        ctx, base_image=base_image, stage=stage, version=version
    )
    # 2) Promote requested image to target stage.
    image_versioned = hlitadoc.get_image(base_image, stage, version)
    latest_version = None
    image_latest = hlitadoc.get_image(base_image, stage, latest_version)
    cmd = f"docker tag {image_versioned} {image_latest}"
    hlitauti.run(ctx, cmd)
    # 3) Push the image to ECR.
    if push_to_repo:
        if stage == "dev":
            docker_push_dev_image(ctx, version=version)
        elif stage == "prod":
            docker_push_prod_image(ctx, version=version)
        else:
            raise ValueError(f"Invalid stage='{stage}' for rollback")
    else:
        _LOG.warning("Skipping pushing %s image to ECR, as requested", stage)


# #############################################################################
# Local/Dev image flow
# #############################################################################
# - A "local" image (which is a release candidate for the DEV image) is built
#   with:
#   ```
#   > i docker_build_local_image
#   ```
# - This creates a local image like `helpers:local.saggese-1.0.0`
# - A qualification process (e.g., running all unit tests and the QA tests) is
#   performed on the local image (e.g., locally or through GitHub actions)
# - If the qualification process is passed, the image is released as `dev` on
#   the registries


# Use Docker buildkit or not.
# DOCKER_BUILDKIT = 1
DOCKER_BUILDKIT = 0


@task
def docker_build_local_image(  # type: ignore
    ctx,
    version,
    cache=True,
    base_image="",
    poetry_mode="update",
    container_dir_name=".",
    just_do_it=False,
    multi_arch="",
    cleanup_installation=True,
):
    """
    Build a local image, i.e., a release candidate "dev" image.

    :param ctx: invoke context
    :param version: version to tag the image with
    :param cache: use the cache
    :param base_image: the name for the base image
        E.g., `*****.dkr.ecr.us-east-1.amazonaws.com/amp`.
        For base_image, we use "" as default instead None since `invoke` can
        only infer a single type.
    :param poetry_mode:
        - `update`: run `poetry lock` to update the packages
        - `no_update`: it uses the current `poetry.lock` file, if it is valid
           according to the constraints. This is useful when the goal is to
           remove / add / update only a single package without updating
           everything
    :param container_dir_name: directory where the Dockerfile is located
    :param just_do_it: execute the action ignoring the checks
    :param multi_arch:
        - if not specified, build for the current architecture
        - if specified, build for the specified multiple architectures. E.g.,
          `linux/amd64,linux/arm64`
    :param cleanup_installation: force clean up Docker installation. This can
        be disabled to speed up the build process
    """
    hlitauti.report_task(container_dir_name=container_dir_name)
    # For poetry_mode="update", the `poetry.lock` file is updated and saved as
    # `/install/poetry.lock.out` to the container.
    # For poetry_mode="no_update", the `poetry.lock` file from the repo is used,
    # and it's passed as `/install/poetry.lock.in` to the container.
    hdbg.dassert_in(poetry_mode, ("update", "no_update"))
    if just_do_it:
        _LOG.warning("Skipping subsequent version check")
    else:
        hlitadoc.dassert_is_subsequent_version(
            version, container_dir_name=container_dir_name
        )
    dev_version = _get_dev_version(version, container_dir_name)
    # Prepare `.dockerignore`.
    docker_ignore = "devops/docker_build/dockerignore.dev"
    _prepare_docker_ignore(ctx, docker_ignore)
    # Build the local image.
    stage = "local"
    image_local = hlitadoc.get_image(base_image, stage, dev_version)
    #
    dockerfile = "devops/docker_build/dev.Dockerfile"
    # Keep the relative path instead of an absolute path to ensure it matches
    # files inside the tar stream and avoids file not found errors.
    # dockerfile = _to_abs_path(dockerfile)
    opts = "--no-cache" if not cache else ""
    build_args = [
        ("AM_CONTAINER_VERSION", dev_version),
        ("INSTALL_DIND", True),
        ("POETRY_MODE", poetry_mode),
        ("CLEAN_UP_INSTALLATION", cleanup_installation),
    ]
    build_args = " ".join(f"--build-arg {k}={v}" for k, v in build_args)
    # Build for both a single arch or multi-arch.
    if multi_arch:
        # Login to AWS ECR because for multi-arch we need to build the local
        # image remotely.
        hlitadoc.docker_login(ctx)
        _create_multiarch_builder(ctx)
        _build_multi_arch_image(
            ctx, opts, multi_arch, build_args, image_local, dockerfile
        )
        # TODO(sandeep): If possible, switch to using hlitadoc._docker_pull().
        # Pull the image from registry after building.
        cmd = f"docker pull {image_local}"
        hlitauti.run(ctx, cmd)
    else:
        # Build for a single architecture using `docker build`.
        # Compress the current directory (in order to dereference symbolic
        # links) into a tar stream and pipes it to the `docker build` command.
        # See HelpersTask197.
        cmd = rf"""
        tar -czh . | DOCKER_BUILDKIT={DOCKER_BUILDKIT} \
            time \
            docker build \
            {opts} \
            {build_args} \
            --tag {image_local} \
            --file {dockerfile} \
            -
        """
        hlitauti.run(ctx, cmd)
    # Retrieve the package files, if present.
    if poetry_mode == "update":
        # TODO(gp): Not sure it works properly for multi-arch build, since on
        # different platforms the generated poetry.lock might be different.
        # TODO(gp): For some reason we can't use more than one bash command in
        # docker_cmd.
        cmd = "cp -f /install/poetry.lock.out /install/pip_list.txt ."
        opts = [
            "--stage local",
            f"--version {version}",
            f"--cmd '{cmd}'",
        ]
        opts.append("--skip-pull")
        cmd = "invoke docker_cmd " + " ".join(opts)
        hlitauti.run(ctx, cmd)
        # The destination dir is always in the same relative position.
        dst_dir = "./devops/docker_build"
        hdbg.dassert_dir_exists(dst_dir)
        cmd = f"cp -f poetry.lock.out {dst_dir}/poetry.lock"
        hlitauti.run(ctx, cmd)
        cmd = f"cp -f pip_list.txt {dst_dir}/pip_list.txt"
        hlitauti.run(ctx, cmd)
    # Check image and report stats.
    _list_image(ctx, image_local)


@task
def docker_tag_local_image_as_dev(  # type: ignore
    ctx,
    version,
    base_image="",
    container_dir_name=".",
):
    """
    Mark the "local" image as "dev".

    :param ctx: invoke context
    :param version: version to tag the image and code with
    :param base_image: e.g., *****.dkr.ecr.us-east-1.amazonaws.com/amp
    :param container_dir_name: directory where the Dockerfile is located
    """
    hlitauti.report_task(container_dir_name=container_dir_name)
    # Get the version.
    dev_version = _get_dev_version(version, container_dir_name)
    # Tag local image as versioned dev image (e.g., `dev-1.0.0`).
    image_versioned_local = hlitadoc.get_image(base_image, "local", dev_version)
    image_versioned_dev = hlitadoc.get_image(base_image, "dev", dev_version)
    cmd = f"docker tag {image_versioned_local} {image_versioned_dev}"
    hlitauti.run(ctx, cmd)
    # Tag local image as dev image.
    latest_version = None
    image_dev = hlitadoc.get_image(base_image, "dev", latest_version)
    cmd = f"docker tag {image_versioned_local} {image_dev}"
    hlitauti.run(ctx, cmd)


@task
def docker_push_dev_image(  # type: ignore
    ctx,
    version,
    base_image="",
    container_dir_name=".",
):
    """
    Push the "dev" image to ECR.

    :param ctx: invoke context
    :param version: version to tag the image and code with
    :param base_image: e.g., *****.dkr.ecr.us-east-1.amazonaws.com/amp
    :param container_dir_name: directory where the Dockerfile is located
    """
    hlitauti.report_task(container_dir_name=container_dir_name)
    #
    dev_version = _get_dev_version(version, container_dir_name)
    #
    hlitadoc.docker_login(ctx)
    # Push Docker versioned tag.
    image_versioned_dev = hlitadoc.get_image(base_image, "dev", dev_version)
    cmd = f"docker push {image_versioned_dev}"
    hlitauti.run(ctx, cmd, pty=True)
    # Push Docker tag.
    latest_version = None
    image_dev = hlitadoc.get_image(base_image, "dev", latest_version)
    cmd = f"docker push {image_dev}"
    hlitauti.run(ctx, cmd, pty=True)


@task
def docker_release_dev_image(  # type: ignore
    ctx,
    version,
    cache=True,
    skip_tests=False,
    fast_tests=True,
    slow_tests=True,
    superslow_tests=False,
    qa_tests=True,
    push_to_repo=True,
    poetry_mode="update",
    container_dir_name=".",
):
    """
    Build, test, and release to ECR the latest "dev" image.

    This can be used to test the entire flow from scratch by building an image,
    running the tests, and pushing if needed.

    Phases:
    1) Build local image
    2) Run the unit tests (e.g., fast, slow, superslow) on the local image
    3) Mark local as dev image
    4) Run the QA tests on the dev image
    5) Push dev image to the repo

    :param ctx: invoke context
    :param version: version to tag the image and code with
    :param cache: use the cache
    :param skip_tests: skip all the tests and release the dev image
    :param fast_tests: run fast tests, unless all tests skipped
    :param slow_tests: run slow tests, unless all tests skipped
    :param superslow_tests: run superslow tests, unless all tests skipped
    :param qa_tests: run QA tests (e.g., end-to-end linter tests)
    :param push_to_repo: push the image to the repo_short_name
    :param poetry_mode: same as
    :param container_dir_name: directory where the Dockerfile is located
    """
    hlitauti.report_task(container_dir_name=container_dir_name)
    # 1) Build "local" image.
    docker_build_local_image(
        ctx,
        version,
        cache=cache,
        poetry_mode=poetry_mode,
        container_dir_name=container_dir_name,
    )
    # Run resolve after `docker_build_local_image` so that a proper check
    # for subsequent version can be made in case `FROM_CHANGELOG` token
    # is used.
    dev_version = _get_dev_version(version, container_dir_name)
    # 2) Run tests for the "local" image.
    stage = "local"
    _run_tests(
        ctx,
        stage,
        dev_version,
        skip_tests=skip_tests,
        fast_tests=fast_tests,
        slow_tests=slow_tests,
        superslow_tests=superslow_tests,
        qa_tests=False,
    )
    # 3) Promote the "local" image to "dev".
    docker_tag_local_image_as_dev(
        ctx, dev_version, container_dir_name=container_dir_name
    )
    # 4) Run QA tests for the (local version) of the dev image.
    stage = "dev"
    _run_tests(
        ctx,
        stage,
        dev_version,
        fast_tests=False,
        slow_tests=False,
        superslow_tests=False,
        qa_tests=qa_tests,
    )
    # 5) Push the "dev" image to ECR.
    if push_to_repo:
        docker_push_dev_image(
            ctx, dev_version, container_dir_name=container_dir_name
        )
    else:
        _LOG.warning(
            "Skipping pushing dev image to repo_short_name, as requested"
        )
    _LOG.info("==> SUCCESS <==")


# /////////////////////////////////////////////////////////////////////////////
# Multi-arch build flow
# /////////////////////////////////////////////////////////////////////////////


# TODO(gp): multi_build -> multi_arch


@task
def docker_tag_push_multi_build_local_image_as_dev(  # type: ignore
    ctx,
    version,
    local_base_image="",
    target_registry=_DEFAULT_TARGET_REGISTRY,
    container_dir_name=".",
):
    """
    Mark the multi-arch "local" image as "dev" and push it.

    `base_image` and `target_registry` both contain information about the target
    Docker registry. Docker image registry address in `local_base_image` name
    is ignored when pushing, instead the `target_registry` param provides a
    Docker image registry address to push to.

    :param ctx: invoke context
    :param version: version to tag the image and code with
    :param local_base_image: base name of a local image,
        e.g., *****.dkr.ecr.us-east-1.amazonaws.com/amp
    :param target_registry: target Docker image registry to push the image to
        - "dockerhub.causify": public Causify Docker image registry
        - "aws_ecr.ck": private AWS CK ECR
    :param container_dir_name: directory where the Dockerfile is located
    """
    hlitauti.report_task(container_dir_name=container_dir_name)
    source_stage = "local"
    target_stage = "dev"
    _docker_tag_and_push_multi_arch_image(
        ctx,
        version,
        local_base_image,
        target_registry,
        container_dir_name,
        source_stage,
        target_stage,
    )


# TODO(gp): This needs to be merged with docker_release_dev_image.
@task
def docker_release_multi_build_dev_image(  # type: ignore
    ctx,
    version,
    cache=True,
    poetry_mode="update",
    skip_tests=False,
    fast_tests=True,
    slow_tests=True,
    superslow_tests=False,
    qa_tests=True,
    # TODO(Grisha): use iterable values, see
    # https://docs.pyinvoke.org/en/stable/concepts/invoking-tasks.html#iterable-flag-values
    # target_registries=...
    target_registries=_DEFAULT_TARGET_REGISTRY,
    container_dir_name=".",
):
    """
    Build, test, and release the latest multi-arch "dev" image.

    :param version: version to tag the image and code with
    :param cache: use the cache
    :param skip_tests: skip all the tests and release the dev image
    :param fast_tests: run fast tests, unless all tests skipped
    :param slow_tests: run slow tests, unless all tests skipped
    :param superslow_tests: run superslow tests, unless all tests
        skipped
    :param qa_tests: run QA tests (e.g., end-to-end linter tests)
    :param poetry_mode: update package dependencies using poetry
    :param target_registries: comma separated list of target Docker
        image registries to push the image to. E.g.,
        "aws_ecr.ck,dockerhub.causify". See `docker_login()` for
        details.
    :param container_dir_name: directory where the Dockerfile is located
    """
    hlitauti.report_task(container_dir_name=container_dir_name)
    target_registries = target_registries.split(",")
    # 1) Build "local" image remotely in the CK AWS ECR registry and pull once
    # it is built.
    docker_build_local_image(
        ctx,
        version,
        cache=cache,
        poetry_mode=poetry_mode,
        container_dir_name=container_dir_name,
        multi_arch="linux/amd64,linux/arm64",
    )
    # Run resolve after `docker_build_local_image` so that a proper check
    # for subsequent version can be made in case `FROM_CHANGELOG` token
    # is used.
    dev_version = _get_dev_version(version, container_dir_name)
    # 2) Run tests for the "local" image.
    # 3) Run QA tests using the local version of an image.
    # Use the local image because it is not possible to tag a multi-arch
    # image as dev without releasing (pushing) it.
    # The difference between a local and a dev image is just a tag.
    stage = "local"
    _run_tests(
        ctx,
        stage,
        dev_version,
        skip_tests=skip_tests,
        fast_tests=fast_tests,
        slow_tests=slow_tests,
        superslow_tests=superslow_tests,
        qa_tests=qa_tests,
    )
    # 4) Tag the image as dev image and push it to the target registries.
    for target_registry in target_registries:
        docker_tag_push_multi_build_local_image_as_dev(
            ctx,
            version=dev_version,
            target_registry=target_registry,
            container_dir_name=container_dir_name,
        )
    _LOG.info("==> SUCCESS <==")


# #############################################################################
# Prod image flow:
# #############################################################################
# - Prod image has no release candidate
# - Start from a Dev image already built and qualified
# - The prod image is created from the dev image by copying the code inside the
#   image
# - The prod image is tagged as "prod"
# The prod flow doesn't support multi-arch because we only run on x86 in prod.


@task
def docker_build_prod_image(  # type: ignore
    ctx,
    version,
    cache=True,
    base_image="",
    candidate=False,
    user_tag="",
    container_dir_name=".",
    tag=None,
):
    """
    Build a prod image from a dev image.

    :param version: version to tag the image and code with
    :param cache: note that often the prod image is just a copy of the
        dev image so caching makes no difference
    :param base_image: e.g., *****.dkr.ecr.us-east-1.amazonaws.com/amp
    :param candidate: build a prod image with a tag format: prod-{hash}
        where hash is the output of `hgit.get_head_hash()`
    :param user_tag: the name of the user building the candidate image
    :param container_dir_name: directory where the Dockerfile is located
    """
    hlitauti.report_task(container_dir_name=container_dir_name)
    prod_version = hlitadoc.resolve_version_value(
        version, container_dir_name=container_dir_name
    )
    # Prepare `.dockerignore`.
    docker_ignore = "devops/docker_build/dockerignore.prod"
    _prepare_docker_ignore(ctx, docker_ignore)
    # TODO(gp): We should do a `i git_clean` to remove artifacts and check that
    #  the client is clean so that we don't release from a dirty client.
    # Build prod image.
    if candidate:
        # For candidate prod images which need to be tested on the AWS infra add
        # a hash identifier.
        latest_version = None
        image_versioned_prod = hlitadoc.get_image(
            base_image, "prod", latest_version
        )
        if not tag:
            head_hash = hgit.get_head_hash(short_hash=True)
        else:
            head_hash = tag
        # Add username to the prod image name.
        if user_tag:
            image_versioned_prod += f"-{user_tag}"
        # Add head hash to the prod image name.
        image_versioned_prod += f"-{head_hash}"

    else:
        image_versioned_prod = hlitadoc.get_image(
            base_image, "prod", prod_version
        )
    #
    dockerfile = "devops/docker_build/prod.Dockerfile"
    dockerfile = _to_abs_path(dockerfile)
    #
    # TODO(gp): Use to_multi_line_cmd()
    opts = "--no-cache" if not cache else ""
    # Use dev version for building prod image.
    dev_version = hlitadoc.to_dev_version(prod_version)
    image_name = hrecouti.get_repo_config().get_docker_base_image_name()
    hdbg.dassert(
        not hgit.is_inside_submodule(),
        "The build should be run from a super repo, not a submodule.",
    )
    git_root_dir = hgit.find_git_root()
    # TODO(heanh): Expose the build context to the interface and use `git_root_dir` by default.
    cmd = rf"""
    DOCKER_BUILDKIT={DOCKER_BUILDKIT} \
    time \
    docker build \
        {opts} \
        --tag {image_versioned_prod} \
        --file {dockerfile} \
        --build-arg VERSION={dev_version} \
        --build-arg ECR_BASE_PATH={os.environ["CSFY_ECR_BASE_PATH"]} \
        --build-arg IMAGE_NAME={image_name} \
        {git_root_dir}
    """
    hlitauti.run(ctx, cmd)
    if candidate:
        _LOG.info("Head hash: %s", head_hash)
        _list_image(ctx, image_versioned_prod)
    else:
        # Tag versioned image as latest prod image.
        latest_version = None
        image_prod = hlitadoc.get_image(base_image, "prod", latest_version)
        cmd = f"docker tag {image_versioned_prod} {image_prod}"
        hlitauti.run(ctx, cmd)
        #
        _list_image(ctx, image_prod)


@task
def docker_build_multi_arch_prod_image(  # type: ignore
    ctx,
    version,
    cache=True,
    base_image="",
    user_tag="",
    container_dir_name=".",
    tag=None,
    multi_arch="linux/amd64,linux/arm64",
):
    """
    Build a multi arch. versioned prod image from a dev image. For e.g.: we
    have the dev image `helpers:dev-1.0.0` and we want to build a prod image
    `helpers:prod-1.0.0`.

    :param version: version to tag the image and code with
    :param cache: note that often the prod image is just a copy of the
        dev image so caching makes no difference
    :param base_image: e.g., *****.dkr.ecr.us-east-1.amazonaws.com/amp
    :param user_tag: the name of the user building the candidate image
    :param container_dir_name: directory where the Dockerfile is located
    :param multi_arch: comma separated list of target architectures to
        build the image for. E.g., `linux/amd64,linux/arm64`
    """
    hlitauti.report_task(container_dir_name=container_dir_name)
    prod_version = hlitadoc.resolve_version_value(
        version, container_dir_name=container_dir_name
    )
    # Prepare `.dockerignore`.
    docker_ignore = "devops/docker_build/dockerignore.prod"
    _prepare_docker_ignore(ctx, docker_ignore)
    # TODO(gp): We should do a `i git_clean` to remove artifacts and check that
    #  the client is clean so that we don't release from a dirty client.
    # Build prod image.
    image_versioned_prod = hlitadoc.get_image(base_image, "prod", prod_version)
    # Prepare the build.
    dockerfile = "devops/docker_build/prod.Dockerfile"
    # Keep the relative path instead of an absolute path to ensure it matches
    # files inside the tar stream and avoids file not found errors.
    # dockerfile = _to_abs_path(dockerfile)
    #
    opts = "--no-cache" if not cache else ""
    # Use dev version for building prod image.
    dev_version = hlitadoc.to_dev_version(prod_version)
    build_args = [
        ("VERSION", dev_version),
        ("ECR_BASE_PATH", os.environ["CSFY_ECR_BASE_PATH"]),
    ]
    build_args = " ".join(f"--build-arg {k}={v}" for k, v in build_args)
    # Login to AWS ECR because for multi-arch we need to build the local
    # image remotely.
    hlitadoc.docker_login(ctx)
    _create_multiarch_builder(ctx)
    _build_multi_arch_image(
        ctx, opts, multi_arch, build_args, image_versioned_prod, dockerfile
    )
    # TODO(sandeep): If possible, switch to hlitadoc._docker_pull().
    # Pull the image from registry after building.
    cmd = f"docker pull {image_versioned_prod}"
    hlitauti.run(ctx, cmd)
    _list_image(ctx, image_versioned_prod)


@task
def docker_tag_push_multi_arch_prod_image(  # type: ignore
    ctx,
    version,
    base_image="",
    target_registry=_DEFAULT_TARGET_REGISTRY,
    container_dir_name=".",
):
    """
    Mark the multi-arch versioned "prod" image as "prod" and push them to the
    target registry.

    `base_image` and `target_registry` both contain information about the target
    Docker registry.

    :param ctx: invoke context
    :param version: version to tag the image and code with
    :param base_image: e.g., *****.dkr.ecr.us-east-1.amazonaws.com/amp
    :param target_registry: target Docker image registry to push the image to
        - "dockerhub.causify": public Causify Docker image registry
        - "aws_ecr.ck": private AWS CK ECR
    :param container_dir_name: directory where the Dockerfile is located
    """
    hlitauti.report_task(container_dir_name=container_dir_name)
    source_stage = "prod"
    target_stage = "prod"
    _docker_tag_and_push_multi_arch_image(
        ctx,
        version,
        base_image,
        target_registry,
        container_dir_name,
        source_stage,
        target_stage,
    )


@task
def docker_push_prod_image(  # type: ignore
    ctx,
    version,
    base_image="",
    container_dir_name=".",
):
    """
    Push the "prod" image to ECR.

    :param ctx: invoke context
    :param version: version to tag the image and code with
    :param base_image: e.g., *****.dkr.ecr.us-east-1.amazonaws.com/amp
    :param container_dir_name: directory where the Dockerfile is located
    """
    hlitauti.report_task(container_dir_name=container_dir_name)
    prod_version = hlitadoc.resolve_version_value(
        version, container_dir_name=container_dir_name
    )
    #
    hlitadoc.docker_login(ctx)
    # Push versioned tag.
    image_versioned_prod = hlitadoc.get_image(base_image, "prod", prod_version)
    cmd = f"docker push {image_versioned_prod}"
    hlitauti.run(ctx, cmd, pty=True)
    #
    latest_version = None
    image_prod = hlitadoc.get_image(base_image, "prod", latest_version)
    cmd = f"docker push {image_prod}"
    hlitauti.run(ctx, cmd, pty=True)


# TODO(gp): Can we merge this with docker_push_prod_image?
@task
def docker_push_prod_candidate_image(  # type: ignore
    ctx,
    candidate,
    base_image="",
    container_dir_name=".",
):
    """
    (ONLY CI/CD) Push the "prod" candidate image to ECR.

    :param ctx: invoke context
    :param candidate: hash of the candidate prod image to push
    :param base_image: e.g., *****.dkr.ecr.us-east-1.amazonaws.com/amp
    :param container_dir_name: directory where the Dockerfile is located
    """
    hlitauti.report_task(container_dir_name=container_dir_name)
    #
    hlitadoc.docker_login(ctx)
    # Push image with tagged with a hash ID.
    image_versioned_prod = hlitadoc.get_image(base_image, "prod", None)
    cmd = f"docker push {image_versioned_prod}-{candidate}"
    hlitauti.run(ctx, cmd, pty=True)


@task
# TODO(Vlad): Add the release flow with the multi-arch support.
# See HelpersTask339.
def docker_release_prod_image(  # type: ignore
    ctx,
    version,
    cache=True,
    skip_tests=False,
    fast_tests=True,
    slow_tests=True,
    superslow_tests=False,
    qa_tests=True,
    push_to_repo=True,
    container_dir_name=".",
):
    """
    Build, test, and release to ECR the prod image.

    - Build prod image
    - Run the tests
    - Push the prod image repo

    :param ctx: invoke context
    :param version: version to tag the image and code with
    :param cache: use the cache
    :param skip_tests: skip all the tests and release the dev image
    :param fast_tests: run fast tests, unless all tests skipped
    :param slow_tests: run slow tests, unless all tests skipped
    :param superslow_tests: run superslow tests, unless all tests skipped
    :param qa_tests: run QA tests (e.g., end-to-end linter tests)
    :param push_to_repo: push the image to the repo_short_name
    :param container_dir_name: directory where the Dockerfile is located
    """
    hlitauti.report_task(container_dir_name=container_dir_name)
    prod_version = hlitadoc.resolve_version_value(
        version, container_dir_name=container_dir_name
    )
    # 1) Build prod image.
    docker_build_prod_image(
        ctx,
        cache=cache,
        version=prod_version,
        container_dir_name=container_dir_name,
    )
    # 2) Run tests.
    if skip_tests:
        _LOG.warning("Skipping all tests and releasing")
        fast_tests = slow_tests = superslow_tests = False
    stage = "prod"
    if fast_tests:
        hlitapyt.run_fast_tests(ctx, stage=stage, version=prod_version)
    if slow_tests:
        hlitapyt.run_slow_tests(ctx, stage=stage, version=prod_version)
    if superslow_tests:
        hlitapyt.run_superslow_tests(ctx, stage=stage, version=prod_version)
    # 3) Run QA tests using the local version of the prod image before pushing
    # it to ECR.
    if qa_tests:
        hlitapyt.run_qa_tests(ctx, stage=stage, version=prod_version)
    # 4) Push prod image.
    if push_to_repo:
        docker_push_prod_image(
            ctx, version=prod_version, container_dir_name=container_dir_name
        )
    else:
        _LOG.warning("Skipping pushing image to repo_short_name as requested")
    _LOG.info("==> SUCCESS <==")


@task(iterable=["docker_registry"])
def docker_release_multi_arch_prod_image(
    ctx,
    version,
    cache=True,
    skip_tests=False,
    fast_tests=True,
    slow_tests=True,
    superslow_tests=False,
    qa_tests=True,
    docker_registry=None,
    container_dir_name=".",
):
    """
    Build, test, and release to Docker registries the multi-arch prod image.
    :param ctx: invoke context
    :param version: version to tag the image and code with
    :param cache: use the cache
    :param skip_tests: skip all the tests
    :param fast_tests: run fast tests, unless all tests skipped
    :param slow_tests: run slow tests, unless all tests skipped
    :param superslow_tests: run superslow tests, unless all tests skipped
    :param qa_tests: run QA tests (e.g., end-to-end linter tests)
    :param docker_registry: list of Docker image registries to push the image to
    :param container_dir_name: directory where the Dockerfile is located
        Example usage:
        > invoke docker_release_multi_arch_prod_image \
            --version 1.2.0
            --docker-registry dockerhub.causify \
            --docker-registry aws_ecr.ck
    """
    hlitauti.report_task()
    # The default value for iterative task parameter will be an empty list.
    # https://docs.pyinvoke.org/en/stable/concepts/invoking-tasks.html#iterable-flag-values
    if len(docker_registry) == 0:
        docker_registry = [_DEFAULT_TARGET_REGISTRY]
        _LOG.warning(
            "No Docker registries provided, using default: %s", docker_registry
        )
    # 1) Build prod image.
    docker_build_multi_arch_prod_image(
        ctx,
        version,
        cache=cache,
        container_dir_name=container_dir_name,
        multi_arch="linux/amd64,linux/arm64",
    )
    # 2) Run tests.
    stage = "prod"
    _run_tests(
        ctx,
        stage,
        version,
        skip_tests=skip_tests,
        fast_tests=fast_tests,
        slow_tests=slow_tests,
        superslow_tests=superslow_tests,
        qa_tests=qa_tests,
    )
    # 3) Push prod image.
    for registry in docker_registry:
        docker_tag_push_multi_arch_prod_image(
            ctx,
            version=version,
            target_registry=registry,
            container_dir_name=container_dir_name,
        )
    _LOG.info("==> SUCCESS <==")


# # TODO(gp): Useless IMO.
@task
def docker_release_all(ctx, version, container_dir_name="."):  # type: ignore
    """
    (ONLY CI/CD) Release both dev and prod image to ECR.

    This includes:
    - docker_release_dev_image
    - docker_release_prod_image

    :param version: version to tag the image and code with
    :param container_dir_name: directory where the Dockerfile is located
    """
    hlitauti.report_task()
    docker_release_dev_image(ctx, version, container_dir_name=container_dir_name)
    docker_release_prod_image(ctx, version, container_dir_name=container_dir_name)
    _LOG.info("==> SUCCESS <==")


@task
def docker_rollback_dev_image(  # type: ignore
    ctx,
    version,
    push_to_repo=True,
):
    """
    Rollback the version of the dev image.

    Phases:
    1) Ensure that version of the image exists locally
    2) Promote versioned image as dev image
    3) Push dev image to the repo

    :param ctx: invoke context
    :param version: version to tag the image and code with
    :param push_to_repo: push the image to the ECR repo
    """
    hlitauti.report_task()
    stage = "dev"
    _docker_rollback_image(
        ctx,
        base_image="",
        stage=stage,
        version=version,
        push_to_repo=push_to_repo,
    )
    _LOG.info("==> SUCCESS <==")


@task
def docker_rollback_prod_image(  # type: ignore
    ctx,
    version,
    push_to_repo=True,
):
    """
    Rollback the version of the prod image.

    Same as parameters and meaning as `docker_rollback_dev_image`.
    """
    hlitauti.report_task()
    stage = "prod"
    _docker_rollback_image(
        ctx,
        base_image="",
        stage=stage,
        version=version,
        push_to_repo=push_to_repo,
    )
    _LOG.info("==> SUCCESS <==")


def _check_workspace_dir_sizes() -> None:
    """
    Check if user doesn't have large files/directories in their workspace.

    Use-case is running the function before building a candidate image.
    Large files significanty slow dwon image creation and subsequent
    pulling. Overtime it also increases costs of ECR usage.
    """
    # Execute system command and split into a list of tuples [size, dir].
    # Threshold is chosen heuristically according to current repo dir sizes.
    git_root = hgit.find_git_root()
    with hsystem.cd(git_root):
        fs_item_max_threshold = "200M"
        directory_size_list = hsystem.system_to_string(
            f"du --threshold {fs_item_max_threshold} -hs $(ls -A) | sort -hr"
        )[1].split("\n")
    # Filter out directories ignored by `dockerignore.prod` + "amp/"
    # as submodule.
    ignored_dirs = ["amp", "ck.infra", "amp/ck.infra", "docs", ".git", "amp/.git"]
    offending_items = [
        it.replace("\t", " ")
        for it in directory_size_list
        if it.split("\t")[1] not in ignored_dirs
    ]
    hdbg.dassert(
        len(offending_items) == 0,
        (
            "Your workspace contains one or more files/directories "
            f"larger than {fs_item_max_threshold} move "
            f"or delete the items:\n\t {offending_items}"
        ),
    )


# TODO(heanh): Consider splitting this into 2 tasks?
# One for creating the candidate image and one for updating the ECS task definition.
@task
def docker_create_candidate_image(
    ctx, task_definition, user_tag="", region=hs3.AWS_EUROPE_REGION_1
):  # type: ignore
    """
    Create new prod candidate image and update the specified ECS task
    definition such that the Image URL specified in container definition points
    to the new candidate image.

    :param task_definition: the name of the ECS task definition for
        which an update to container image URL is made, e.g. cmamp-test
    :param user_tag: the name of the user creating the image, empty
        parameter means the command was run via gh actions
    :param region: AWS Region, for Tokyo region specify 'ap-northeast-1'
    """
    _check_workspace_dir_sizes()
    # Get the hash of the image.
    tag = hgit.get_head_hash(".", short_hash=True)
    if user_tag:
        # Add user name to the candidate tag.
        tag = f"{user_tag}-{tag}"
    # Create new prod image.
    docker_build_prod_image(
        ctx,
        version=hlitadoc._IMAGE_VERSION_FROM_CHANGELOG,
        candidate=True,
        tag=tag,
    )
    # Push candidate image.
    docker_push_prod_candidate_image(ctx, tag)
<<<<<<< HEAD
=======
    exec_name = "datapull/aws/aws_update_task_definition.py"
    # Ensure compatibility with repos where amp is a submodule.
    if not os.path.exists(exec_name):
        exec_name = f"amp/{exec_name}"
    hdbg.dassert_file_exists(exec_name)
    _LOG.debug("exec_name=%s", exec_name)
>>>>>>> 46c7a6cf
    # Register new task definition revision with updated image URL.
    hlitaaws.aws_update_ecs_task_definition(ctx, task_definition, tag, region)

# /////////////////////////////////////////////////////////////////////////////

# ECS task definition is a wrapper around a container definition.


@task
def copy_ecs_task_definition_image_url(ctx, src_task_def, dst_task_def):  # type: ignore
    """
    Copy image URL from one task definition to another.

    Currently the implementation assumes the source region is Stockholm
    and destination #TODO(Juraj): Because this is the configuration we
    need at the moment.

    :param src_task_def: source ECS task definition (located in eu-
        north-1)
    :param dst_task_def: destination ECS task definition (located in ap-
        northeast-1)
    """
    # TODO(Vlad): Import locally to avoid redundant dependencies.
    # See for detals: https://github.com/cryptokaizen/cmamp/issues/8086.
    import helpers.haws as haws

    #
    _ = ctx
    src_image_url = haws.get_task_definition_image_url(
        src_task_def, region=hs3.AWS_EUROPE_REGION_1
    )
    # We have cross-region replication enabled in ECR, all images live in both regions.
    dst_image_url = src_image_url.replace(
        hs3.AWS_EUROPE_REGION_1, hs3.AWS_TOKYO_REGION_1
    )
    haws.update_task_definition(
        dst_task_def, dst_image_url, region=hs3.AWS_TOKYO_REGION_1
    )


# TODO(gp): This might become obsolete.
@task
def docker_update_prod_task_definition(
    ctx, version, preprod_tag, airflow_dags_s3_path, task_definition
):  # type: ignore
    """
    Update image in prod task definition to the desired version.

    :param version: latest version from `changelog.txt` or custom one (e.g., `1.1.1`)
    :param preprod_tag: image that will be re-tagged with prod version
        e.g., `preprod-d8sf76s` -> `prod-1.1.1`
    :param airflow_dags_s3_path: S3 bucket from which airflow will load DAGs
    :param task_definition: which ECS task definition to use
     currently our prod ECS task definitions match short name of repos.
    """
    # TODO(Nikola): Convert `haws` part to script so it can be called via `docker_cmd`.
    #   https://github.com/cryptokaizen/cmamp/pull/2594/files#r948551787
    import helpers.haws as haws

    #
    # TODO(Nikola): Use env var for CK profile.
    s3fs_ = hs3.get_s3fs(aws_profile="ck")
    super_module = not hgit.is_inside_submodule()
    # Prepare params for listing DAGs.
    root_dir = hgit.get_client_root(super_module)
    dags_path = [root_dir, "datapull", "airflow", "dags"]
    if super_module and hgit.is_amp_present():
        # Main DAGs location is always in `cmamp`.
        dags_path.insert(1, "amp")
    dir_name = os.path.join(*dags_path)
    pattern = "preprod.*.py"
    only_files = True
    use_relative_paths = False
    # List preprod DAGs.
    dag_paths = hs3.listdir(dir_name, pattern, only_files, use_relative_paths)
    for dag_path in dag_paths:
        # Abort in case one of the preprod DAGs is out of sync.
        _, dag_name = os.path.split(dag_path)
        hdbg.dassert_eq(
            hs3.from_file(dag_path),
            s3fs_.cat(airflow_dags_s3_path + dag_name).decode(),
            msg=f"Preprod file `{dag_name}` is out of sync with `{airflow_dags_s3_path}`!",
        )
    # Prepare params to compose new prod image url.
    prod_version = hlitadoc.resolve_version_value(version)
    base_image = ""
    stage = "prod"
    # Compose new prod image url.
    new_prod_image_url = hlitadoc.get_image(base_image, stage, prod_version)
    version = None
    new_prod_image_url_no_version = hlitadoc.get_image(base_image, stage, version)
    # Check if preprod tag exist in preprod task definition as precaution.
    preprod_task_definition_name = f"{task_definition}-preprod"
    preprod_image_url = haws.get_task_definition_image_url(
        preprod_task_definition_name
    )
    preprod_tag_from_image = preprod_image_url.split(":")[-1]
    msg = f"Preprod tag is different in the image url `{preprod_tag_from_image}`!"
    hdbg.dassert_eq(preprod_tag_from_image, preprod_tag, msg=msg)
    # Pull preprod image for re-tag.
    hlitadoc.docker_login(ctx)
    cmd = f"docker pull {preprod_image_url}"
    hlitauti.run(ctx, cmd)
    # Re-tag preprod image to prod.
    cmd = f"docker tag {preprod_image_url} {new_prod_image_url}"
    hlitauti.run(ctx, cmd)
    cmd = f"docker tag {preprod_image_url} {new_prod_image_url_no_version}"
    hlitauti.run(ctx, cmd)
    cmd = f"docker rmi {preprod_image_url}"
    hlitauti.run(ctx, cmd)
    # Get original prod image for potential rollback.
    original_prod_image_url = haws.get_task_definition_image_url(task_definition)
    # Track successful uploads for potential rollback.
    successful_uploads = []
    try:
        # Update prod task definition to the latest prod tag.
        haws.update_task_definition(task_definition, new_prod_image_url)
        # Add prod DAGs to airflow s3 bucket after all checks are passed.
        for dag_path in dag_paths:
            # Update prod DAGs.
            _, dag_name = os.path.split(dag_path)
            prod_dag_name = dag_name.replace("preprod.", "prod.")
            dag_s3_path = airflow_dags_s3_path + prod_dag_name
            s3fs_.put(dag_path, dag_s3_path)
            _LOG.info("Successfully uploaded `%s`!", dag_s3_path)
            successful_uploads.append(dag_s3_path)
        # Upload new tag to ECS.
        docker_push_prod_image(ctx, prod_version)
    except Exception as ex:
        _LOG.info("Rollback started!")
        # Rollback prod task definition image URL.
        haws.update_task_definition(task_definition, original_prod_image_url)
        _LOG.info(
            "Reverted prod task definition image url to `%s`!",
            original_prod_image_url,
        )
        # Notify for potential rollback for airflow S3 bucket, if any.
        if successful_uploads:
            _LOG.warning("Starting S3 rollback!")
            # Prepare bucket resource.
            s3 = haws.get_service_resource(aws_profile="ck", service_name="s3")
            bucket_name, _ = hs3.split_path(airflow_dags_s3_path)
            bucket = s3.Bucket(bucket_name)
            for successful_upload in successful_uploads:
                # TODO(Nikola): Maybe even Telegram notification?
                # Rollback successful upload.
                _, prefix = hs3.split_path(successful_upload)
                prefix = prefix.lstrip(os.sep)
                versions = sorted(
                    bucket.object_versions.filter(Prefix=prefix),
                    key=attrgetter("last_modified"),
                    reverse=True,
                )
                latest_version = versions[0]
                latest_version.delete()
                _LOG.info("Deleted version `%s`.", latest_version.version_id)
                if len(versions) > 1:
                    rollback_version = versions[1]
                    _LOG.info(
                        "Active version is now `%s`!", rollback_version.version_id
                    )
                elif len(versions) == 1:
                    _LOG.info(
                        "Deleted version was also the only version. Nothing to rollback."
                    )
                else:
                    # TODO(Nikola): Do we need custom exception?
                    raise NotImplementedError
        s3_rollback_message = (
            f"S3 uploads reverted: {successful_uploads}"
            if successful_uploads
            else "No S3 uploads."
        )
        _LOG.info("Rollback completed! %s", s3_rollback_message)
        raise ex<|MERGE_RESOLUTION|>--- conflicted
+++ resolved
@@ -1273,15 +1273,6 @@
     )
     # Push candidate image.
     docker_push_prod_candidate_image(ctx, tag)
-<<<<<<< HEAD
-=======
-    exec_name = "datapull/aws/aws_update_task_definition.py"
-    # Ensure compatibility with repos where amp is a submodule.
-    if not os.path.exists(exec_name):
-        exec_name = f"amp/{exec_name}"
-    hdbg.dassert_file_exists(exec_name)
-    _LOG.debug("exec_name=%s", exec_name)
->>>>>>> 46c7a6cf
     # Register new task definition revision with updated image URL.
     hlitaaws.aws_update_ecs_task_definition(ctx, task_definition, tag, region)
 
