--- conflicted
+++ resolved
@@ -1242,13 +1242,9 @@
 
 
 @task
-<<<<<<< HEAD
 def docker_create_candidate_image(
     ctx, task_definition, version, user_tag="", region=hs3.AWS_EUROPE_REGION_1
 ):  # type: ignore
-=======
-def docker_create_candidate_image(ctx, user_tag=""):  # type: ignore
->>>>>>> d228dfd2
     """
     Create new prod candidate image and update the specified ECS task
     definition such that the Image URL specified in container definition points
@@ -1280,7 +1276,6 @@
     )
     # Push candidate image.
     docker_push_prod_candidate_image(ctx, tag)
-<<<<<<< HEAD
     # TODO(Grisha): build the path programatically w.r.t. cmamp root dir inside a Docker container,
     # refer to CmTask11978 for details.
     exec_name = "/app/datapull/aws/aws_update_task_definition.py"
@@ -1292,10 +1287,6 @@
     # Register new task definition revision with updated image URL.
     cmd = f'invoke docker_cmd -c "{exec_name} -t {task_definition} -i {tag} -r {region}"'
     hlitauti.run(ctx, cmd)
-
-=======
-    return tag
->>>>>>> d228dfd2
 
 
 # #############################################################################
