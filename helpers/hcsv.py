"""
Import as:

import helpers.hcsv as hcsv
"""

import ast
import logging
import os
from typing import Any, Callable, Dict, List, Optional

import pandas as pd

import helpers.hdbg as hdbg
import helpers.hio as hio
import helpers.hs3 as hs3

_LOG = logging.getLogger(__name__)


def _append_csv(
    df: pd.DataFrame, path: str, *, index: bool = False, **kwargs: Any
) -> None:
    """
    Append a df to the CSV file `path` without header.
    """
    with open(path, "a") as f:
        df.to_csv(f, header=False, index=index, **kwargs)


def _read_csv_range(
    csv_path: str, from_: int, to: int, **kwargs: Any
) -> pd.DataFrame:
    """
    Read a specified row range of a CSV file and convert to a DataFrame.

    This function:
    - assumes the CSV file to have header, considered to be row 0.
    - reads [from_, to), e.g., (to - from_) lines following list slicing semantics.

    :param csv_path: location of CSV file
    :param from_: first line to read (header is row 0 and is always read)
    :param to: last line to read, not inclusive
    :return: DataFrame with columns from CSV line 0 (header)
    """
    hdbg.dassert_lt(0, from_, msg="Row 0 assumed to be header row")
    hdbg.dassert_lt(from_, to, msg="Empty range requested!")
    skiprows = range(1, from_)
    nrows = to - from_
    df = pd.read_csv(csv_path, skiprows=skiprows, nrows=nrows, **kwargs)
    if df.shape[0] < to:
        _LOG.warning("Number of df rows = %i vs requested = %i", df.shape[0], to)
    return df


# TODO(gp): There is no use of this function.
def build_chunk(
    csv_path: str,
    col_name: str,
    start: int,
    *,
    nrows_at_a_time: int = 1000,
    **kwargs: Any,
) -> pd.DataFrame:
    """
    Build a DataFrame from a CSV subset as follows:

      - Names the columns using the header line (row 0)
      - Reads the value in (row, col) coordinates (`start`, `col_name`) (if it
          exists) as `value`
      - Adds row `start` and all subsequent contiguous rows with `value` in
          column `col_name`

    For memory efficiency, the CSV is processed in chunks of size `nrows_at_a_time`.

    :param csv_path: location of CSV file
    :param col_name: name of column whose values define chunks
    :param start: first row to process
    :param nrows_at_a_time: size of chunks to process
    :return: DataFrame with columns from CSV line 0
    """
    hdbg.dassert_lt(0, start)
    stop = False
    dfs: List[pd.DataFrame] = []
    init_df = _read_csv_range(csv_path, start, start + 1, **kwargs)
    if init_df.shape[0] < 1:
        return init_df
    val = init_df[col_name].iloc[0]
    _LOG.debug("Building chunk for %s", val)
    counter = 0
    while not stop:
        from_ = start + counter * nrows_at_a_time
        df = _read_csv_range(csv_path, from_, from_ + nrows_at_a_time)
        # Break if there are no matches.
        if df.shape[0] == 0:
            break
        if not (df[col_name] == val).any():
            break
        # Stop if we have run out of rows to read.
        if df.shape[0] < nrows_at_a_time:
            stop = True
        idx_max = (df[col_name] == val)[::-1].idxmax()
        # Stop if we have reached a new value.
        if idx_max < (df.shape[0] - 1):
            stop = True
        dfs.append(df.iloc[0 : idx_max + 1])
        counter += 1
    if not dfs:
        return pd.DataFrame()
    return pd.concat(dfs, axis=0).reset_index(drop=True)


# TODO(gp): There is no use of this function.
def find_first_matching_row(
    csv_path: str,
    col_name: str,
    val: str,
    *,
    start: int = 1,
    nrows_at_a_time: int = 1000000,
    **kwargs: Any,
) -> Optional[int]:
    """
    Find first row in CSV where value in column `col_name` equals `val`.

    :param csv_path: location of CSV file
    :param col_name: name of column whose values define chunks
    :param val: value to match on
    :param start: first row (inclusive) to start search on
    :param nrows_at_a_time: size of chunks to process
    :return: line in CSV of first matching row at or past start
    """
    curr = start
    while True:
        _LOG.debug("Start of current chunk = line %i", curr)
        df = _read_csv_range(csv_path, curr, curr + nrows_at_a_time, **kwargs)
        if df.shape[0] < 1:
            _LOG.info("Value %s not found", val)
            break
        matches = df[col_name] == val
        if matches.any():
            idx_max = matches.idxmax()
            return int(curr + idx_max)
        curr += nrows_at_a_time
    return None


# #############################################################################
# CSV to PQ conversion
# #############################################################################


def _csv_mapreduce(
    csv_path: str,
    out_dir: str,
    key_func: Callable,
    chunk_preprocessor: Optional[Callable],
    *,
    chunk_size: int = 1000000,
) -> None:
    """
    Map-reduce-type processing of CSV.

    The phases are:
      - Read the CSV in chunks as DataFrame
      - Key each row of the DataFrame using a `groupby`
      - "Reduce" keyed groups by writing and appending to a CSV

    :param csv_path: input CSV path
    :param out_dir: output dir for CSV with filenames corresponding to keys
    :param key_func: function to apply to each chunk DataFrame to key rows
        Should return an iterable with elements like (key, df)
    :param chunk_preprocessor: function to apply to each chunk DataFrame before
        applying key_func
    :param chunk_size: chunk_size of input to process
    """
    # Read CSV data in chunks.
    chunks = pd.read_csv(csv_path, chunksize=chunk_size)
    # Preprocess chunk, if needed.
    if chunk_preprocessor is not None:
        chunks = map(chunk_preprocessor, chunks)
    # Apply key_func to each chunk.
    keyed_group_blocks = map(key_func, chunks)
    # Append results.
    for block in keyed_group_blocks:
        for idx, df in block:
            file_name = os.path.join(out_dir, idx + ".csv")
            _append_csv(df, file_name)


def convert_csv_to_pq(
    csv_path: str,
    pq_path: str,
    *,
    normalizer: Optional[Callable] = None,
    header: Optional[int] = 0,
    compression: Optional[str] = "gzip",
) -> None:
    """
    Convert CSV file to Parquet file.

    Output of `csv_map_reduce()` is typically header-less to support append mode,
    and so `normalizer` may be used to add appropriate headers. Note that Parquet
    requires string column names, whereas Pandas by default uses integer column
    names.

    :param csv_path: full path of CSV
    :param pq_path: full path of parquet
    :param header: header specification of CSV
    :param normalizer: function to apply to df before writing to PQ
    """
    df = pd.read_csv(csv_path, header=header)
    # TODO(Paul): Ensure that one of header, normalizer is not None.
    if normalizer is not None:
        df = normalizer(df)
    df.to_parquet(pq_path, compression=compression)


def convert_csv_dir_to_pq_dir(
    csv_dir: str,
    pq_dir: str,
    *,
    normalizer: Optional[Callable] = None,
    header: Optional[int] = None,
) -> None:
    """
    Apply `convert_csv_to_pq()` to all files in `csv_dir`.

    :param csv_dir: directory storing CSV files on S3 or local
    :param pq_dir: target directory to save PQ files (only local
        filesystem)
    :param header: header specification of CSV
    :param normalizer: function to apply to df before writing to PQ
    """
    # Get the filenames in `csv_dir`.
    if hs3.is_s3_path(csv_dir):
        # TODO(gp): Pass aws_profile.
        s3fs = hs3.get_s3fs("am")
        filenames = s3fs.ls(csv_dir)
    else:
        # Local filesystem.
        hdbg.dassert_dir_exists(csv_dir)
        # TODO(Paul): check .endswith(".csv") or do glob(csv_dir + "/*.csv")
        filenames = os.listdir(csv_dir)
    hdbg.dassert(filenames, "No files in the directory '%s'", csv_dir)
    # Process all the filenames.
    # TODO(gp): Add tqdm.
    # TODO(gp): Consider parallelizing.
    for filename in filenames:
        # Remove .csv/.csv.gz.
<<<<<<< HEAD
        csv_stem = hio.remove_extension(filename, ".csv", 
                                        check_file_exists=True,
                                        check_has_extension=False)
        if csv_stem is None:
            csv_stem = hio.remove_extension(filename, ".csv.gz",
                                        check_file_exists=True,
                                        check_has_extension=False)
=======
        csv_stem = hio.remove_extension(
            filename, ".csv", check_file_exists=True, check_has_extension=False
        )
        if csv_stem is None:
            csv_stem = hio.remove_extension(
                filename,
                ".csv.gz",
                check_file_exists=True,
                check_has_extension=False,
            )
>>>>>>> a45b46f3
        if csv_stem is None:
            _LOG.warning(
                "Skipping filename=%s since it has invalid extension", csv_stem
            )
            continue
        # Convert file to PQ.
        pq_filename = csv_stem + ".pq"
        convert_csv_to_pq(
            os.path.join(csv_dir, filename),
            os.path.join(pq_dir, pq_filename),
            normalizer=normalizer,
            header=header,
        )


# #############################################################################
# CSV-JSON dict conversion
# #############################################################################


# TODO(gp): convert_csv_to_json_dict?
# TODO(gp): path_to_csv -> file_name
def convert_csv_to_dict(path_to_csv: str, remove_nans: bool) -> Dict[Any, Any]:
    """
    Convert a CSV file storing a dataframe into a JSON-compatible dict.

    :param path_to_csv: path to the CSV file
    :param remove_nans: whether to remove NaNs from the dictionary
    :return: a JSON-compatible dict with the dataframe data
    """
    hdbg.dassert_file_exists(path_to_csv)
    # Load the dataframe from a CSV file.
    df = pd.read_csv(path_to_csv)
    # Transform the dataframe into a dict.
    dict_df = df.to_dict(orient="list")
    if remove_nans:
        # Remove NaNs from the dict.
        for key in dict_df:
            dict_df[key] = [x for x in dict_df[key] if not pd.isnull(x)]
    return dict_df  # type: ignore


# TODO(gp): path_to_csv -> file_name
def save_csv_as_json(
    path_to_csv: str, remove_nans: bool, path_to_json: Optional[str] = None
) -> None:
    """
    Convert the df from a CSV into a dict and save it into a JSON file.

    If the `path_to_json` is not provided, the JSON is saved in the folder where
    the CSV file is located.

    :param path_to_csv: path to the CSV file
    :param remove_nans: whether to remove NaNs from the dictionary
    :param path_to_json: path to save the JSON file
    """
    # Convert the df from the CSV into a JSON-compatible dict.
    dict_df = convert_csv_to_dict(path_to_csv, remove_nans)
    # Determine the JSON destination path.
    if path_to_json is None:
        path_to_json = hio.change_filename_extension(
            path_to_csv, ".csv", ".json"
        )
    # Save the dict into a JSON file.
    hio.to_json(path_to_json, dict_df)


# #############################################################################
# CSV files with types
# #############################################################################


def to_typed_csv(df: pd.DataFrame, file_name: str) -> str:
    """
    Convert df into CSV and creates a file with the dtypes of columns.

    This function creates a file containing the types with the same name
    and suffix e.g., `foobar.csv.types`.
    """
    # Save the types.
    dtypes_filename = file_name + ".types"
    hio.create_enclosing_dir(dtypes_filename, incremental=True)
    dtypes_dict = str(df.dtypes.apply(lambda x: x.name).to_dict())
    # Save the data.
    df.to_csv(file_name, index=False)
    with open(dtypes_filename, "w") as dtypes_file:
        dtypes_file.write(dtypes_dict)
    return dtypes_filename


def from_typed_csv(file_name: str) -> pd.DataFrame:
    """
    Load CSV file as df applying the original types of columns.

    This function uses a file with name `file_name.types` to load
    information about the column types.
    """
    # Load the types.
    dtypes_filename = file_name + ".types"
    hdbg.dassert_path_exists(dtypes_filename)
    with open(dtypes_filename) as dtypes_file:
        dtypes_dict = ast.literal_eval(list(dtypes_file)[0])
    # Load the data, applying the types.
    df = pd.read_csv(file_name, dtype=dtypes_dict)
    return df<|MERGE_RESOLUTION|>--- conflicted
+++ resolved
@@ -248,15 +248,6 @@
     # TODO(gp): Consider parallelizing.
     for filename in filenames:
         # Remove .csv/.csv.gz.
-<<<<<<< HEAD
-        csv_stem = hio.remove_extension(filename, ".csv", 
-                                        check_file_exists=True,
-                                        check_has_extension=False)
-        if csv_stem is None:
-            csv_stem = hio.remove_extension(filename, ".csv.gz",
-                                        check_file_exists=True,
-                                        check_has_extension=False)
-=======
         csv_stem = hio.remove_extension(
             filename, ".csv", check_file_exists=True, check_has_extension=False
         )
@@ -267,7 +258,6 @@
                 check_file_exists=True,
                 check_has_extension=False,
             )
->>>>>>> a45b46f3
         if csv_stem is None:
             _LOG.warning(
                 "Skipping filename=%s since it has invalid extension", csv_stem
