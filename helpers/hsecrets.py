"""
Import as:

import helpers.hsecrets as hsecret
"""

import atexit
import json
import sys
import warnings
from typing import Any, Dict, Optional

from botocore.client import BaseClient
from botocore.exceptions import ClientError

<<<<<<< HEAD
# import helpers.haws as haws
=======
>>>>>>> 7b81488c
import helpers.hdbg as hdbg


def get_secrets_client(aws_profile: str) -> BaseClient:
    """
    Return client to work with AWS Secrets Manager in the specified region.
    """
    import helpers.haws as haws

    session = haws.get_session(aws_profile)
    client = session.client(service_name="secretsmanager")
    return client


def _get_flag_value(flag: str) -> str:
    """
    Return flag value with concatenated date string.

    E.g., for flag = 'pytest' return 'pytest_20240619'.
    """
    # Import here to avoid import extra dependencies in the thin environment.
    import helpers.hdatetime as hdateti

    timestamp = hdateti.get_current_date_as_string("naive_ET")
    updated_flag = "_".join([flag, timestamp])
    return updated_flag


def lock_secret(
    secret_name: str, secret_value: Dict[str, Any]
) -> Optional[Dict[str, Any]]:
    """
    Lock access to a secret to the current script.

    Lock access to secret key with trading keyword in `secret_name`, for a
    runtime instance of a script, to avoid parallel run.
    Add the script name to `usedBy` list in the AWS secret manager.
    Raise error if the same script tries to access a locked key.

    :param secret_name: SecretId of record to be updated.
    :param secret_value: Current value of SecretString.
    :return secret_value: SecretString with updated `usedBy` script if not
        already locked.
    """
    current_script = sys.argv[0].split("/")[-1]
    # Check if the current script is already using this secret.
    current_usedBy = list(
        filter(lambda x: current_script in x, secret_value.get("usedBy", []))
    )
    # Check current value of usedBy to determine further action.
    if not current_usedBy:
        # Fetch and update value of usedBy if not locked.
        usedBy = _get_flag_value(current_script)
        secret_value = update_usedby(secret_name, secret_value, usedBy)
        # Release secret key lock on termination.
        atexit.register(
            update_usedby, secret_name, secret_value, usedBy, remove=True
        )
    else:
        # Raise warning of locked resource with current use info.
        # raise RuntimeError()
        warnings.warn(
            f"Secret key is already in use by {current_usedBy[0]}", RuntimeWarning
        )
    return secret_value


def update_usedby(
    secret_name: str,
    secret_value: Dict[str, Any],
    usedBy: str,
    *,
    remove: bool = False,
) -> Dict[str, Any]:
    """
    Update the value of `usedBy` attribute from `secret_value` in AWS secrets
    manager to lock the key. Unlock the key at the end of process using default
    value of `usedBy`.

    :param secret_name: SecretId of record to be updated.
    :param secret_value: Current value of SecretString.
    :param usedBy: value of `usedBy` to be updated. Used to remove from
        list on deallocation of resource, i.e., when remove is True.
    :param remove: Boolean to decide addition or removal of `usedBy` value
        in the secret value list of scripts. Default is False.
    :return secret_value: SecretString with updated `usedBy` script.
    """
    hdbg.dassert_isinstance(secret_name, str)
    aws_profile = "ck"
    client = get_secrets_client(aws_profile)
    # Modify value of used by in secret value.
    if not remove:
        try:
            secret_value["usedBy"].append(usedBy)
        except KeyError:
            secret_value["usedBy"] = [usedBy]
    else:
        secret_value["usedBy"].remove(usedBy)
    # Update the modified secret value in AWS secret manager.
    client.update_secret(
        SecretId=secret_name, SecretString=json.dumps(secret_value)
    )
    return secret_value


# TODO(Juraj): add support to access secrets for different profiles, not important rn
def get_secret(secret_name: str) -> Optional[Dict[str, Any]]:
    """
    Fetch secret values(s) from AWS secrets manager.

    :return a dictionary of key-value pairs. E.g., `get_secret('binance')` returns
    ```
    {
        'apiKey': '<secret_value>',
        'secret': '<secret_value>'
    }
    ```
    """
    # TODO(Juraj): This assertion can't be applied universally.
    # Check if the secret name format is valid.
    # dassert_valid_secret(secret_name)
    hdbg.dassert_isinstance(secret_name, str)
    # Create a AWS Secrets Manager client.
    aws_profile = "ck"
    client = get_secrets_client(aws_profile)
    # See https://docs.aws.amazon.com/secretsmanager/latest/apireference/API_GetSecretValue.html
    # for the full list of exceptions.
    # Define access key to check the entity requesting for secret key.
    access_key = "trading"
    try:
        get_secret_value_response = client.get_secret_value(SecretId=secret_name)
        secret_string = get_secret_value_response["SecretString"]
        hdbg.dassert_isinstance(secret_string, str)
        secret_val = json.loads(secret_string)
        # Check access entity value to lock secret key to avoid parallel run.
        if access_key in secret_name:
            # TODO(Juraj): Temporarily disabled in #Cmtask10068.
            # secret_val = lock_secret(secret_name, secret_val)
            pass
    except ClientError as e:
        if e.response["Error"]["Code"] == "ResourceNotFoundException":
            # Let user know the secret does not exist.
            raise ValueError(f"No such secret: {secret_name}") from e
        # If not yet implemented handler then just re-raise.
        raise e
    return secret_val


# TODO(Juraj): add support to store secrets in different regions, not important rn.
def store_secret(
    secret_name: str, secret_value: Dict[str, str], *, description: str = ""
) -> Optional[bool]:
    """
    Store secret values(s) into AWS secrets manager, specify secret as a dict
    of key-value pairs.

    :return: bool representing whether writing was successful or not
    """
    hdbg.dassert_isinstance(secret_name, str)
    # Create a AWS Secrets Manager client.
    aws_profile = "ck"
    client = get_secrets_client(aws_profile)
    # See
    # https://docs.aws.amazon.com/secretsmanager/latest/apireference/API_CreateSecret.html
    # for the full list of exceptions.
    try:
        create_secret_value_response = client.create_secret(
            Name=secret_name,
            Description=description,
            SecretString=json.dumps(secret_value),
        )
        # If no exception was thrown and we get back the name we passed in the
        # response then the secret was stored successfully.
        return_name = create_secret_value_response["Name"]
        hdbg.dassert_isinstance(return_name, str)
        res: bool = create_secret_value_response["Name"] == secret_name
        return res
    except ClientError as e:
        if e.response["Error"]["Code"] == "ResourceExistsException":
            # Let user know the secret with this name already exists.
            raise ValueError(
                "Secret with this name already exists:", secret_name
            ) from e
        # If not yet implemented handler then just re-raise.
        raise e
    # If we did not return inside try block then something went wrong.
    return False


# TODO(Juraj): this might be deprecated since this is only fit for exchange API keys
def dassert_valid_secret(secret_id: str) -> None:
    """
    Enforce that the valid format is `exchange_id.stage.account_type.num`.
    """
    values = secret_id.split(".")
    hdbg.dassert_eq(len(values), 4)
    hdbg.dassert_in(
        values[0],
        [
            "binance",
            "bitfinex",
            "coinbase",
            "coinbaseprime",
            "coinbasepro",
            "ftx",
            "gateio",
            "huobi",
            "kraken",
            "kucoin",
            "test",
        ],
    )
    hdbg.dassert_in(values[1], ["local", "preprod"])
    hdbg.dassert_in(values[2], ["trading", "sandbox"])
    hdbg.dassert_is(values[3].isnumeric(), True)<|MERGE_RESOLUTION|>--- conflicted
+++ resolved
@@ -13,10 +13,6 @@
 from botocore.client import BaseClient
 from botocore.exceptions import ClientError
 
-<<<<<<< HEAD
-# import helpers.haws as haws
-=======
->>>>>>> 7b81488c
 import helpers.hdbg as hdbg
 
 
