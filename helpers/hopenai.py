"""
Import as:

import helpers.hopenai as hopenai
"""
import datetime
import functools
import hashlib
import json
import logging
import os
import re
from typing import Any, Dict, List, Optional, Tuple

import openai
import tqdm
# TODO(*): Use import and not from import (see how coding style)
from dotenv import load_dotenv
# TODO(*): Use import and not from import (see how coding style)
from openai import OpenAI
from openai.types.beta.assistant import Assistant
from openai.types.beta.threads.message import Message

import helpers.hdbg as hdbg
import helpers.hprint as hprint
import helpers.htimer as htimer

# TODO(*): Where are you using this? It should go in the main, otherwise it gets
# executed when importing the module.
load_dotenv()

_LOG = logging.getLogger(__name__)

# hdbg.set_logger_verbosity(logging.DEBUG)

# _LOG.debug = _LOG.info
_MODEL = "gpt-4o-mini"
<<<<<<< HEAD
_CACHE_MODE = "FALLBACK"
_TEMPERATURE = 0.1
=======
# TODO(*): Explain the values.
_CACHE_MODE = "CAPTURE"
>>>>>>> f24744f6
_CACHE_FILE = "cache.get_completion.json"
_TEMPERATURE = 0.1

# #############################################################################
# Utility Functions
# #############################################################################


def response_to_txt(response: Any) -> str:
    """
    Convert an OpenAI API response to a text string.

    :param response: API response object
    :return: extracted text contents as a string
    """
    if isinstance(response, openai.types.chat.chat_completion.ChatCompletion):
        ret = response.choices[0].message.content
    elif isinstance(response, openai.pagination.SyncCursorPage):
        ret = response.data[0].content[0].text.value
    elif isinstance(response, openai.types.beta.threads.message.Message):
        ret = response.content[0].text.value
    elif isinstance(response, str):
        ret = response
    else:
        raise ValueError(f"Unknown response type: {type(response)}")
    hdbg.dassert_isinstance(ret, str)
    return ret


def _extract(
    file: openai.types.file_object.FileObject, attributes: List[str]
) -> Dict[str, Any]:
    """
    Extract specific keys from a dictionary.

    :param file: provided file to extract specific values
    :param attributes: list of attributes to extract
    :return: dictionary with extracted key-value pairs
    """
    obj_tmp = {}
    for attr in attributes:
        if hasattr(file, attr):
            obj_tmp[attr] = getattr(file, attr)
    return obj_tmp


# #############################################################################
# OpenAI API Helpers
# #############################################################################


_CURRENT_OPENAI_COST = None


def _construct_messages(
    system_prompt: str, user_prompt: str
) -> List[Dict[str, str]]:
    """
    Construct the standard messages payload for the chat API.
    """
    return [
        {"role": "system", "content": system_prompt},
        {"role": "user", "content": user_prompt},
    ]


def _call_api_sync(
    client: OpenAI,
    messages: List[Dict[str, str]],
    model: str,
    **create_kwargs,
) -> Tuple[str, Any]:
    """
    Make a non-streaming API call and return (response, raw_completion).
    return str: Model's response in openai's completion object.
    return Any: openai's completion object.
    """
    completion = client.chat.completions.create(
        model=model,
        messages=messages,
        **create_kwargs,
    )
    return completion.choices[0].message.content, completion


def start_logging_costs():
    global _CURRENT_OPENAI_COST
    _CURRENT_OPENAI_COST = 0.0


def end_logging_costs():
    global _CURRENT_OPENAI_COST
    _CURRENT_OPENAI_COST = None


def _accumulate_cost_if_needed(cost: float):
    # Accumulate the cost.
    global _CURRENT_OPENAI_COST
    if _CURRENT_OPENAI_COST is not None:
        _CURRENT_OPENAI_COST += cost


def get_current_cost():
    return _CURRENT_OPENAI_COST


def _calculate_cost(
    completion: openai.types.chat.chat_completion.ChatCompletion,
    model: str,
    print_cost: bool = False,
) -> float:
    """
    Calculate the cost of an OpenAI API call.

    :param completion: The completion response from OpenAI
    :param model: The model used for the completion
    :param print_cost: Whether to print the cost details
    :return: The calculated cost in dollars
    """
    prompt_tokens = completion.usage.prompt_tokens
    completion_tokens = completion.usage.completion_tokens
    # Get the pricing for the selected model.
    # https://openai.com/api/pricing/
    # https://gptforwork.com/tools/openai-chatgpt-api-pricing-calculator
    # Cost per 1M tokens.
    pricing = {
        "gpt-3.5-turbo": {"prompt": 0.5, "completion": 1.5},
        "gpt-4o-mini": {"prompt": 0.15, "completion": 0.60},
        "gpt-4o": {"prompt": 5, "completion": 15},
    }
    hdbg.dassert_in(model, pricing)
    model_pricing = pricing[model]
    # Calculate the cost.
    cost = (prompt_tokens / 1e6) * model_pricing["prompt"] + (
        completion_tokens / 1e6
    ) * model_pricing["completion"]
    _LOG.debug(hprint.to_str("prompt_tokens completion_tokens cost"))
    if print_cost:
        print(
            f"cost=${cost:.2f} / "
            + hprint.to_str("prompt_tokens completion_tokens")
        )
    return cost


@functools.lru_cache(maxsize=1024)
def get_completion(
    user_prompt: str,
    *,
    system_prompt: str = "",
    model: Optional[str] = None,
    report_progress: bool = False,
    print_cost: bool = False,
    cache_mode: str = _CACHE_MODE,
    cache_file: str = _CACHE_FILE,
    temperature:float=_TEMPERATURE,
    **create_kwargs,
) -> str:
    """
    Generate a completion using OpenAI's chat API.

    :param user_prompt: user input message
    :param system_prompt: system instruction
    :param model: OpenAI model to use
    :param create_kwargs: additional params for the API call
    :param report_progress: whether to report progress running the API
        call
    :param cache_mode : "DISABLED","CAPTURE", "REPLAY", "FALLBACK"
        - "DISABLED" : No caching
        - "CAPTURE" :  Make API calls and save responses to cache
        - "REPLAY" : Uses cached responses, fail if not in cache
        - "FALLBACK" : Use cached responses if available, otherwise make API call
    :return: completion text
    """
    model = _MODEL if model is None else model
    hdbg.dassert_in(cache_mode, ("REPLAY", "FALLBACK", "CAPTURE", "DISABLED"))
    # Construct messages in OpenAI API request format.
    messages = _construct_messages(system_prompt, user_prompt)
    cache = CompletionCache(cache_file=cache_file)
    # Dictionary makes easy to reuse it.
    request_params = {"model": model, "messages": messages,"temperature":temperature, **create_kwargs}
    hash_key = cache.hash_key_generator(**request_params)

    if cache_mode in ("REPLAY", "FALLBACK"):
        # Checks for response in cache.
        if cache.has_cache(hash_key):
            memento = htimer.dtimer_start(
                logging.DEBUG, "Loading from the cache!"
            )
            cache.increment_cache_stat("hits")
            msg, _ = htimer.dtimer_stop(memento)
            print(msg)
            return cache.load_response_from_cache(hash_key)
        else:
            cache.increment_cache_stat("misses")
            if cache_mode == "REPLAY":
                raise RuntimeError(
                    "No cached response for this request parameters!"
                )
    call_api = cache_mode in ("DISABLED", "CAPTURE", "FALLBACK")
    client = OpenAI(
        # Important: Use OpenRouter's base URL.
        base_url="https://openrouter.ai/api/v1",
        api_key=os.environ.get("OPENROUTER_API_KEY"),
    )
    # client = OpenAI(api_key=os.environ.get("OPENAI_API_KEY"))
    # print("OpenAI API call ... ")
    memento = htimer.dtimer_start(logging.DEBUG, "OpenAI API call")
    if not report_progress:
        response, completion = _call_api_sync(
            client, messages, model, **create_kwargs
        )
    else:
        # TODO(gp): This is not working. It doesn't show the progress and it
        # doesn't show the cost.
        # Create a stream to show progress.
        completion = client.chat.completions.create(
            model=model,
            messages=messages,
            stream=True,  # Enable streaming
            **create_kwargs,
        )
        # Initialize response storage
        collected_messages = []
        # Process the stream with progress bar
        for chunk in tqdm.tqdm(
            completion, desc="Generating completion", unit=" chunks"
        ):
            if chunk.choices[0].delta.content is not None:
                collected_messages.append(chunk.choices[0].delta.content)
        # Combine chunks into final completion
        response = "".join(collected_messages)
    # Report the time taken.
    msg, _ = htimer.dtimer_stop(memento)
    print(msg)
    # Calculate and accumulate the cost
    cost = _calculate_cost(completion, model, print_cost)
    # Accumulate the cost.
    _accumulate_cost_if_needed(cost)
    # Convert OpenAI completion object to DICT.
    completion_obj = completion.to_dict()
    # Store cost in the cache.
    completion_obj["cost"] = cost
    if cache_mode != "DISABLED":
        cache.save_response_to_cache(
            hash_key, request=request_params, response=completion_obj
        )
    return response


def file_to_info(file: openai.types.file_object.FileObject) -> Dict[str, Any]:
    """
    Convert a file object to a dictionary with selected attributes.

    :param file: file object
    :return: dictionary with file metadata
    """
    hdbg.dassert_isinstance(file, openai.types.file_object.FileObject)
    keys = ["id", "created_at", "filename"]
    file_info = _extract(file, keys)
    file_info["created_at"] = datetime.datetime.fromtimestamp(
        file_info["created_at"]
    )
    return file_info


def files_to_str(files: List[openai.types.file_object.FileObject]) -> str:
    """
    Generate a string summary of a list of file objects.

    :param files: list of file objects
    :return: string summary
    """
    txt: List[str] = []
    txt.append("Found %s files" % len(files))
    for file in files:
        txt.append("Deleting file %s" % file_to_info(file))
    txt = "\n".join(txt)
    return txt


def delete_all_files(*, ask_for_confirmation: bool = True) -> None:
    """
    Delete all files from OpenAI's file storage.

    :param ask_for_confirmation: whether to prompt for confirmation
        before deletion
    """
    client = OpenAI()
    files = list(client.files.list())
    # Print.
    _LOG.info(files_to_str(files))
    # Confirm.
    if ask_for_confirmation:
        hdbg.dfatal("Stopping due to user confirmation.")
    # Delete.
    for file in files:
        _LOG.info("Deleting file %s", file)
        client.files.delete(file.id)


# #############################################################################
# Assistants
# #############################################################################


def assistant_to_info(assistant: Assistant) -> Dict[str, Any]:
    """
    Extract metadata from an assistant object.

    :param assistant: assistant object
    :return: dictionary with assistant metadata
    """
    hdbg.dassert_isinstance(assistant, Assistant)
    keys = ["name", "created_at", "id", "instructions", "model"]
    assistant_info = _extract(assistant, keys)
    assistant_info["created_at"] = datetime.datetime.fromtimestamp(
        assistant_info["created_at"]
    )
    return assistant_info


def assistants_to_str(assistants: List[Assistant]) -> str:
    """
    Generate a string summary of a list of assistants.

    :param assistants: list of assistants
    :return: a string summary
    """
    txt = []
    txt.append("Found %s assistants" % len(assistants))
    for assistant in assistants:
        txt.append("Deleting assistant %s" % assistant_to_info(assistant))
    txt = "\n".join(txt)
    return txt


def delete_all_assistants(*, ask_for_confirmation: bool = True) -> None:
    """
    Delete all assistants from OpenAI's assistant storage.

    :param ask_for_confirmation: whether to prompt for confirmation
        before deletion.
    """
    client = OpenAI()
    assistants = client.beta.assistants.list()
    assistants = assistants.data
    _LOG.info(assistants_to_str(assistants))
    if ask_for_confirmation:
        hdbg.dfatal("Stopping due to user confirmation.")
    for assistant in assistants:
        _LOG.info("Deleting assistant %s", assistant)
        client.beta.assistants.delete(assistant.id)


def get_coding_style_assistant(
    assistant_name: str,
    instructions: str,
    vector_store_name: str,
    file_paths: List[str],
    *,
    model: Optional[str] = None,
) -> Assistant:
    """
    Create or retrieve a coding style assistant with vector store support.

    :param assistant_name: name of the assistant
    :param instructions: instructions for the assistant
    :param vector_store_name: name of the vectore store
    :param file_paths: list of file paths to upload
    :param model: OpenAI model to use
    :return: created or updated assistant object
    """
    model = _MODEL if model is None else model
    client = OpenAI()
    # Check if the assistant already exists.
    existing_assistants = list(client.beta.assistants.list().data)
    for existing_assistant in existing_assistants:
        if existing_assistant.name == "assistant_name":
            _LOG.debug("Assistant '%s' already exists.", assistant_name)
            return existing_assistant
    # Cretae the assistant.
    _LOG.info("Creating a new assistant: %s", assistant_name)
    assistant = client.beta.assistants.create(
        name=assistant_name,
        instructions=instructions,
        model=model,
        tools=[{"type": "file_search"}],
    )
    # Check if the vector store already exists.
    vector_stores = list(client.beta.vector_stores.list().data)
    vector_store = None
    for store in vector_stores:
        if store.name == vector_store_name:
            _LOG.debug(
                "Vector store '%s' already exists. Using it", vector_store_name
            )
            vector_store = store
            break
    if not vector_store:
        _LOG.debug("Creating vector store ...")
        # Create a vector store.
        vector_store = client.beta.vector_stores.create(name=vector_store_name)
    # Upload files to the vector store (if provided).
    if file_paths:
        file_streams = [open(path, "rb") for path in file_paths]
        _LOG.debug("Uploading files to vector store ...")
        try:
            file_batch = client.beta.vector_stores.file_batches.upload_and_poll(
                vector_store_id=vector_store.id, files=file_streams
            )
            _LOG.info(
                "File batch uploaded successfully with status: %s",
                file_batch.status,
            )
        except Exception as e:
            _LOG.error("Failed to upload files to vector store: %s", str(e))
            raise
    # Associate the assistant with the vector store.
    assistant = client.beta.assistants.update(
        assistant_id=assistant.id,
        tool_resources={"file_search": {"vector_store_ids": [vector_store.id]}},
    )
    return assistant


def get_query_assistant(assistant: Assistant, question: str) -> List[Message]:
    """
    Query an assistant with sepecific question.

    :param assistant: assistant to query
    :param question: user question
    :return: list of messages containing the assistant's response
    """
    client = OpenAI()
    # Create a thread and attach the file to the message.
    thread = client.beta.threads.create(
        messages=[
            {
                "role": "user",
                "content": question,
            }
        ]
    )
    # The thread now has a vector store with that file in its tool resources.
    _LOG.debug("thread=%s", thread.tool_resources.file_search)
    run = client.beta.threads.runs.create_and_poll(
        thread_id=thread.id, assistant_id=assistant.id
    )
    messages = list(
        client.beta.threads.messages.list(thread_id=thread.id, run_id=run.id)
    )
    return messages


# import os
# import requests
#
#
# def get_openai_usage():
#     # Define the API endpoint.
#     endpoint = "https://api.openai.com/v1/organization/costs"
#     start_date = datetime.datetime.now() - datetime.timedelta(days=10)
#     start_date = int(start_date.timestamp())
#     # Request headers.
#     #api_key = os.environ.get("OPENAI_API_KEY")
#     headers = {
#         "Authorization": f"Bearer {api_key}",
#     }
#     # Query parameters
#     params = {
#         "start_time": start_date,
#         #"end_date": end_date,
#     }
#     # Send the request
#     response = requests.get(endpoint, headers=headers, params=params)
#     if response.status_code == 200:
#         data = response.json()
#         import pprint
#         pprint.pprint(data)
#         total_spent = data.get("total_usage", 0) / 100  # Convert cents to dollars
#         #print(f"Total spent from {start_date} to {end_date}: "
#         #       f"${total_spent:.2f}")
#         return total_spent
#     else:
#         print(f"Failed to fetch usage: {response.status_code}, {response.text}")
#         return None
#


def apply_prompt_to_dataframe(
    df,
    prompt,
    model: str,
    input_col,
    response_col,
    chunk_size=50,
    allow_overwrite: bool = False,
):
    _LOG.debug(hprint.to_str("prompt model input_col response_col chunk_size"))
    hdbg.dassert_in(input_col, df.columns)
    if not allow_overwrite:
        hdbg.dassert_not_in(response_col, df.columns)
    response_data = []
    for start in tqdm(range(0, len(df), chunk_size), desc="Processing chunks"):
        end = start + chunk_size
        chunk = df.iloc[start:end]
        _LOG.debug("chunk.size=%s", chunk.shape[0])
        data = chunk[input_col].astype(str).tolist()
        data = ["%s: %s" % (i + 1, val) for i, val in enumerate(data)]
        user = "\n".join(data)
        _LOG.debug("user=\n%s", user)
        try:
            response = get_completion(user, system=prompt, model=model)
        except Exception as e:
            _LOG.error(
                f"Error processing column {input} in chunk" f" {start}-{end}: {e}"
            )
            raise e
        processed_response = response.split("\n")
        _LOG.debug(hprint.to_str("processed_response"))
        _LOG.debug("len(processed_response)=%s", len(processed_response))
        hdbg.dassert_eq(len(processed_response), chunk.shape[0])
        for i in range(len(processed_response)):
            m = re.match(r"\d+: (.*)\s*", processed_response[i])
            hdbg.dassert(m, f"Invalid response: {processed_response[i]}")
            processed_response[i] = m.group(1).rstrip().lstrip()
        _LOG.debug(hprint.to_str("processed_response"))
        response_data.extend(processed_response)
    df[response_col] = response_data
    return df


# #############################################################################
# CompletionCache
# #############################################################################


class CompletionCache:
    """
    1. Manage the cache for get_completion().
    2. Do not use hcache_simple.simple_cache() because it uses a different cache format
    and does not support conditions required by get_completion().
    """

    def __init__(self, cache_file: str = _CACHE_FILE):
        self.cache_file = cache_file
        # Load the existing file(may not exist or may be invalid JSON)
        try:
            with open(self.cache_file, "r", encoding="utf-8") as f:
                self.cache = json.load(f)
        except (FileNotFoundError, json.JSONDecodeError):
            self.cache = None
        # Validates structure
        if (
            not isinstance(self.cache, dict)
            or "version" not in self.cache
            or "metadata" not in self.cache
            or "entries" not in self.cache
            or not isinstance(self.cache["entries"], dict)
        ):
            # Responses will be stored in entries.
            self.cache = {
                "version": "1.0",
                "metadata": {
                    "created_at": datetime.datetime.now().isoformat(),
                    "last_updated": datetime.datetime.now().isoformat(),
                    "hits": 0,
                    "misses": 0,
                },
                "entries": {},
            }
            with open(self.cache_file, "w", encoding="utf-8") as f:
                json.dump(self.cache, f)

    def hash_key_generator(
        self,
        model: str,
        messages: List[Dict[str, str]],
        **extra_kwargs: Any,
    ) -> str:
        """
        Generate a hash key for the OpenAI request.
        """
        norm_msgs = []
        for m in messages:
            norm_msgs.append(
                {
                    "role": m["role"].strip().lower(),
                    "content": " ".join(m["content"].split()).lower(),
                }
            )
        key_obj: Dict[str, Any] = {
            "model": model.strip().lower(),
            "messages": norm_msgs,
        }
        for name in sorted(extra_kwargs):
            key_obj[name] = extra_kwargs[name]
        serialized = json.dumps(
            key_obj,
            # no spaces
            separators=(",", ":"),
            # keys in alphabetical order
            sort_keys=True,
            ensure_ascii=False,
        )
        return hashlib.sha256(serialized.encode("utf-8")).hexdigest()

    def has_cache(self, hash_key: str) -> bool:
        """
        Check if the hash key is in the cache.
        """
        return hash_key in self.cache["entries"]

    def save_response_to_cache(
        self, hash_key: str, request: dict, response: dict
    ) -> None:
        """
        Save the cache to the cache directory.
        """
        entry = {"request": request, "response": response}
        self.cache["entries"][hash_key] = entry
        self.cache["metadata"][
            "last_updated"
        ] = datetime.datetime.now().isoformat()
        self._write_cache_to_disk()

    def load_response_from_cache(self, hash_key: str) -> Any:
        """
        Load the response from the cache directory.
        """
        if hash_key in self.cache["entries"]:
            openai_response = self.cache["entries"][hash_key]["response"]
            return openai_response["choices"][0]["message"]["content"]
        raise ValueError("No cache found!")

    def get_stats(self) -> dict:
        """
        Return basic stats: hits, misses, total entries.
        """
        stats = {
            "hits": self.cache["metadata"]["hits"],
            "misses": self.cache["metadata"]["misses"],
            "entries_count": len(self.cache["entries"]),
        }
        return stats

    def increment_cache_stat(self, key: str) -> None:
        """
        Update the hits, misses counter.
        """
        self.cache["metadata"][key] += 1
        self._write_cache_to_disk()

    def _write_cache_to_disk(self) -> None:
        with open(self.cache_file, "w", encoding="utf-8") as f:
            json.dump(self.cache, f, indent=2)

    def _clear_cache(self) -> None:
        """
        Clear the cache from the file.
        """
        self.cache["entries"] = {}
        self.cache["metadata"][
            "last_updated"
        ] = datetime.datetime.now().isoformat()
        self._write_cache_to_disk()<|MERGE_RESOLUTION|>--- conflicted
+++ resolved
@@ -35,13 +35,8 @@
 
 # _LOG.debug = _LOG.info
 _MODEL = "gpt-4o-mini"
-<<<<<<< HEAD
+# TODO(*): Explain the values.
 _CACHE_MODE = "FALLBACK"
-_TEMPERATURE = 0.1
-=======
-# TODO(*): Explain the values.
-_CACHE_MODE = "CAPTURE"
->>>>>>> f24744f6
 _CACHE_FILE = "cache.get_completion.json"
 _TEMPERATURE = 0.1
 
