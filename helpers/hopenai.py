"""
Import as:

import helpers.hopenai as hopenai
"""

import datetime
import functools
import hashlib
import json
import logging
import os
import re
from typing import Any, Dict, List, Tuple

import openai
import pandas as pd
import requests
import tqdm

import helpers.hdbg as hdbg
import helpers.hprint as hprint
import helpers.htimer as htimer

_LOG = logging.getLogger(__name__)

# hdbg.set_logger_verbosity(logging.DEBUG)

# _LOG.debug = _LOG.info

# gpt-4o-mini is Openai Model, its great for most tasks.
_MODEL = "openai/gpt-4o-mini"

# #############################################################################
# Utility Functions
# #############################################################################


def response_to_txt(response: Any) -> str:
    """
    Convert an OpenAI API response to a text string.

    :param response: API response object
    :return: extracted text contents as a string
    """
    if isinstance(response, openai.types.chat.chat_completion.ChatCompletion):
        ret = response.choices[0].message.content
    # elif isinstance(response, openai.pagination.SyncCursorPage):
    #     ret = response.data[0].content[0].text.value
    elif isinstance(response, openai.types.beta.threads.message.Message):
        ret = response.content[0].text.value
    elif isinstance(response, str):
        ret = response
    else:
        raise ValueError(f"Unknown response type: {type(response)}")
    hdbg.dassert_isinstance(ret, str)
    return ret


def _extract(
    file: openai.types.file_object.FileObject, attributes: List[str]
) -> Dict[str, Any]:
    """
    Extract specific keys from a dictionary.

    :param file: provided file to extract specific values
    :param attributes: list of attributes to extract
    :return: dictionary with extracted key-value pairs
    """
    obj_tmp = {}
    for attr in attributes:
        if hasattr(file, attr):
            obj_tmp[attr] = getattr(file, attr)
    return obj_tmp


# #############################################################################
# OpenAI API Helpers
# #############################################################################

# TODO(gp): There are a lot of functions that share state (e.g., provider_name).
# We should refactor them to use a class `LlmResponse`.


# TODO(*): Select the provider from command line together with the model.
_PROVIDER_NAME = "openai"


def get_openai_client(provider_name: str = _PROVIDER_NAME) -> openai.OpenAI:
    """
    Get an OpenAI compatible client.
    """
    if provider_name == "openai":
        base_url = "https://api.openai.com/v1"
        api_key = os.environ.get("OPENAI_API_KEY")
    elif provider_name == "openrouter":
        base_url = "https://openrouter.ai/api/v1"
        api_key = os.environ.get("OPENROUTER_API_KEY")
    else:
        raise ValueError(f"Unknown provider: {provider_name}")
    _LOG.debug(hprint.to_str("provider_name base_url"))
    client = openai.OpenAI(base_url=base_url, api_key=api_key)
    return client


def _get_default_model(provider_name: str = _PROVIDER_NAME) -> str:
    """
    Get the default model for a provider.
    """
    if provider_name == "openai":
        model = "gpt-4o"
    elif provider_name == "openrouter":
        model = "openai/gpt-4o"
    else:
        raise ValueError(f"Unknown provider: {provider_name}")
    return model


def _get_models_info_file() -> str:
    """
    Get the path to the file for storing OpenRouter models info.
    """
    file_path = "tmp.openrouter_models_info.csv"
    return file_path


def _retrieve_openrouter_model_info() -> pd.DataFrame:
    """
    Retrieve OpenRouter models info from the OpenRouter API.
    """
    response = requests.get("https://openrouter.ai/api/v1/models")
    # {'architecture': {'input_modalities': ['text', 'image'],
    #                   'instruct_type': None,
    #                   'modality': 'text+image->text',
    #                   'output_modalities': ['text'],
    #                   'tokenizer': 'Mistral'},
    #  'context_length': 131072,
    #  'created': 1746627341,
    #  'description': 'Mistral Medium 3 is a high-performance enterprise-grade '
    #                 'language model designed to deliver frontier-level '
    #                  ...
    #                 'broad compatibility across cloud environments.',
    #  'id': 'mistralai/mistral-medium-3',
    #  'name': 'Mistral: Mistral Medium 3',
    #  'per_request_limits': None,
    #  'pricing': {'completion': '0.000002',
    #              'image': '0',
    #              'internal_reasoning': '0',
    #              'prompt': '0.0000004',
    #              'request': '0',
    #              'web_search': '0'},
    #  'supported_parameters': ['tools',
    #                           'tool_choice',
    #                           'max_tokens',
    #                           'temperature',
    #                           'top_p',
    #                           'stop',
    #                           'frequency_penalty',
    #                           'presence_penalty',
    #                           'response_format',
    #                           'structured_outputs',
    #                           'seed'],
    #  'top_provider': {'context_length': 131072,
    #                   'is_moderated': False,
    #                   'max_completion_tokens': None}}
    response_json = response.json()
    # There is only one key in the response.
    hdbg.dassert_eq(list(response_json.keys()), ["data"])
    response_json = response_json["data"]
    model_info_df = pd.DataFrame(response_json)
    return model_info_df


def _save_models_info_to_csv(
    model_info_df: pd.DataFrame,
    file_name: str,
) -> pd.DataFrame:
    """
    Save models info to a CSV file.
    """
    hdbg.dassert_isinstance(file_name, str)
    hdbg.dassert_ne(file_name, "")
    # TODO(*): Save all the data.
    # Extract prompt, completion pricing from pricing column.
    model_info_df["prompt_pricing"] = model_info_df["pricing"].apply(
        lambda x: x["prompt"]
    )
    model_info_df["completion_pricing"] = model_info_df["pricing"].apply(
        lambda x: x["completion"]
    )
    # Take only relevant columns.
    model_info_df = model_info_df[
        [
            "id",
            "name",
            "description",
            "prompt_pricing",
            "completion_pricing",
            "supported_parameters",
        ]
    ]
    # Save to CSV file.
    model_info_df.to_csv(file_name, index=False)
    return model_info_df


<<<<<<< HEAD
import pandas as pd


# TODO(gp): This is general enough to be moved in hpandas.py
def convert_to_type(col, type_):
    if type_ == "is_bool":
        return col.map(
            lambda x: isinstance(x, bool)
            or x in ["True", "False", "true", "false"]
            or x in [1, 0, "1", "0"]
        )
    elif type_ == "is_int":
        return pd.to_numeric(col, errors="coerce")
    elif type_ == "is_numeric":
        return pd.to_numeric(col, errors="coerce")
    elif type_ == "is_string":
        return col.map(lambda x: isinstance(x, str))
    else:
        raise ValueError(f"Unknown column type: {type_}")


def infer_column_types(col):
    vals = {
        "is_numeric": pd.to_numeric(col, errors="coerce").notna(),
        #'is_datetime': pd.to_datetime(col, errors='coerce').notna(),
        "is_bool": col.map(lambda x: isinstance(x, bool)),
        "is_string": col.map(lambda x: isinstance(x, str)),
    }
    vals = {k: float(v.mean()) for k, v in vals.items()}
    # type_ = np.where(vals["is_bool"] >= vals["is_numeric"], "is_bool",
    #                  (vals["is_numeric"] >= vals["is_string"], "is_numeric",
    #                  "is_string"))
    if vals["is_bool"] >= vals["is_numeric"] and (vals["is_bool"] != 0):
        type_ = "is_bool"
    elif vals["is_numeric"] >= vals["is_string"] and (vals["is_numeric"] != 0):
        type_ = "is_numeric"
    else:
        type_ = "is_string"
    vals["type"] = type_
    return vals


def infer_column_types_df(df: pd.DataFrame) -> pd.DataFrame:
    return df.apply(lambda x: pd.Series(infer_column_types(x))).T


def convert_df(
    df: pd.DataFrame, *, print_invalid_values: bool = False
) -> pd.DataFrame:
    types = df.apply(lambda x: pd.Series(infer_column_types(x)))
    df_out = pd.DataFrame()
    for col in df.columns:
        if types[col]["type"] == "is_bool":
            df_out[col] = df[col].astype(bool)
        elif types[col]["type"] == "is_numeric":
            df_out[col] = df[col].astype(float)
        elif types[col]["type"] == "is_string":
            df_out[col] = df[col]
        else:
            raise ValueError(f"Unknown column type: {types[col]['type']}")
    return df_out


=======
>>>>>>> e50b5c88
# #############################################################################


def _build_messages(system_prompt: str, user_prompt: str) -> List[Dict[str, str]]:
    """
    Construct the standard messages payload for the chat API.
    """
    hdbg.dassert_isinstance(system_prompt, str)
    hdbg.dassert_isinstance(user_prompt, str)
    ret = [
        {"role": "system", "content": system_prompt},
        {"role": "user", "content": user_prompt},
    ]
    return ret


def _call_api_sync(
    client: openai.OpenAI,
    messages: List[Dict[str, str]],
    temperature: float,
    model: str,
    **create_kwargs,
) -> Tuple[str, Any]:
    """
    Make a non-streaming API call and return (response, raw_completion).

    return: a tuple with
        - model response in OpenAI's completion object
        - raw completion
    """
    completion = client.chat.completions.create(
        model=model,
        messages=messages,
        temperature=temperature,
        **create_kwargs,
    )
    model_response = completion.choices[0].message.content
    return model_response, completion


# #############################################################################
# Cost tracking
# #############################################################################

# TODO(*): Convert this into a class to track costs?


_CURRENT_OPENAI_COST = None


def start_logging_costs() -> None:
    global _CURRENT_OPENAI_COST
    _CURRENT_OPENAI_COST = 0.0


def end_logging_costs() -> None:
    global _CURRENT_OPENAI_COST
    _CURRENT_OPENAI_COST = None


def _accumulate_cost_if_needed(cost: float) -> None:
    # Accumulate the cost.
    global _CURRENT_OPENAI_COST
    if _CURRENT_OPENAI_COST is not None:
        _CURRENT_OPENAI_COST += cost


def get_current_cost() -> float:
    return _CURRENT_OPENAI_COST


def _calculate_cost(
    completion: openai.types.chat.chat_completion.ChatCompletion,
    model: str,
    models_info_file: str,
) -> float:
    """
    Calculate the cost of an OpenAI API call.

    :param completion: The completion response from OpenAI
    :param model: The model used for the completion
    :return: The calculated cost in dollars
    """
    prompt_tokens = completion.usage.prompt_tokens
    completion_tokens = completion.usage.completion_tokens
    # TODO(gp): This should be shared in the class.
    if _PROVIDER_NAME == "openai":
        # Get the pricing for the selected model.
        # https://openai.com/api/pricing/
        # https://gptforwork.com/tools/openai-chatgpt-api-pricing-calculator
        # Cost per 1M tokens.
        pricing = {
            "gpt-3.5-turbo": {"prompt": 0.5, "completion": 1.5},
            "gpt-4o-mini": {"prompt": 0.15, "completion": 0.60},
            "gpt-4o": {"prompt": 5, "completion": 15},
        }
        hdbg.dassert_in(model, pricing)
        model_pricing = pricing[model]
        # Calculate the cost.
        cost = (prompt_tokens / 1e6) * model_pricing["prompt"] + (
            completion_tokens / 1e6
        ) * model_pricing["completion"]
    elif _PROVIDER_NAME == "openrouter":
        # If the model info file doesn't exist, download one.
        if models_info_file == "":
            models_info_file = _get_models_info_file()
        _LOG.debug(hprint.to_str("models_info_file"))
        if not os.path.isfile(models_info_file):
            model_info_df = _retrieve_openrouter_model_info()
            _save_models_info_to_csv(model_info_df, models_info_file)
        else:
            model_info_df = pd.read_csv(models_info_file)
        # Extract pricing for this model.
        hdbg.dassert_in(model, model_info_df["id"].values)
        row = model_info_df.loc[model_info_df["id"] == model].iloc[0]
        prompt_price = row["prompt_pricing"]
        completion_price = row["completion_pricing"]
        # Compute cost.
        cost = prompt_tokens * prompt_price + completion_tokens * completion_price
    else:
        raise ValueError(f"Unknown provider: {_PROVIDER_NAME}")
    _LOG.debug(hprint.to_str("prompt_tokens completion_tokens cost"))
    return cost


# #############################################################################


# TODO(gp): CAPTURE seems redundant.
@functools.lru_cache(maxsize=1024)
def get_completion(
    user_prompt: str,
    *,
    system_prompt: str = "",
    model: str = "",
    report_progress: bool = False,
    print_cost: bool = False,
    cache_mode: str = "DISABLED",
    cache_file: str = "cache.get_completion.json",
    temperature: float = 0.1,
    **create_kwargs,
) -> str:
    """
    Generate a completion using OpenAI's chat API.

    :param user_prompt: user input message
    :param system_prompt: system instruction
    :param model: model to use or empty string to use the default model
    :param report_progress: whether to report progress running the API
        call
    :param cache_mode : "DISABLED","CAPTURE", "REPLAY", "FALLBACK"
        - "DISABLED": No caching
        - "CAPTURE": Make API calls and save responses to cache
        - "REPLAY": Use cached responses, fail if not in cache
        - "FALLBACK": Use cached responses if available, otherwise make API call
    :param cache_file: file to save/load completioncache
    :param temperature: adjust an LLM's sampling diversity: lower values make it
        more deterministic, while higher values foster creative variation.
        0 < temperature <= 2, 0.1 is default value in OpenAI models.
    :param create_kwargs: additional params for the API call
    :return: completion text
    """
    hdbg.dassert_in(cache_mode, ("REPLAY", "FALLBACK", "CAPTURE", "DISABLED"))
    if model == "":
        model = _get_default_model()
    # Construct messages in OpenAI API request format.
    messages = _build_messages(system_prompt, user_prompt)
    # Initialize cache.
    cache = _CompletionCache(cache_file)
    request_params = {
        "model": model,
        "messages": messages,
        "temperature": temperature,
        **create_kwargs,
    }
    hash_key = cache.hash_key_generator(**request_params)
    if cache_mode in ("REPLAY", "FALLBACK"):
        # Checks for response in cache.
        if cache.has_cache(hash_key):
            memento = htimer.dtimer_start(
                logging.DEBUG, "Loading from the cache!"
            )
            cache.increment_cache_stat("hits")
            msg, _ = htimer.dtimer_stop(memento)
            print(msg)
            return cache.load_response_from_cache(hash_key)
        else:
            cache.increment_cache_stat("misses")
            if cache_mode == "REPLAY":
                raise RuntimeError(
                    "No cached response for this request parameters!"
                )
    client = get_openai_client()
    # print("LLM API call ... ")
    memento = htimer.dtimer_start(logging.DEBUG, "LLM API call")
    if not report_progress:
        response, completion = _call_api_sync(
            client=client,
            messages=messages,
            model=model,
            temperature=temperature,
            **create_kwargs,
        )
    else:
        # TODO(gp): This is not working. It doesn't show the progress and it
        # doesn't show the cost.
        # Create a stream to show progress.
        completion = client.chat.completions.create(
            model=model,
            messages=messages,
            stream=True,  # Enable streaming
            **create_kwargs,
        )
        # Initialize response storage
        collected_messages = []
        # Process the stream with progress bar
        for chunk in tqdm.tqdm(
            completion, desc="Generating completion", unit=" chunks"
        ):
            if chunk.choices[0].delta.content is not None:
                collected_messages.append(chunk.choices[0].delta.content)
        # Combine chunks into final completion
        response = "".join(collected_messages)
    # Report the time taken.
    msg, _ = htimer.dtimer_stop(memento)
    print(msg)
    # Calculate the cost.
    # TODO(gp): This should be shared in the class.
    models_info_file = ""
    cost = _calculate_cost(completion, model, models_info_file)
    # Accumulate the cost.
    _accumulate_cost_if_needed(cost)
    # Convert OpenAI completion object to DICT.
    completion_obj = completion.to_dict()
    # Store cost in the cache.
    completion_obj["cost"] = cost
    if cache_mode != "DISABLED":
        cache.save_response_to_cache(
            hash_key, request=request_params, response=completion_obj
        )
    if print_cost:
        print(f"cost=${cost:.2f}")
    return response


# # #############################################################################


# def file_to_info(file: openai.types.file_object.FileObject) -> Dict[str, Any]:
#     """
#     Convert a file object to a dictionary with selected attributes.

#     :param file: file object
#     :return: dictionary with file metadata
#     """
#     hdbg.dassert_isinstance(file, openai.types.file_object.FileObject)
#     keys = ["id", "created_at", "filename"]
#     file_info = _extract(file, keys)
#     file_info["created_at"] = datetime.datetime.fromtimestamp(
#         file_info["created_at"]
#     )
#     return file_info


# def files_to_str(files: List[openai.types.file_object.FileObject]) -> str:
#     """
#     Generate a string summary of a list of file objects.

#     :param files: list of file objects
#     :return: string summary
#     """
#     txt: List[str] = []
#     txt.append("Found %s files" % len(files))
#     for file in files:
#         txt.append("Deleting file %s" % file_to_info(file))
#     txt = "\n".join(txt)
#     return txt


# def delete_all_files(*, ask_for_confirmation: bool = True) -> None:
#     """
#     Delete all files from OpenAI's file storage.

#     :param ask_for_confirmation: whether to prompt for confirmation
#         before deletion
#     """
#     client = get_openai_client()
#     files = list(client.files.list())
#     # Print.
#     _LOG.info(files_to_str(files))
#     # Confirm.
#     if ask_for_confirmation:
#         hdbg.dfatal("Stopping due to user confirmation.")
#     # Delete.
#     for file in files:
#         _LOG.info("Deleting file %s", file)
#         client.files.delete(file.id)


# # #############################################################################
# # Assistants
# # #############################################################################


# def assistant_to_info(assistant: OAssistant.Assistant) -> Dict[str, Any]:
#     """
#     Extract metadata from an assistant object.

#     :param assistant: assistant object
#     :return: dictionary with assistant metadata
#     """
#     hdbg.dassert_isinstance(assistant, OAssistant.Assistant)
#     keys = ["name", "created_at", "id", "instructions", "model"]
#     assistant_info = _extract(assistant, keys)
#     assistant_info["created_at"] = datetime.datetime.fromtimestamp(
#         assistant_info["created_at"]
#     )
#     return assistant_info


# def assistants_to_str(assistants: List[OAssistant.Assistant]) -> str:
#     """
#     Generate a string summary of a list of assistants.

#     :param assistants: list of assistants
#     :return: a string summary
#     """
#     txt = []
#     txt.append("Found %s assistants" % len(assistants))
#     for assistant in assistants:
#         txt.append("Deleting assistant %s" % assistant_to_info(assistant))
#     txt = "\n".join(txt)
#     return txt


# def delete_all_assistants(*, ask_for_confirmation: bool = True) -> None:
#     """
#     Delete all assistants from OpenAI's assistant storage.

#     :param ask_for_confirmation: whether to prompt for confirmation
#         before deletion.
#     """
#     client = get_openai_client()
#     assistants = client.beta.assistants.list()
#     assistants = assistants.data
#     _LOG.info(assistants_to_str(assistants))
#     if ask_for_confirmation:
#         hdbg.dfatal("Stopping due to user confirmation.")
#     for assistant in assistants:
#         _LOG.info("Deleting assistant %s", assistant)
#         client.beta.assistants.delete(assistant.id)


# def get_coding_style_assistant(
#     assistant_name: str,
#     instructions: str,
#     vector_store_name: str,
#     file_paths: List[str],
#     *,
#     model: Optional[str] = None,
# ) -> OAssistant.Assistant:
#     """
#     Create or retrieve a coding style assistant with vector store support.

#     :param assistant_name: name of the assistant
#     :param instructions: instructions for the assistant
#     :param vector_store_name: name of the vectore store
#     :param file_paths: list of file paths to upload
#     :param model: OpenAI model to use
#     :return: created or updated assistant object
#     """
#     model = _MODEL if model is None else model
#     client = get_openai_client()
#     # Check if the assistant already exists.
#     existing_assistants = list(client.beta.assistants.list().data)
#     for existing_assistant in existing_assistants:
#         if existing_assistant.name == assistant_name:
#             _LOG.debug("Assistant '%s' already exists.", assistant_name)
#             return existing_assistant
#     # Cretae the assistant.
#     _LOG.info("Creating a new assistant: %s", assistant_name)
#     assistant = client.beta.assistants.create(
#         name=assistant_name,
#         instructions=instructions,
#         model=model,
#         tools=[{"type": "file_search"}],
#     )
#     # Check if the vector store already exists.
#     vector_stores = list(client.beta.vector_stores.list().data)
#     vector_store = None
#     for store in vector_stores:
#         if store.name == vector_store_name:
#             _LOG.debug(
#                 "Vector store '%s' already exists. Using it", vector_store_name
#             )
#             vector_store = store
#             break
#     if not vector_store:
#         _LOG.debug("Creating vector store ...")
#         # Create a vector store.
#         vector_store = client.beta.vector_stores.create(name=vector_store_name)
#     # Upload files to the vector store (if provided).
#     if file_paths:
#         file_streams = [open(path, "rb") for path in file_paths]
#         _LOG.debug("Uploading files to vector store ...")
#         try:
#             file_batch = client.beta.vector_stores.file_batches.upload_and_poll(
#                 vector_store_id=vector_store.id, files=file_streams
#             )
#             _LOG.info(
#                 "File batch uploaded successfully with status: %s",
#                 file_batch.status,
#             )
#         except Exception as e:
#             _LOG.error("Failed to upload files to vector store: %s", str(e))
#             raise
#     # Associate the assistant with the vector store.
#     assistant = client.beta.assistants.update(
#         assistant_id=assistant.id,
#         tool_resources={"file_search": {"vector_store_ids": [vector_store.id]}},
#     )
#     return assistant


# def get_query_assistant(
#     assistant: OAssistant.Assistant, question: str
# ) -> List[OMessage.Message]:
#     """
#     Query an assistant with sepecific question.

#     :param assistant: assistant to query
#     :param question: user question
#     :return: list of messages containing the assistant's response
#     """
#     client = get_openai_client()
#     # Create a thread and attach the file to the message.
#     thread = client.beta.threads.create(
#         messages=[
#             {
#                 "role": "user",
#                 "content": question,
#             }
#         ]
#     )
#     # The thread now has a vector store with that file in its tool resources.
#     _LOG.debug("thread=%s", thread.tool_resources.file_search)
#     run = client.beta.threads.runs.create_and_poll(
#         thread_id=thread.id, assistant_id=assistant.id
#     )
#     messages = list(
#         client.beta.threads.messages.list(thread_id=thread.id, run_id=run.id)
#     )
#     return messages


# # import os
# # import requests
# #
# #
# # def get_openai_usage():
# #     # Define the API endpoint.
# #     endpoint = "https://api.openai.com/v1/organization/costs"
# #     start_date = datetime.datetime.now() - datetime.timedelta(days=10)
# #     start_date = int(start_date.timestamp())
# #     # Request headers.
# #     #api_key = os.environ.get("OPENAI_API_KEY")
# #     headers = {
# #         "Authorization": f"Bearer {api_key}",
# #     }
# #     # Query parameters
# #     params = {
# #         "start_time": start_date,
# #         #"end_date": end_date,
# #     }
# #     # Send the request
# #     response = requests.get(endpoint, headers=headers, params=params)
# #     if response.status_code == 200:
# #         data = response.json()
# #         import pprint
# #         pprint.pprint(data)
# #         total_spent = data.get("total_usage", 0) / 100  # Convert cents to dollars
# #         #print(f"Total spent from {start_date} to {end_date}: "
# #         #       f"${total_spent:.2f}")
# #         return total_spent
# #     else:
# #         print(f"Failed to fetch usage: {response.status_code}, {response.text}")
# #         return None
# #


def apply_prompt_to_dataframe(
    df,
    prompt,
    model: str,
    input_col,
    response_col,
    chunk_size=50,
    allow_overwrite: bool = False,
):
    _LOG.debug(hprint.to_str("prompt model input_col response_col chunk_size"))
    hdbg.dassert_in(input_col, df.columns)
    if not allow_overwrite:
        hdbg.dassert_not_in(response_col, df.columns)
    response_data = []
    for start in tqdm(range(0, len(df), chunk_size), desc="Processing chunks"):
        end = start + chunk_size
        chunk = df.iloc[start:end]
        _LOG.debug("chunk.size=%s", chunk.shape[0])
        data = chunk[input_col].astype(str).tolist()
        data = ["%s: %s" % (i + 1, val) for i, val in enumerate(data)]
        user = "\n".join(data)
        _LOG.debug("user=\n%s", user)
        try:
            response = get_completion(user, system=prompt, model=model)
        except Exception as e:
            _LOG.error(
                f"Error processing column {input} in chunk {start}-{end}: {e}"
            )
            raise e
        processed_response = response.split("\n")
        _LOG.debug(hprint.to_str("processed_response"))
        _LOG.debug("len(processed_response)=%s", len(processed_response))
        hdbg.dassert_eq(len(processed_response), chunk.shape[0])
        for i in range(len(processed_response)):
            m = re.match(r"\d+: (.*)\s*", processed_response[i])
            hdbg.dassert(m, f"Invalid response: {processed_response[i]}")
            processed_response[i] = m.group(1).rstrip().lstrip()
        _LOG.debug(hprint.to_str("processed_response"))
        response_data.extend(processed_response)
    df[response_col] = response_data
    return df


# #############################################################################
# _CompletionCache
# #############################################################################


# TODO(gp): we can't use hcache_simple.simple_cache() because it uses a different cache
# format and does not support conditions required by get_completion().
class _CompletionCache:
    """
    Cache for get_completion().
    """

    def __init__(self, cache_file: str):
        self.cache_file = cache_file
        # Load the existing file(may not exist or may be invalid JSON)
        try:
            with open(self.cache_file, "r", encoding="utf-8") as f:
                self.cache = json.load(f)
        except (FileNotFoundError, json.JSONDecodeError):
            self.cache = None
        # Validates structure.
        if (
            not isinstance(self.cache, dict)
            or "version" not in self.cache
            or "metadata" not in self.cache
            or "entries" not in self.cache
            or not isinstance(self.cache["entries"], dict)
        ):
            # Responses will be stored in entries.
            self.cache = {
                "version": "1.0",
                "metadata": {
                    "created_at": datetime.datetime.now().isoformat(),
                    "last_updated": datetime.datetime.now().isoformat(),
                    "hits": 0,
                    "misses": 0,
                },
                "entries": {},
            }
            with open(self.cache_file, "w", encoding="utf-8") as f:
                json.dump(self.cache, f)

    def hash_key_generator(
        self,
        model: str,
        messages: List[Dict[str, str]],
        **extra_kwargs: Any,
    ) -> str:
        """
        Generate a hash key for the OpenAI request.
        """
        norm_msgs = []
        for m in messages:
            norm_msgs.append(
                {
                    "role": m["role"].strip().lower(),
                    "content": " ".join(m["content"].split()).lower(),
                }
            )
        key_obj: Dict[str, Any] = {
            "model": model.strip().lower(),
            "messages": norm_msgs,
        }
        for name in sorted(extra_kwargs):
            key_obj[name] = extra_kwargs[name]
        serialized = json.dumps(
            key_obj,
            # no spaces
            separators=(",", ":"),
            # keys in alphabetical order
            sort_keys=True,
            ensure_ascii=False,
        )
        return hashlib.sha256(serialized.encode("utf-8")).hexdigest()

    def has_cache(self, hash_key: str) -> bool:
        """
        Check if the hash key is in the cache.
        """
        return hash_key in self.cache["entries"]

    def save_response_to_cache(
        self, hash_key: str, request: dict, response: dict
    ) -> None:
        """
        Save the cache to the cache directory.
        """
        entry = {"request": request, "response": response}
        self.cache["entries"][hash_key] = entry
        self.cache["metadata"][
            "last_updated"
        ] = datetime.datetime.now().isoformat()
        self._write_cache_to_disk()

    def load_response_from_cache(self, hash_key: str) -> Any:
        """
        Load the response from the cache directory.
        """
        if hash_key in self.cache["entries"]:
            openai_response = self.cache["entries"][hash_key]["response"]
            return openai_response["choices"][0]["message"]["content"]
        raise ValueError("No cache found!")

    def get_stats(self) -> dict:
        """
        Return basic stats: hits, misses, total entries.
        """
        stats = {
            "hits": self.cache["metadata"]["hits"],
            "misses": self.cache["metadata"]["misses"],
            "entries_count": len(self.cache["entries"]),
        }
        return stats

    def increment_cache_stat(self, key: str) -> None:
        """
        Update the hits, misses counter.
        """
        self.cache["metadata"][key] += 1
        self._write_cache_to_disk()

    def _write_cache_to_disk(self) -> None:
        with open(self.cache_file, "w", encoding="utf-8") as f:
            json.dump(self.cache, f, indent=2)

    def _clear_cache(self) -> None:
        """
        Clear the cache from the file.
        """
        self.cache["entries"] = {}
        self.cache["metadata"][
            "last_updated"
        ] = datetime.datetime.now().isoformat()
        self._write_cache_to_disk()<|MERGE_RESOLUTION|>--- conflicted
+++ resolved
@@ -204,72 +204,6 @@
     return model_info_df
 
 
-<<<<<<< HEAD
-import pandas as pd
-
-
-# TODO(gp): This is general enough to be moved in hpandas.py
-def convert_to_type(col, type_):
-    if type_ == "is_bool":
-        return col.map(
-            lambda x: isinstance(x, bool)
-            or x in ["True", "False", "true", "false"]
-            or x in [1, 0, "1", "0"]
-        )
-    elif type_ == "is_int":
-        return pd.to_numeric(col, errors="coerce")
-    elif type_ == "is_numeric":
-        return pd.to_numeric(col, errors="coerce")
-    elif type_ == "is_string":
-        return col.map(lambda x: isinstance(x, str))
-    else:
-        raise ValueError(f"Unknown column type: {type_}")
-
-
-def infer_column_types(col):
-    vals = {
-        "is_numeric": pd.to_numeric(col, errors="coerce").notna(),
-        #'is_datetime': pd.to_datetime(col, errors='coerce').notna(),
-        "is_bool": col.map(lambda x: isinstance(x, bool)),
-        "is_string": col.map(lambda x: isinstance(x, str)),
-    }
-    vals = {k: float(v.mean()) for k, v in vals.items()}
-    # type_ = np.where(vals["is_bool"] >= vals["is_numeric"], "is_bool",
-    #                  (vals["is_numeric"] >= vals["is_string"], "is_numeric",
-    #                  "is_string"))
-    if vals["is_bool"] >= vals["is_numeric"] and (vals["is_bool"] != 0):
-        type_ = "is_bool"
-    elif vals["is_numeric"] >= vals["is_string"] and (vals["is_numeric"] != 0):
-        type_ = "is_numeric"
-    else:
-        type_ = "is_string"
-    vals["type"] = type_
-    return vals
-
-
-def infer_column_types_df(df: pd.DataFrame) -> pd.DataFrame:
-    return df.apply(lambda x: pd.Series(infer_column_types(x))).T
-
-
-def convert_df(
-    df: pd.DataFrame, *, print_invalid_values: bool = False
-) -> pd.DataFrame:
-    types = df.apply(lambda x: pd.Series(infer_column_types(x)))
-    df_out = pd.DataFrame()
-    for col in df.columns:
-        if types[col]["type"] == "is_bool":
-            df_out[col] = df[col].astype(bool)
-        elif types[col]["type"] == "is_numeric":
-            df_out[col] = df[col].astype(float)
-        elif types[col]["type"] == "is_string":
-            df_out[col] = df[col]
-        else:
-            raise ValueError(f"Unknown column type: {types[col]['type']}")
-    return df_out
-
-
-=======
->>>>>>> e50b5c88
 # #############################################################################
 
 
