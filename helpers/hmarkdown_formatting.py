"""
Import as:

import helpers.hmarkdown_formatting as hmarform
"""

import logging
import re
from typing import List

import helpers.hdbg as hdbg
import helpers.hdockerized_executables as hdocexec
import helpers.hmarkdown_headers as hmarhead
import helpers.hmarkdown_slides as hmarslid

_LOG = logging.getLogger(__name__)


def remove_end_of_line_periods(lines: List[str]) -> List[str]:
    """
    Remove periods at the end of each line in the given text.

    :param lines: list of input lines to process
    :return: lines with end-of-line periods removed
    """
    hdbg.dassert_isinstance(lines, list)
    txt_out = [line.rstrip(".") for line in lines]
    hdbg.dassert_isinstance(txt_out, list)
    return txt_out


def remove_empty_lines(lines: List[str]) -> List[str]:
    """
    Remove empty lines from the given text.

    :param lines: list of input lines to process
    :return: lines with empty lines removed
    """
    hdbg.dassert_isinstance(lines, list)
    txt_out = [line for line in lines if line != ""]
    hdbg.dassert_isinstance(txt_out, list)
    return txt_out


# def remove_gdoc_artifacts(lines: List[str]) -> List[str]:
#     """
#     Remove empty lines from the given text.

#     :param lines: list of input lines to process
#     :return: lines with empty lines removed
#     """
#     hdbg.dassert_isinstance(lines, list)
#     # Remove “” and ….
#     lines = re.sub(r"“", '"', lines)
#     lines = re.sub(r"”", '"', lines)
#     lines = re.sub(r"’", "'", lines)
#     lines = re.sub(r"…", "", lines)
#     hdbg.dassert_isinstance(lines, list)
#     return lines


# TODO(gp): Add tests.
def remove_code_delimiters(lines: List[str]) -> List[str]:
    """
    Remove ```python and ``` delimiters from a given text.

    :param lines: list of input lines containing code delimiters
    :return: lines with the code delimiters removed
    """
    hdbg.dassert_isinstance(lines, list)
    # Join lines back to text, apply regex logic, then split again.
    txt = "\n".join(lines)
    # Replace the ```python and ``` delimiters with empty strings.
    txt_out = txt.replace("```python", "").replace("```", "")
    txt_out = txt_out.strip()
    # Remove the numbers at the beginning of the line, if needed
    # E.g., `3: """` -> `"""`.
    txt_out = re.sub(r"(^\d+: )", "", txt_out, flags=re.MULTILINE)
    # Split back into lines.
    result = txt_out.split("\n") if txt_out else []
    hdbg.dassert_isinstance(result, list)
    return result


def add_line_numbers(lines: List[str]) -> List[str]:
    """
    Add line numbers to each line of text.

    :param lines: list of input lines to process
    :return: lines with line numbers added
    """
    hdbg.dassert_isinstance(lines, list)
    numbered_lines = []
    for i, line in enumerate(lines, 1):
        numbered_lines.append(f"{i}: {line}")
    hdbg.dassert_isinstance(numbered_lines, list)
    return numbered_lines


def remove_formatting(txt: str) -> str:
    """
    Remove markdown and LaTeX formatting from text.

    :param txt: input text to process
    :return: text with formatting removed
    """
    # Replace bold markdown syntax with plain text.
    txt = re.sub(r"\*\*(.*?)\*\*", r"\1", txt)
    # Replace italic markdown syntax with plain text.
    txt = re.sub(r"\*(.*?)\*", r"\1", txt)
    # Remove \textcolor{red}{ ... }.
    txt = re.sub(r"\\textcolor\{(.*?)\}\{(.*?)\}", r"\2", txt)
    # Remove \red{ ... }.
    txt = re.sub(r"\\\S+\{(.*?)\}", r"\1", txt)
    return txt


def md_clean_up(txt: str) -> str:
    """
    Clean up a Markdown file copy-pasted from Google Docs, ChatGPT.

    :param txt: input text to process
    :return: text with the cleaning up applied
    """
    # 0) General formatting.
    # Remove dot at the end of each line.
    txt = re.sub(r"\.\s*$", "", txt, flags=re.MULTILINE)
    # 1) ChatGPT formatting.
    # E.g.,``  • Description Logics (DLs) are a family``
    # Replace `•` with `-`
    txt = re.sub(r"•\s+", r"- ", txt)
    # Replace `\t` with 2 spaces
    txt = re.sub(r"\t", r"  ", txt)
    # Remove `⋅`.
    txt = re.sub(r"⸻", r"", txt)
    # “
    txt = re.sub(r"“", r'"', txt)
    # ”
    txt = re.sub(r"”", r'"', txt)
    # ’
    txt = re.sub(r"’", r"'", txt)
    # …
    txt = re.sub(r"…", r"...", txt)
    # 2) Latex formatting.
    # Replace \( ... \) math syntax with $ ... $.
    txt = re.sub(r"\\\(\s*(.*?)\s*\\\)", r"$\1$", txt)
    # Replace \[ ... \] math syntax with $$ ... $$, handling multiline equations.
    txt = re.sub(r"\\\[(.*?)\\\]", r"$$\1$$", txt, flags=re.DOTALL)
    # Replace `P(.)`` with `\Pr(.)`.
    txt = re.sub(r"P\((.*?)\)", r"\\Pr(\1)", txt)
    #
    txt = re.sub(r"\\left\[", r"[", txt)
    txt = re.sub(r"\\right\]", r"]", txt)
    #
    txt = re.sub(r"\\mid", r"|", txt)
    #
    txt = re.sub(r"→", r"$\\rightarrow$", txt)
    # Remove empty spaces at beginning / end of Latex equations $...$.
    # E.g., $ \text{Student} $ becomes $\text{Student}$
    # txt = re.sub(r"\$\s+(.*?)\s\$", r"$\1$", txt)
    # Transform `Example: Training a deep` into `E.g., training a deep`,
    # converting the word after `Example:` to lower case.
    txt = re.sub(r"\bExample:", "E.g.,", txt)
    txt = re.sub(r"\bE.g.,\s+(\w)", lambda m: "E.g., " + m.group(1).lower(), txt)
    return txt


def remove_empty_lines_from_markdown(lines: List[str]) -> List[str]:
    """
    Remove all empty lines from markdown text.

    :param lines: list of input markdown lines
    :return: formatted markdown lines
    """
    hdbg.dassert_isinstance(lines, list)
    # Remove empty lines.
    result = [line for line in lines if line.strip()]
    hdbg.dassert_isinstance(result, list)
    return result


def prettier_markdown(txt: str) -> str:
    """
    Format markdown text using `prettier`.

    :param txt: input text to format
    :return: formatted text
    """
    file_type = "md"
    txt = hdocexec.prettier_on_str(txt, file_type)
    return txt


def format_markdown(txt: str) -> str:
    """
    Format markdown text.

    :param txt: input text to format
    :return: formatted text
    """
    file_type = "md"
    txt = hdocexec.prettier_on_str(txt, file_type)
    lines = txt.split("\n")
    clean_lines = remove_empty_lines_from_markdown(lines)
    txt = "\n".join(clean_lines)
    return txt


def bold_first_level_bullets(
    lines: List[str], *, max_length: int = 30
) -> List[str]:
    """
    Make first-level bullets bold in markdown text.

    :param lines: list of input markdown lines
    :param max_length: max length of the bullet text to be bolded. The
        value '-1' means no limit
    :return: formatted markdown lines with first-level bullets in bold
    """
    hdbg.dassert_isinstance(lines, list)
    result = []
    for line in lines:
        # Check if this is a first-level bullet point.
        if re.match(r"^\s*- ", line):
            # Check if the line has already bold text it in it.
            if not re.search(r"\*\*", line):
                # Bold first-level bullets.
                indentation = len(line) - len(line.lstrip())
                if indentation == 0:
                    # First-level bullet, add bold markers.
                    m = re.match(r"^(\s*-\s+)(.*)", line)
                    hdbg.dassert(m, "Can't parse line='%s'", line)
                    bullet_text = m.group(2)  # type: ignore[union-attr]
                    if max_length > -1 and len(bullet_text) <= max_length:
                        spaces = m.group(1)  # type: ignore[union-attr]
                        line = spaces + "**" + bullet_text + "**"
        result.append(line)
    hdbg.dassert_isinstance(result, list)
    return result


def format_figures(lines: List[str]) -> List[str]:
    """
    Convert markdown slides with figures to use fenced div syntax with column
    layout.

    If the input already uses column format or contains no figures,
    returns unchanged.

    :param lines: list of input markdown lines
    :return: formatted markdown lines with figures in column layout
    """
    hdbg.dassert_isinstance(lines, list)
    # Check if already in column format.
    text = "\n".join(lines)
    if "::: columns" in text and ":::: {.column" in text:
        return lines
    # Find first figure line to split content.
    first_figure_idx = -1
    for i, line in enumerate(lines):
        if re.match(r"^\s*!\[.*\]\(.*\)\s*$", line.strip()):
            first_figure_idx = i
            break
    # If no figures found, return original lines unchanged.
    if first_figure_idx == -1:
        return lines
    # Split content: slide titles (lines starting with *) stay outside columns,
    # other content before first figure goes to left column,
    # everything from first figure onwards goes to right column.
    pre_figure_lines = lines[:first_figure_idx]
    figure_content = lines[first_figure_idx:]
    # Separate slide titles from other content
    slide_titles = []
    text_lines = []
    for line in pre_figure_lines:
        if line.strip().startswith("*"):
            slide_titles.append(line)
        else:
            text_lines.append(line)
    # Remove empty lines at the beginning and end of text_lines.
    while text_lines and not text_lines[0].strip():
        text_lines.pop(0)
    while text_lines and not text_lines[-1].strip():
        text_lines.pop()
    # Build the column format.
    result = []
    # Add slide titles first (outside columns)
    result.extend(slide_titles)
    result.append("::: columns")
    result.append(":::: {.column width=65%}")
    result.extend(text_lines)
    result.append("::::")
    result.append(":::: {.column width=40%}")
    result.append("")
    result.extend(figure_content)
    result.append("::::")
    result.append(":::")
    hdbg.dassert_isinstance(result, list)
    return result


def format_md_links_to_latex_format(lines: List[str]) -> List[str]:
    r"""
    Convert markdown links to formatted links with LaTeX styling.

    Convert markdown links:
    - Plain URLs:
        http://... or https://...
      to the format:
        [\textcolor{blue}{\underline{URL}}](URL)

    - Existing formatted links:
        [Text](URL)
      to the format:
        [\textcolor{blue}{\underline{Text}}](URL)

    - Email links:
        [](email@domain.com) or [](http://...) or [](https://...)
      to the format:
        [\textcolor{blue}{\underline{URL}}](URL)

    - Picture links
        ![](lectures_source/.../lec_4_1_slide_5_image_1.png)
      are left untouched

    :param lines: list of input markdown lines
    :return: formatted markdown lines with styled links
    """
    hdbg.dassert_isinstance(lines, list)
    result = []
    # URL regex pattern.
    url_pattern = r"https?://[^\s)}\]`]+"
    # Pattern for URLs in backticks.
    backtick_url_pattern = r"`(https?://[^\s`]+)`"
    # Pattern for existing formatted links that need normalization.
    # This matches [\textcolor{blue}{\underline{Text}}](URL) where Text != URL.
    formatted_link_pattern = (
        r"\[\\textcolor\{blue\}\{\\underline\{([^}]+)\}\}\]\((https?://[^)]+)\)"
    )
    # Pattern for markdown links: [Text](URL).
    # Matches text that can include escaped underscores (\_ ).
    markdown_link_pattern = r"\[((?:[^\]\\]|\\[_])+)\]\((https?://[^\)]+)\)"
    # Pattern for email links: [email@domain.com](email@domain.com).
    email_link_pattern = r"\[([^\]\\]+@[^\]\\]+)\]\(([^)]+@[^)]+)\)"
    # Pattern for empty bracket links: [](URL) or [](email).
    empty_bracket_pattern = r"\[\]\(([^\)]+)\)"
    # Pattern for image links: ![...](...).
    image_link_pattern = r"!\[.*?\]\([^\)]+\)"
    for line in lines:
        # Process the line for all URL patterns.
        processed_line = line
        # Store image links temporarily to avoid processing them.
        image_placeholders = []

        def store_image_link(match):
            placeholder = f"__IMAGE_LINK_{len(image_placeholders)}__"
            image_placeholders.append(match.group(0))
            return placeholder

        processed_line = re.sub(
            image_link_pattern, store_image_link, processed_line
        )

        # Convert empty bracket links [](URL) or [](email).
        def convert_empty_bracket_link(match):
            target = match.group(1)
            return rf"[\textcolor{{blue}}{{\underline{{{target}}}}}]({target})"

        processed_line = re.sub(
            empty_bracket_pattern, convert_empty_bracket_link, processed_line
        )

        # Convert URLs in backticks.
        def convert_backtick_url(match):
            url = match.group(1)
            return rf"[\textcolor{{blue}}{{\underline{{{url}}}}}]({url})"

        processed_line = re.sub(
            backtick_url_pattern, convert_backtick_url, processed_line
        )

        # Normalize existing formatted links to keep existing display text.
        def normalize_formatted_link(match):
            text = match.group(1)
            url = match.group(2)
            return rf"[\textcolor{{blue}}{{\underline{{{text}}}}}]({url})"

        processed_line = re.sub(
            formatted_link_pattern, normalize_formatted_link, processed_line
        )

        # Convert markdown links [Text](URL) to formatted links.
        def convert_markdown_link(match):
            text = match.group(1)
            url = match.group(2)
            return rf"[\textcolor{{blue}}{{\underline{{{text}}}}}]({url})"

        processed_line = re.sub(
            markdown_link_pattern, convert_markdown_link, processed_line
        )

        # Convert email links [email@domain.com](email@domain.com) to formatted links.
        def convert_email_link(match):
            email = match.group(2)
            return rf"[\textcolor{{blue}}{{\underline{{{email}}}}}]({email})"

        processed_line = re.sub(
            email_link_pattern, convert_email_link, processed_line
        )
        # Convert plain URLs (but avoid converting URLs that are already part
        # of formatted links).
        # First, temporarily replace formatted links to avoid interfering with
        # them.
        temp_placeholders = []
        # Store existing correctly formatted links temporarily.
        correct_formatted_link_pattern = (
            r"\[\\textcolor\{blue\}\{\\underline\{([^}]+)\}\}\]\(([^)]+)\)"
        )

        def store_formatted_link(match):
            placeholder = f"__FORMATTED_LINK_{len(temp_placeholders)}__"
            temp_placeholders.append(match.group(0))
            return placeholder

        temp_line = re.sub(
            correct_formatted_link_pattern, store_formatted_link, processed_line
        )

        # Convert remaining plain URLs.
        def convert_plain_url(match):
            url = match.group(0)
            return rf"[\textcolor{{blue}}{{\underline{{{url}}}}}]({url})"

        temp_line = re.sub(url_pattern, convert_plain_url, temp_line)
        # Restore formatted links.
        for i, placeholder in enumerate(temp_placeholders):
            temp_line = temp_line.replace(f"__FORMATTED_LINK_{i}__", placeholder)
        # Restore image links.
        for i, image_link in enumerate(image_placeholders):
            temp_line = temp_line.replace(f"__IMAGE_LINK_{i}__", image_link)
        result.append(temp_line)
    hdbg.dassert_isinstance(result, list)
    return result


# TODO(gp): -> format_first_level_bullets_in_slide
def format_first_level_bullets(lines: List[str]) -> List[str]:
    """
    Add empty lines to separate first level bullets and remove all remaining
    empty lines.

    This is the formatting we use in the slides.

    :param lines: list of input markdown lines
    :return: formatted markdown lines
    """
    hdbg.dassert_isinstance(lines, list)
    # Remove empty lines.
    lines_clean = [line for line in lines if line.strip()]
    # Handle special case: if input was only empty lines, preserve structure.
    if not lines_clean and lines:
        return lines
    # Add empty lines only before first level bullets.
    result = []
    for i, line in enumerate(lines_clean):
        # Check if current line is a first level bullet (no indentation).
        if re.match(r"^- ", line):
            # Add empty line before first level bullet if not at start.
            if i > 0:
                result.append("")
        result.append(line)
    hdbg.dassert_isinstance(result, list)
    return result


# TODO(gp): Implement and add tests.
def format_column_blocks(lines: List[str]) -> List[str]:
    """
    # Make sure that there is a single empty line before and after the following
    # block:
    # <!-- prettier-ignore-start -->
    # 1)
    # ```
    # ::: columns
    # :::: {.column width=55%}
    # ```
    # 2)
    # ```
    # ::::
    # :::: {.column width=40%}
    # ```
    # 3)
    # ```
    # ::::
    # :::
    # ```

    #
    """
    return lines


def format_markdown_slide(lines: List[str]) -> List[str]:
    """
    Format markdown text for a slide.

    :param lines: input lines to format
    :return: formatted slide text
    """
    hdbg.dassert_isinstance(lines, list)
    if False:
        lines = bold_first_level_bullets(lines)
        txt = "\n".join(lines)
    # Format the markdown slides.
    # TODO(gp): Maybe the conversion should be done inside `prettier_on_str`
    # passing a marker to indicate that the text is a slide.
    lines = hmarslid.convert_slide_to_markdown(lines)
    # lines = format_column_blocks()
    #
    file_type = "md"
    txt = "\n".join(lines)
    txt = hdocexec.prettier_on_str(txt, file_type)
    #
    lines = txt.split("\n")
<<<<<<< HEAD
    lines = hmarform.convert_markdown_to_slide(lines)
=======
    lines = hmarslid.markdown_to_slide(lines)
>>>>>>> ac837700
    # Format the first level bullets.
    lines = format_first_level_bullets(lines)
    #
    lines = hmarhead.capitalize_header(lines)
    return lines<|MERGE_RESOLUTION|>--- conflicted
+++ resolved
@@ -522,11 +522,7 @@
     txt = hdocexec.prettier_on_str(txt, file_type)
     #
     lines = txt.split("\n")
-<<<<<<< HEAD
     lines = hmarform.convert_markdown_to_slide(lines)
-=======
-    lines = hmarslid.markdown_to_slide(lines)
->>>>>>> ac837700
     # Format the first level bullets.
     lines = format_first_level_bullets(lines)
     #
