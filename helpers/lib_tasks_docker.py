"""
Import as:

import helpers.lib_tasks_docker as hlitadoc
"""

import functools
import getpass
import logging
import os
import re
from typing import Any, Dict, List, Match, Optional, Union

import yaml
from invoke import task

# We want to minimize the dependencies from non-standard Python packages since
# this code needs to run with minimal dependencies and without Docker.
import helpers.hdbg as hdbg
import helpers.hdict as hdict
<<<<<<< HEAD
import helpers.hdocker as hdocker
import helpers.henv as henv
=======
>>>>>>> 8d8d93f2
import helpers.hgit as hgit
import helpers.hio as hio
import helpers.hprint as hprint
import helpers.hs3 as hs3
import helpers.hsecrets as hsecret
import helpers.hserver as hserver
import helpers.hsystem as hsystem
import helpers.hversion as hversio
import helpers.lib_tasks_utils as hlitauti
import helpers.repo_config_utils as hrecouti

_LOG = logging.getLogger(__name__)

# pylint: disable=protected-access


# #############################################################################
# Basic Docker commands.
# #############################################################################


def _get_docker_exec(sudo: bool) -> str:
    docker_exec = "docker"
    if sudo:
        docker_exec = "sudo " + docker_exec
    return docker_exec


@task
def docker_images_ls_repo(ctx, sudo=False):  # type: ignore
    """
    List images in the logged in repo_short_name.
    """
    hlitauti.report_task()
    docker_login(ctx)
    # TODO(gp): Move this to a var ECR_BASE_PATH="CSFY_ECR_BASE_PATH" in repo_config.py.
    ecr_base_path = hlitauti.get_default_param("CSFY_ECR_BASE_PATH")
    docker_exec = _get_docker_exec(sudo)
    hlitauti.run(ctx, f"{docker_exec} image ls {ecr_base_path}")


@task
def docker_ps(ctx, sudo=False):  # type: ignore
    # pylint: disable=line-too-long
    """
    List all the running containers.

    ```
    > docker_ps
    CONTAINER ID  user  IMAGE                    COMMAND                    CREATED        STATUS        PORTS  service
    2ece37303ec9  gp    *****....:latest  "./docker_build/entry.sh"  5 seconds ago  Up 4 seconds         user_space
    ```
    """
    hlitauti.report_task()
    # pylint: enable=line-too-long
    fmt = (
        r"""table {{.ID}}\t{{.Label "user"}}\t{{.Image}}\t{{.Command}}"""
        + r"\t{{.RunningFor}}\t{{.Status}}\t{{.Ports}}"
        + r'\t{{.Label "com.docker.compose.service"}}'
    )
    docker_exec = _get_docker_exec(sudo)
    cmd = f"{docker_exec} ps --format='{fmt}'"
    cmd = hlitauti._to_single_line_cmd(cmd)
    hlitauti.run(ctx, cmd)


def _get_last_container_id(sudo: bool) -> str:
    docker_exec = _get_docker_exec(sudo)
    # Get the last started container.
    cmd = f"{docker_exec} ps -l | grep -v 'CONTAINER ID'"
    # CONTAINER ID   IMAGE          COMMAND                  CREATED
    # 90897241b31a   eeb33fe1880a   "/bin/sh -c '/bin/bash ...
    _, txt = hsystem.system_to_one_line(cmd)
    # Parse the output: there should be at least one line.
    hdbg.dassert_lte(1, len(txt.split(" ")), "Invalid output='%s'", txt)
    container_id: str = txt.split(" ")[0]
    return container_id


@task
def docker_stats(  # type: ignore
    ctx,
    all=False,  # pylint: disable=redefined-builtin
    sudo=False,
):
    # pylint: disable=line-too-long
    """
    Report last started Docker container stats, e.g., CPU, RAM.

    ```
    > docker_stats
    CONTAINER ID  NAME                   CPU %  MEM USAGE / LIMIT     MEM %  NET I/O         BLOCK I/O        PIDS
    2ece37303ec9  ..._user_space_run_30  0.00%  15.74MiB / 31.07GiB   0.05%  351kB / 6.27kB  34.2MB / 12.3kB  4
    ```

    :param all: report stats for all the containers
    """
    # pylint: enable=line-too-long
    hlitauti.report_task(txt=hprint.to_str("all"))
    _ = ctx
    fmt = (
        r"table {{.ID}}\t{{.Name}}\t{{.CPUPerc}}\t{{.MemUsage}}"
        + r"\t{{.MemPerc}}\t{{.NetIO}}\t{{.BlockIO}}\t{{.PIDs}}"
    )
    docker_exec = _get_docker_exec(sudo)
    cmd = f"{docker_exec} stats --no-stream --format='{fmt}'"
    _, txt = hsystem.system_to_string(cmd)
    if all:
        output = txt
    else:
        # Get the id of the last started container.
        container_id = _get_last_container_id(sudo)
        print(f"Last container id={container_id}")
        # Parse the output looking for the given container.
        txt = txt.split("\n")
        output = []
        # Save the header.
        output.append(txt[0])
        for line in txt[1:]:
            if line.startswith(container_id):
                output.append(line)
        # There should be at most two rows: the header and the one corresponding to
        # the container.
        hdbg.dassert_lte(
            len(output), 2, "Invalid output='%s' for '%s'", output, txt
        )
        output = "\n".join(output)
    print(output)


@task
def docker_kill(  # type: ignore
    ctx,
    all=False,  # pylint: disable=redefined-builtin
    sudo=False,
):
    """
    Kill the last Docker container started.

    :param all: kill all the containers (be careful!)
    :param sudo: use sudo for the Docker commands
    """
    hlitauti.report_task(txt=hprint.to_str("all"))
    docker_exec = _get_docker_exec(sudo)
    # Last container.
    opts = "-l"
    if all:
        _LOG.warning("Killing all the containers")
        # TODO(gp): Ask if we are sure and add a --just-do-it option.
        opts = "-a"
    # Print the containers that will be terminated.
    cmd = f"{docker_exec} ps {opts}"
    hlitauti.run(ctx, cmd)
    # Kill.
    cmd = f"{docker_exec} rm -f $({docker_exec} ps {opts} -q)"
    hlitauti.run(ctx, cmd)


# docker system prune
# docker container ps -f "status=exited"
# docker container rm $(docker container ps -f "status=exited" -q)
# docker rmi $(docker images --filter="dangling=true" -q)

# pylint: disable=line-too-long
# Remove the images with hash
# > docker image ls
# REPOSITORY                                        TAG                                        IMAGE ID       CREATED         SIZE
# *****.dkr.ecr.us-east-2.amazonaws.com/im          07aea615a2aa9290f7362e99e1cc908876700821   d0889bf972bf   6 minutes ago   684MB
# *****.dkr.ecr.us-east-2.amazonaws.com/im          rc                                         d0889bf972bf   6 minutes ago   684MB
# python                                            3.7-slim-buster                            e7d86653f62f   14 hours ago    113MB
# *****.dkr.ecr.us-east-1.amazonaws.com/amp         415376d58001e804e840bf3907293736ad62b232   e6ea837ab97f   18 hours ago    1.65GB
# *****.dkr.ecr.us-east-1.amazonaws.com/amp         dev                                        e6ea837ab97f   18 hours ago    1.65GB
# *****.dkr.ecr.us-east-1.amazonaws.com/amp         local                                      e6ea837ab97f   18 hours ago    1.65GB
# *****.dkr.ecr.us-east-1.amazonaws.com/amp         9586cc2de70a4075b9fdcdb900476f8a0f324e3e   c75d2447da79   18 hours ago    1.65GB
# pylint: enable=line-too-long


# #############################################################################
# Docker development.
# #############################################################################

# TODO(gp): We might want to organize the code in a base class using a Command
# pattern, so that it's easier to generalize the code for multiple repos.
#
# class DockerCommand:
#   def pull():
#     ...
#   def cmd():
#     ...
#
# For now we pass the customizable part through the default params.


# ////////////////////////////////////////////////////////////////////////////
# Docker pull.
# ////////////////////////////////////////////////////////////////////////////


def _docker_pull(
    ctx: Any, base_image: str, stage: str, version: Optional[str]
) -> None:
    """
    Pull images from the registry.
    """
    docker_login(ctx)
    #
    image = get_image(base_image, stage, version)
    _LOG.info("image='%s'", image)
    dassert_is_image_name_valid(image)
    cmd = f"docker pull {image}"
    hlitauti.run(ctx, cmd, pty=True)


@task
def docker_pull(ctx, stage="dev", version=None, skip_pull=False):  # type: ignore
    """
    Pull latest dev image corresponding to the current repo from the registry.

    :param skip_pull: if True skip pulling the docker image
    """
    hlitauti.report_task()
    if stage == "local":
        _LOG.warning("Setting skip_pull to True for local stage")
        skip_pull = True
    if skip_pull:
        _LOG.warning("Skipping pulling docker image as per user request")
        return
    #
    base_image = ""
    _docker_pull(ctx, base_image, stage, version)


@task
def docker_pull_helpers(
    ctx, stage="prod", version=None, docker_registry="aws_ecr.ck"
):  # type: ignore
    """
    Pull latest prod image of `helpers` from the registry.

    :param ctx: invoke context
    :param stage: stage of the Docker image
    :param version: version of the Docker image
    :param docker_registry: target Docker image registry to log in to
        - "dockerhub.causify": public Causify Docker image registry
        - "aws_ecr.ck": private AWS CK ECR
    """
    hlitauti.report_task(txt=hprint.to_str("docker_registry"))
    if docker_registry == "dockerhub.causify":
        base_image = "causify/helpers"
    elif docker_registry == "aws_ecr.ck":
        base_image = hlitauti.get_default_param("CSFY_ECR_BASE_PATH") + "/helpers"
    else:
        raise ValueError(
            f"The Docker image registry='{docker_registry}' is not supported"
        )
    _docker_pull(ctx, base_image, stage, version)


# ////////////////////////////////////////////////////////////////////////////
# Docker login
# ////////////////////////////////////////////////////////////////////////////


@functools.lru_cache()
def _get_aws_cli_version() -> int:
    # > aws --version
    # aws-cli/1.19.49 Python/3.7.6 Darwin/19.6.0 botocore/1.20.49
    # aws-cli/1.20.1 Python/3.9.5 Darwin/19.6.0 botocore/1.20.106
    cmd = "aws --version"
    res = hsystem.system_to_one_line(cmd)[1]
    # Parse the output.
    m = re.match(r"aws-cli/((\d+)\.\d+\.\d+)\s", res)
    hdbg.dassert(m, "Can't parse '%s'", res)
    m: Match[Any]
    version = m.group(1)
    _LOG.debug("version=%s", version)
    major_version = int(m.group(2))
    _LOG.debug("major_version=%s", major_version)
    return major_version


def _check_docker_login(repo_name: str) -> bool:
    """
    Check if we are already logged in to the Docker registry `repo_name`.
    """
    file_name = os.path.join(os.environ["HOME"], ".docker/config.json")
    json_data = hio.from_json(file_name)
    # > more ~/.docker/config.json
    # ```
    # {
    #         "auths": {
    #                 "623860924167.dkr.ecr.eu-north-1.amazonaws.com": {},
    #                 "665840871993.dkr.ecr.us-east-1.amazonaws.com": {},
    #                 "https://index.docker.io/v1/": {}
    #         },
    # ```
    _LOG.debug("json_data=%s", json_data)
    is_logged = [repo_name in val for val in json_data["auths"].keys()]
    return is_logged


def _docker_login_dockerhub() -> None:
    """
    Log into the Docker Hub which is a public Docker image registry.
    """
    # Check if we are already logged in to the target registry.
    # TODO(gp): Enable caching https://github.com/causify-ai/helpers/issues/20
    use_cache = False
    if use_cache:
        is_logged = _check_docker_login("623860924167.dkr.ecr")
        if is_logged:
            _LOG.warning("Already logged in to the target registry: skipping")
            return
    _LOG.info("Logging in to the target registry")
    secret_id = "causify_dockerhub"
    secret = hsecret.get_secret(secret_id)
    username = hdict.typed_get(secret, "username", expected_type=str)
    password = hdict.typed_get(secret, "password", expected_type=str)
    cmd = f"docker login -u {username} -p {password}"
    hsystem.system(cmd, suppress_output=False)


def _docker_login_ecr() -> None:
    """
    Log in the AM Docker repo_short_name on AWS.
    """
    hlitauti.report_task()
    if hserver.is_inside_ci():
        _LOG.warning("Running inside GitHub Action: skipping `docker_login`")
        return
    # TODO(gp): Enable caching https://github.com/causify-ai/helpers/issues/20
    use_cache = False
    if use_cache:
        # Check if we are already logged in to the target registry.
        is_logged = _check_docker_login("623860924167.dkr.ecr")
        if is_logged:
            _LOG.warning("Already logged in to the target registry: skipping")
            return
    _LOG.info("Logging in to the target registry")
    # Log in the target registry.
    major_version = _get_aws_cli_version()
    # docker login \
    #   -u AWS \
    #   -p eyJ... \
    #   -e none \
    #   https://*****.dkr.ecr.us-east-1.amazonaws.com
    # TODO(gp): Move this to var in repo_config.py.
    # TODO(gp): Hack
    profile = "ck"
    region = hs3.AWS_EUROPE_REGION_1
    if major_version == 1:
        cmd = f"eval $(aws ecr get-login --profile {profile} --no-include-email --region {region})"
    elif major_version == 2:
        if profile == "ck":
            env_var = f"CSFY_ECR_BASE_PATH"
        else:
            env_var = f"{profile.upper()}_ECR_BASE_PATH"
        ecr_base_path = hlitauti.get_default_param(env_var)
        # TODO(Nikola): Remove `_get_aws_cli_version()` and use only `aws ecr get-login-password`
        #  as it is present in both versions of `awscli`.
        cmd = (
            f"docker login -u AWS -p "
            f"$(aws ecr get-login-password --profile {profile}) "
            f"https://{ecr_base_path}"
        )
    else:
        NotImplementedError(
            f"Docker login for awscli v{major_version} is not implemented!"
        )
    # TODO(Grisha): fix properly. We pass `ctx` despite the fact that we do not
    #  need it with `use_system=True`, but w/o `ctx` invoke tasks (i.e. ones
    #  with `@task` decorator) do not work.
    hsystem.system(cmd, suppress_output=False)


@task
def docker_login(ctx, target_registry="aws_ecr.ck"):  # type: ignore
    """
    Log in the target registry and skip if we are in kaizenflow.

    :param ctx: invoke context
    :param target_registry: target Docker image registry to log in to
        - "dockerhub.causify": public Causify Docker image registry
        - "aws_ecr.ck": private AWS CK ECR
    """
    _ = ctx
    hlitauti.report_task()
    # No login required as kaizenflow container is accessible on the public
    # DockerHub registry.
    if hrecouti.get_repo_config().get_name() == "//kaizen":
        _LOG.warning("Skipping logging in for Kaizenflow")
        return
    # We run everything using `hsystem.system(...)` but `ctx` is needed
    # to make the function work as an invoke target.
    if target_registry == "aws_ecr.ck":
        _docker_login_ecr()
    elif target_registry == "dockerhub.causify":
        _docker_login_dockerhub()
    else:
        raise ValueError(f"Invalid Docker image registry='{target_registry}'")


# ////////////////////////////////////////////////////////////////////////////////
# Compose files.
# ////////////////////////////////////////////////////////////////////////////////

# TODO(gp): All this code can become `DockerComposeFileGenerator`.

# There are several combinations to consider:
# - whether the Docker host can run with / without privileged mode
# - amp as submodule / as supermodule
# - different supermodules for amp

# TODO(gp): use_privileged_mode -> use_docker_privileged_mode
#  use_sibling_container -> use_docker_containers_containers

DockerComposeServiceSpec = Dict[str, Union[str, List[str]]]


def _get_linter_service(stage: str) -> DockerComposeServiceSpec:
    """
    Get the linter service specification for the `docker-compose.yml` file.

    :return: linter service specification
    """
    superproject_path, submodule_path = hgit.get_path_from_supermodule()
    if superproject_path:
        # We are running in a Git submodule.
        work_dir = f"/src/{submodule_path}"
        repo_root = superproject_path
    else:
        work_dir = "/src"
        repo_root = os.getcwd()
    linter_service_spec = {
        "extends": "base_app",
        "volumes": [
            f"{repo_root}:/src",
        ],
        "working_dir": work_dir,
        "environment": [
            "MYPYPATH",
        ],
    }
    if stage != "prod":
        # When we run a development Linter container, we need to mount the
        # Linter repo under `/app`. For prod container instead we copy / freeze
        # the repo code in `/app`, so we should not mount it.
        if superproject_path:
            # When running in a Git submodule we need to go one extra level up.
            # TODO(*): Clean up the indentation, #2242 (also below).
            linter_service_spec["volumes"].append("../../../:/app")
        else:
            linter_service_spec["volumes"].append("../../:/app")
    if stage == "prod":
        # Use the `repo_config.py` inside the helpers container instead of
        # the one in the calling repo.
        linter_service_spec["environment"].append(
            "CSFY_REPO_CONFIG_PATH=/app/repo_config.py"
        )
    return linter_service_spec


# TODO(gp): Remove mount_as_submodule
def _generate_docker_compose_file(
    stage: str,
    use_privileged_mode: bool,
    use_sibling_container: bool,
    shared_data_dirs: Optional[Dict[str, str]],
    mount_as_submodule: bool,
    use_network_mode_host: bool,
    use_main_network: bool,
    file_name: Optional[str],
) -> str:
    """
    Generate `docker-compose.yml` file and save it.

    :param shared_data_dirs: data directory in the host filesystem to mount
        inside the container. `None` means no dir sharing
    :param use_main_network: use `main_network` as default network
    """
    _LOG.debug(
        hprint.to_str(
            "use_privileged_mode "
            "use_sibling_container "
            "shared_data_dirs "
            "mount_as_submodule "
            "use_network_mode_host "
            "use_main_network "
            "file_name "
        )
    )
    # We could pass the env var directly, like:
    # ```
    # - CSFY_ENABLE_DIND=$CSFY_ENABLE_DIND
    # ```
    # but we prefer to inline it.
    if use_privileged_mode:
        CSFY_ENABLE_DIND = 1
    else:
        CSFY_ENABLE_DIND = 0
    # ```
    # sysname='Linux'
    # nodename='cf-spm-dev4'
    # release='3.10.0-1160.53.1.el7.x86_64'
    # version='#1 SMP Fri Jan 14 13:59:45 UTC 2022'
    # machine='x86_64'
    # ```
    csfy_host_os_name = os.uname()[0]
    csfy_host_name = os.uname()[1]
    csfy_host_version = os.uname()[2]
    csfy_host_user_name = getpass.getuser()
    # We assume that we don't use this code inside a container, since otherwise
    # we would need to distinguish the container style (see
    # docs/work_tools/docker/all.dockerized_flow.explanation.md) to find the
    # outermost Git root.
    if not hserver.is_inside_unit_test():
        hdbg.dassert(not hserver.is_inside_docker())
    else:
        # We call this function as part of the unit tests, which we run insider
        # the container.
        pass
    git_host_root_path = hgit.find_git_root()
    # Find git root path in the container.
    # The Git root is always mounted in the container at `/app`. So we need to
    # use that as starting point.
    # E.g. For CSFY_GIT_ROOT_PATH, we need to use `/app`, rather than
    # `/data/dummy/src/cmamp1`.
    # E.g. For CSFY_HELPERS_ROOT_PATH, we need to use `/app/helpers_root`.
    # rather than `/data/dummy/src/cmamp1/helpers_root`.
    git_root_path = "/app"
    # Find helpers root path in the container.
    helper_dir = hgit.find_helpers_root()
    helper_relative_path = os.path.relpath(helper_dir, git_host_root_path)
    helper_root_path = os.path.normpath(
        os.path.join(git_root_path, helper_relative_path)
    )
    # A super repo is a repo that contains helpers as a submodule and
    # is not a helper itself.
    is_super_repo = 0 if hgit.is_in_helpers_as_supermodule() else 1
    # We could do the same also with IMAGE for symmetry.
    # Keep the env vars in sync with what we print in `henv.get_env_vars()`.
    # Configure `base_app` service.
    base_app_spec = {
        "cap_add": ["SYS_ADMIN"],
        "environment": [
            f"CSFY_ENABLE_DIND={CSFY_ENABLE_DIND}",
            f"CSFY_FORCE_TEST_FAIL=$CSFY_FORCE_TEST_FAIL",
            f"CSFY_HOST_NAME={csfy_host_name}",
            f"CSFY_HOST_OS_NAME={csfy_host_os_name}",
            f"CSFY_HOST_USER_NAME={csfy_host_user_name}",
            f"CSFY_HOST_VERSION={csfy_host_version}",
            "CSFY_REPO_CONFIG_CHECK=True",
            # Use inferred path for `repo_config.py`.
            "CSFY_REPO_CONFIG_PATH=",
            "CSFY_AWS_ACCESS_KEY_ID=$CSFY_AWS_ACCESS_KEY_ID",
            "CSFY_AWS_DEFAULT_REGION=$CSFY_AWS_DEFAULT_REGION",
            "CSFY_AWS_PROFILE=$CSFY_AWS_PROFILE",
            "CSFY_AWS_S3_BUCKET=$CSFY_AWS_S3_BUCKET",
            "CSFY_AWS_SECRET_ACCESS_KEY=$CSFY_AWS_SECRET_ACCESS_KEY",
            "CSFY_ECR_BASE_PATH=$CSFY_ECR_BASE_PATH",
            # The path of the outermost Git root on the host.
            f"CSFY_HOST_GIT_ROOT_PATH={git_host_root_path}",
            # The path of the outermost Git root in the Docker container.
            f"CSFY_GIT_ROOT_PATH={git_root_path}",
            # The path of the helpers dir in the Docker container (e.g.,
            # `/app`, `/app/helpers_root`)
            f"CSFY_HELPERS_ROOT_PATH={helper_root_path}",
            f"CSFY_IS_SUPER_REPO={is_super_repo}",
            "CSFY_TELEGRAM_TOKEN=$CSFY_TELEGRAM_TOKEN",
            # This env var is used by GH Action to signal that we are inside the
            # CI. It's set up by default by the GH Action runner. See:
            # https://docs.github.com/en/actions/writing-workflows/choosing-what-your-workflow-does/store-information-in-variables#default-environment-variables
            "CSFY_CI=$CSFY_CI",
            "OPENAI_API_KEY=$OPENAI_API_KEY",
            # TODO(Vlad): consider removing, locally we use our personal tokens
            # from files and inside GitHub actions we use the `GH_TOKEN`
            # environment variable.
            "GH_ACTION_ACCESS_TOKEN=$GH_ACTION_ACCESS_TOKEN",
            # Inside GitHub Actions we use `GH_TOKEN` environment variable,
            # see https://cli.github.com/manual/gh_auth_login.
            "GH_TOKEN=$GH_ACTION_ACCESS_TOKEN",
        ],
        "image": "${IMAGE}",
        "restart": "no",
        "volumes": [
            # TODO(gp): We should pass the value of $HOME from dev.Dockerfile to here.
            # E.g., we might define $HOME in the env file.
            "~/.aws:/home/.aws",
            "~/.config/gspread_pandas/:/home/.config/gspread_pandas/",
            "~/.config/gh:/home/.config/gh",
        ],
    }
    if use_privileged_mode:
        # This is needed:
        # - for Docker-in-docker (dind)
        # - to mount fstabs
        base_app_spec["privileged"] = use_privileged_mode
    if shared_data_dirs:
        # Mount shared dirs.
        shared_volumes = [
            f"{host}:{container}" for host, container in shared_data_dirs.items()
        ]
        # Mount all dirs that are specified.
        base_app_spec["volumes"].extend(shared_volumes)
    if False:
        # No need to mount file systems.
        base_app_spec["volumes"].append("../docker_build/fstab:/etc/fstab")
    if use_sibling_container:
        # Use sibling-container approach.
        base_app_spec["volumes"].append(
            "/var/run/docker.sock:/var/run/docker.sock"
        )
    if False:
        base_app_spec["deploy"] = {
            "resources": {
                "limits": {
                    # This should be passed from command line depending on how much
                    # memory is available.
                    "memory": "60G",
                },
            },
        }
    if use_network_mode_host:
        # Default network mode set to host so we can reach e.g.
        # a database container pointing to localhost:5432.
        # In tests we use dind so we need set back to the default "bridge".
        # See CmTask988 and https://stackoverflow.com/questions/24319662
        base_app_spec["network_mode"] = "${NETWORK_MODE:-host}"
    # Configure `app` service.
    # Mount `amp` when it is used as submodule. In this case we need to
    # mount the super project in the container (to make git work with the
    # supermodule) and then change dir to `amp`.
    app_spec = {
        "extends": "base_app",
    }
    # Use absolute path of the dir to mount the volume and set working dir.
    # The `app_dir` dir points to the root of the repo.
    # The `working_dir` points to the path of the runnable dir.
    # - If the runnable dir is the root of the repo, then `working_dir` is `/app`.
    # - If the runnable dir is a subdirectory of the repo, then `working_dir` is `/app/subdir`.
    curr_dir = os.getcwd()
    rel_dir1 = os.path.relpath(curr_dir, git_host_root_path)
    rel_dir2 = os.path.relpath(git_host_root_path, curr_dir)
    app_dir = os.path.abspath(os.path.join(curr_dir, rel_dir2))
    working_dir = os.path.normpath(os.path.join("/app", rel_dir1))
    app_spec["volumes"] = [f"{app_dir}:/app"]
    app_spec["working_dir"] = working_dir
    # Configure `linter` service.
    linter_spec = _get_linter_service(stage)
    # Configure `jupyter_server` service.
    # For Jupyter server we cannot use "host" network_mode because
    # it is incompatible with the port bindings.
    jupyter_server = {
        "command": "devops/docker_run/run_jupyter_server.sh",
        "environment": [
            "PORT=${PORT}",
        ],
        "extends": "app",
        "network_mode": "${NETWORK_MODE:-bridge}",
        # TODO(gp): Rename `AM_PORT`.
        "ports": [
            "${PORT}:${PORT}",
        ],
    }
    # Configure `jupyter_server_test` service.
    # TODO(gp): For some reason the following doesn't work.
    # jupyter_server_test:
    #   command: jupyter notebook -h 2>&1 >/dev/null
    #   extends:
    #     jupyter_server
    jupyter_server_test = {
        "command": "jupyter notebook -h 2>&1 >/dev/null",
        "environment": [
            "PORT=${PORT}",
        ],
        "extends": "app",
        "network_mode": "${NETWORK_MODE:-bridge}",
        "ports": [
            "${PORT}:${PORT}",
        ],
    }
    # Specify structure of the docker-compose file.
    docker_compose = {
        "version": "3",
        "services": {
            "base_app": base_app_spec,
            "app": app_spec,
            "linter": linter_spec,
            "jupyter_server": jupyter_server,
            "jupyter_server_test": jupyter_server_test,
        },
    }
    # Configure networks.
    if use_main_network:
        docker_compose["networks"] = {"default": {"name": "main_network"}}

    class _Dumper(yaml.Dumper):
        """
        A custom YAML Dumper class that adjusts indentation.
        """

        def increase_indent(self, flow=False, indentless=False) -> Any:
            """
            Override the method to modify YAML indentation behavior.
            """
            return super(_Dumper, self).increase_indent(
                flow=False, indentless=False
            )

    # Convert the dictionary to YAML format.
    yaml_str = yaml.dump(
        docker_compose,
        Dumper=_Dumper,
        default_flow_style=False,
        indent=2,
        sort_keys=False,
    )
    # Save YAML to file if file_name is specified.
    if file_name:
        if os.path.exists(file_name) and hserver.is_inside_ci():
            # Permission error is raised if we try to overwrite existing file.
            # See CmTask #2321 for detailed info.
            compose_directory = os.path.dirname(file_name)
            hsystem.system(f"sudo rm -rf {compose_directory}")
        hio.to_file(file_name, yaml_str)
    return yaml_str


def get_base_docker_compose_path() -> str:
    """
    Return the absolute path to the Docker compose file.

    E.g., `devops/compose/docker-compose.yml`.
    """
    # Add the default path.
    dir_name = "devops/compose"
    # TODO(gp): Factor out the piece below.
    docker_compose_path = "docker-compose.yml"
    docker_compose_path = os.path.join(dir_name, docker_compose_path)
    docker_compose_path = os.path.abspath(docker_compose_path)
    return docker_compose_path


def _get_docker_compose_files(
    stage: str,
    generate_docker_compose_file: bool,
    service_name: str,
    extra_docker_compose_files: Optional[List[str]],
) -> List[str]:
    """
    Generate the Docker compose file and return the list of Docker compose
    paths.

    :return: list of the Docker compose paths
    """
    docker_compose_files = []
    # Get the repo short name (e.g., `amp`).
    dir_name = hgit.get_repo_full_name_from_dirname(".", include_host_name=False)
    repo_short_name = hgit.get_repo_name(dir_name, in_mode="full_name")
    _LOG.debug("repo_short_name=%s", repo_short_name)
    # Check submodule status, if needed.
    mount_as_submodule = False
    if repo_short_name in ("amp", "cmamp"):
        # Check if `amp` is a submodule.
        path, _ = hgit.get_path_from_supermodule()
        if path != "":
            _LOG.warning("amp is a submodule")
            mount_as_submodule = True
    # Write Docker compose file.
    file_name = get_base_docker_compose_path()
    if service_name == "linter":
        # Since we are running the prod `helpers` container we need to use the
        # settings from the `repo_config` from that container, and not the settings
        # launch the container corresponding to this repo.
        enable_privileged_mode = False
        use_docker_sibling_containers = False
        get_shared_data_dirs = None
        use_docker_network_mode_host = False
        use_main_network = False
    else:
        # Use the settings from the `repo_config` corresponding to this container.
        enable_privileged_mode = hserver.enable_privileged_mode()
        use_docker_sibling_containers = hserver.use_docker_sibling_containers()
        get_shared_data_dirs = hserver.get_shared_data_dirs()
        use_docker_network_mode_host = hserver.use_docker_network_mode_host()
        use_main_network = hserver.use_main_network()
    #
    if generate_docker_compose_file:
        _generate_docker_compose_file(
            stage,
            enable_privileged_mode,
            use_docker_sibling_containers,
            get_shared_data_dirs,
            mount_as_submodule,
            use_docker_network_mode_host,
            use_main_network,
            file_name,
        )
    else:
        _LOG.warning("Skipping generating Docker compose file '%s'", file_name)
    docker_compose_files.append(file_name)
    # Add the compose files from command line.
    if extra_docker_compose_files:
        hdbg.dassert_isinstance(extra_docker_compose_files, list)
        docker_compose_files.extend(extra_docker_compose_files)
    # Add the compose files from the global params.
    key = "DOCKER_COMPOSE_FILES"
    if hlitauti.has_default_param(key):
        docker_compose_files.append(hlitauti.get_default_param(key))
    #
    _LOG.debug(hprint.to_str("docker_compose_files"))
    for docker_compose in docker_compose_files:
        hdbg.dassert_path_exists(docker_compose)
    return docker_compose_files


# ////////////////////////////////////////////////////////////////////////////////
# Version.
# ////////////////////////////////////////////////////////////////////////////////


_IMAGE_VERSION_RE = r"\d+\.\d+\.\d+"


def _dassert_is_version_valid(version: str) -> None:
    """
    Check that the version is valid, i.e. looks like `1.0.0`.
    """
    hdbg.dassert_isinstance(version, str)
    hdbg.dassert_ne(version, "")
    regex = rf"^({_IMAGE_VERSION_RE})$"
    _LOG.debug("Testing with regex='%s'", regex)
    m = re.match(regex, version)
    hdbg.dassert(m, "Invalid version: '%s'", version)


_IMAGE_VERSION_FROM_CHANGELOG = "FROM_CHANGELOG"


def resolve_version_value(
    version: str,
    *,
    container_dir_name: str = ".",
) -> str:
    """
    Pass a version (e.g., 1.0.0) or a symbolic value (e.g., FROM_CHANGELOG) and
    return the resolved value of the version.

    :return: full version with patch for prod (e.g., 1.3.2)
    """
    hdbg.dassert_isinstance(version, str)
    if version == _IMAGE_VERSION_FROM_CHANGELOG:
        version = hversio.get_changelog_version(container_dir_name)
    _dassert_is_version_valid(version)
    prod_version = version
    return prod_version


def to_dev_version(prod_version: str) -> str:
    """
    Pass a prod version (e.g., 1.1.1) and strip the patch value.

    :return: stripped version without patch for dev (e.g., 1.1.0)
    """
    hdbg.dassert_isinstance(prod_version, str)
    _dassert_is_version_valid(prod_version)
    # Strip patch value from the version.
    dev_version = prod_version.split(".")[:-1]
    dev_version = ".".join(dev_version) + ".0"
    return dev_version


def dassert_is_subsequent_version(
    version: str,
    *,
    container_dir_name: str = ".",
) -> None:
    """
    Check that `version` is bigger than the current one as specified in the
    changelog.
    """
    if version != _IMAGE_VERSION_FROM_CHANGELOG:
        current_version = hversio.get_changelog_version(container_dir_name)
        hdbg.dassert_lte(current_version, version)


# ////////////////////////////////////////////////////////////////////////////////
# Image.
# ////////////////////////////////////////////////////////////////////////////////


# This pattern aims to match the full image name including
# both registry and image path.
# Examples of valid matches include:
# - '623860924167.dkr.ecr.eu-north-1.amazonaws.com/cmamp'
# - 'ghcr.io/cryptokaizen/cmamp'
# This change is introduced to match the GHCR registry path,
# since it already includes `/` in the registry name itself.
_FULL_IMAGE_NAME_RE = r"([a-z0-9]+(-[a-z0-9]+)*\.)*[a-z]{2,}(\/[a-z0-9_-]+){1,2}"
_IMAGE_USER_RE = r"[a-z0-9_-]+"
# For candidate prod images which have added hash for easy identification.
_IMAGE_HASH_RE = r"[a-z0-9]{9}"
_IMAGE_STAGE_RE = rf"(local(?:-{_IMAGE_USER_RE})?|dev|prod|prod(?:-{_IMAGE_USER_RE})(?:-{_IMAGE_HASH_RE})?|prod(?:-{_IMAGE_HASH_RE})?)"


# TODO(Grisha): call `_dassert_is_base_image_name_valid()` and a separate
# function that validates an image tag.
def dassert_is_image_name_valid(image: str) -> None:
    """
    Check whether an image name is valid.

    Invariants:
    - Local images contain a username and a version
      - E.g., `*****.dkr.ecr.us-east-1.amazonaws.com/amp:local-saggese-1.0.0`
    - `dev` and `prod` images have an instance with a version and one without
      to indicate the latest
      - E.g., `*****.dkr.ecr.us-east-1.amazonaws.com/amp:dev-1.0.0`
        and `*****.dkr.ecr.us-east-1.amazonaws.com/amp:dev`
    - `prod` candidate image has an optional tag (e.g., a username) and
        a 9 character hash identifier corresponding Git commit
        - E.g., `*****.dkr.ecr.us-east-1.amazonaws.com/amp:prod-1.0.0-4rf74b83a`
        - and `*****.dkr.ecr.us-east-1.amazonaws.com/amp:prod-1.0.0-saggese-4rf74b83a`

    An image should look like:

    *****.dkr.ecr.us-east-1.amazonaws.com/amp:dev
    *****.dkr.ecr.us-east-1.amazonaws.com/amp:local-saggese-1.0.0
    *****.dkr.ecr.us-east-1.amazonaws.com/amp:dev-1.0.0
    ghcr.io/cryptokaizen/cmamp:dev
    """
    regex = "".join(
        [
            # E.g., `*****.dkr.ecr.us-east-1.amazonaws.com/cmamp`
            # or `sorrentum/cmamp` or ghcr.io/cryptokaizen/cmamp.
            rf"^{_FULL_IMAGE_NAME_RE}",
            # E.g., `:local-saggese`.
            rf"(:{_IMAGE_STAGE_RE})?",
            # E.g., `-1.0.0`.
            rf"(-{_IMAGE_VERSION_RE})?$",
        ]
    )
    _LOG.debug("Testing with regex='%s'", regex)
    m = re.match(regex, image)
    hdbg.dassert(m, "Invalid image: '%s'", image)


def _dassert_is_base_image_name_valid(base_image: str) -> None:
    """
    Check that the base image is valid, i.e. looks like below.

    *****.dkr.ecr.us-east-1.amazonaws.com/amp ghcr.io/cryptokaizen/cmamp
    """
    regex = rf"^{_FULL_IMAGE_NAME_RE}$"
    _LOG.debug("regex=%s", regex)
    m = re.match(regex, base_image)
    hdbg.dassert(m, "Invalid base_image: '%s'", base_image)


# TODO(Grisha): instead of using `base_image` which is Docker registry address
# + image name, use those as separate parameters. See CmTask5074.
def _get_base_image(base_image: str) -> str:
    """
    :return: e.g., *****.dkr.ecr.us-east-1.amazonaws.com/amp
    """
    if base_image == "":
        # TODO(gp): Use os.path.join.
        base_image = (
            hlitauti.get_default_param("CSFY_ECR_BASE_PATH")
            + "/"
            + hlitauti.get_default_param("BASE_IMAGE")
        )
    _dassert_is_base_image_name_valid(base_image)
    return base_image


# This code path through Git tag was discontinued with CmTask746.
# def get_git_tag(
#      version: str,
#  ) -> str:
#      """
#      Return the tag to be used in Git that consists of an image name and
#      version.
#      :param version: e.g., `1.0.0`. If None, the latest version is used
#      :return: e.g., `amp-1.0.0`
#      """
#      hdbg.dassert_is_not(version, None)
#      _dassert_is_version_valid(version)
#      base_image = hlibtaskut.get_default_param("BASE_IMAGE")
#      tag_name = f"{base_image}-{version}"
#      return tag_name


# TODO(gp): Consider using a token "latest" in version, so that it's always a
#  string and we avoid a special behavior encoded in None.
def get_image(
    base_image: str,
    stage: str,
    version: Optional[str],
) -> str:
    """
    Return the fully qualified image name.

    For local stage, it also appends the username to the image name.

    :param base_image: e.g., *****.dkr.ecr.us-east-1.amazonaws.com/amp
    :param stage: e.g., `local`, `dev`, `prod`
    :param version: e.g., `1.0.0`, if None empty, the latest version is used
    :return: e.g., `*****.dkr.ecr.us-east-1.amazonaws.com/amp:local` or
        `*****.dkr.ecr.us-east-1.amazonaws.com/amp:local-1.0.0`
    """
    # Docker refers the default image as "latest", although in our stage
    # nomenclature we call it "dev".
    hdbg.dassert_in(stage, "local dev prod".split())
    # Get the base image.
    base_image = _get_base_image(base_image)
    _dassert_is_base_image_name_valid(base_image)
    # Get the full image name.
    image = [base_image]
    # Handle the stage.
    image.append(f":{stage}")
    if stage == "local":
        user = hsystem.get_user_name()
        image.append(f"-{user}")
    # Handle the version.
    if version is not None and version != "":
        _dassert_is_version_valid(version)
        image.append(f"-{version}")
    #
    image = "".join(image)
    dassert_is_image_name_valid(image)
    return image


# ////////////////////////////////////////////////////////////////////////////////
# Misc.
# ////////////////////////////////////////////////////////////////////////////////


def _run_docker_as_user(as_user_from_cmd_line: bool) -> bool:
    as_root = hserver.run_docker_as_root()
    as_user = as_user_from_cmd_line
    if as_root:
        as_user = False
    _LOG.debug(
        "as_user_from_cmd_line=%s as_root=%s -> as_user=%s",
        as_user_from_cmd_line,
        as_root,
        as_user,
    )
    return as_user


def _get_container_name(service_name: str) -> str:
    """
    Create a container name based on various information.

    E.g., `grisha.cmamp.app.cmamp1.20220317_232120`

    The information used to build a container is:
       - Linux username
       - Base Docker image name
       - Service name
       - Project directory that was used to start a container
       - Container start timestamp

    :param service_name: `docker-compose` service name, e.g., `app`
    :return: container name
    """
    hdbg.dassert_ne(service_name, "", "You need to specify a service name")
    # Get linux username.
    linux_user = hsystem.get_user_name()
    # Get dir name.
    project_dir = hgit.get_project_dirname()
    # Get Docker image base name.
    image_name = hlitauti.get_default_param("BASE_IMAGE")
    # Get current timestamp.
    current_timestamp = hlitauti.get_ET_timestamp()
    # Build container name.
    container_name = f"{linux_user}.{image_name}.{service_name}.{project_dir}.{current_timestamp}"
    _LOG.debug(
        "get_container_name: container_name=%s",
        container_name,
    )
    return container_name


def _get_docker_base_cmd(
    base_image: str,
    stage: str,
    version: str,
    service_name: str,
    generate_docker_compose_file: bool,
    extra_env_vars: Optional[List[str]],
    extra_docker_compose_files: Optional[List[str]],
) -> List[str]:
    r"""
    Get base `docker-compose` command encoded as a list of strings.

    It can be used as a base to build more complex commands, e.g., `run`, `up`,
    `down`.

    E.g.,
    ```
    ['IMAGE=*****.dkr.ecr.us-east-1.amazonaws.com/amp:dev',
        '\n        docker-compose',
        '\n        --file amp/devops/compose/docker-compose.yml',
        '\n        --file amp/devops/compose/docker-compose_as_submodule.yml',
        '\n        --env-file devops/env/default.env']
    ```
    :param generate_docker_compose_file: whether to generate or reuse the existing
        Docker compose file
    :param extra_env_vars: represent vars to add, e.g., `["PORT=9999", "DRY_RUN=1"]`
    :param extra_docker_compose_files: `docker-compose` override files
    """
    _LOG.debug(hprint.func_signature_to_str())
    docker_cmd_: List[str] = []
    # - Handle the image.
    image = get_image(base_image, stage, version)
    _LOG.debug("base_image=%s stage=%s -> image=%s", base_image, stage, image)
    dassert_is_image_name_valid(image)
    # Check image compatibility.
    hdocker.check_image_compatibility_with_host(image)
    docker_cmd_.append(f"IMAGE={image}")
    # - Handle extra env vars.
    if extra_env_vars:
        hdbg.dassert_isinstance(extra_env_vars, list)
        for env_var in extra_env_vars:
            docker_cmd_.append(f"{env_var}")
    #
    docker_cmd_.append(
        r"""
        docker compose"""
    )
    docker_compose_files = _get_docker_compose_files(
        stage,
        generate_docker_compose_file,
        service_name,
        extra_docker_compose_files,
    )
    file_opts = " ".join([f"--file {dcf}" for dcf in docker_compose_files])
    _LOG.debug(hprint.to_str("file_opts"))
    # TODO(gp): Use something like `.append(rf"{space}{...}")`
    docker_cmd_.append(
        rf"""
        {file_opts}"""
    )
    # - Handle the env file.
    env_file = "devops/env/default.env"
    docker_cmd_.append(
        rf"""
        --env-file {env_file}"""
    )
    return docker_cmd_


def _get_docker_compose_cmd(
    base_image: str,
    stage: str,
    version: str,
    cmd: str,
    *,
    # TODO(gp): make these params mandatory.
    extra_env_vars: Optional[List[str]] = None,
    extra_docker_compose_files: Optional[List[str]] = None,
    extra_docker_run_opts: Optional[List[str]] = None,
    service_name: str = "app",
    use_entrypoint: bool = True,
    generate_docker_compose_file: bool = True,
    as_user: bool = True,
    print_docker_config: bool = False,
    use_bash: bool = False,
) -> str:
    """
    Get `docker-compose` run command.

    E.g.,
    ```
    IMAGE=*****..dkr.ecr.us-east-1.amazonaws.com/amp:dev \
        docker-compose \
        --file /amp/devops/compose/docker-compose.yml \
        --env-file devops/env/default.env \
        run \
        --rm \
        --name grisha.cmamp.app.cmamp1.20220317_232120 \
        --user $(id -u):$(id -g) \
        app \
        bash
    ```
    :param cmd: command to run inside Docker container
    :param extra_docker_run_opts: additional `docker-compose` run options
    :param service_name: service to use to run a command
    :param use_entrypoint: whether to use the `entrypoint.sh` or not
    :param generate_docker_compose_file: generate the Docker compose file or not
    :param as_user: pass the user / group id or not
    :param print_docker_config: print the docker config for debugging purposes
    :param use_bash: run command through a shell
    """
    _LOG.debug(hprint.func_signature_to_str())
    # - Get the base Docker command.
    docker_cmd_ = _get_docker_base_cmd(
        base_image,
        stage,
        version,
        service_name,
        generate_docker_compose_file,
        extra_env_vars,
        extra_docker_compose_files,
    )
    # - Add the `config` command for debugging purposes.
    docker_config_cmd: List[str] = docker_cmd_[:]
    # TODO(gp): Use yaml approach like done for other parts of the code.
    docker_config_cmd.append(
        r"""
        config"""
    )
    # - Add the `run` command.
    docker_cmd_.append(
        r"""
        run \
        --rm"""
    )
    # - Add a name to the container.
    container_name = _get_container_name(service_name)
    docker_cmd_.append(
        rf"""
        --name {container_name}"""
    )
    # - Handle the user.
    as_user = _run_docker_as_user(as_user)
    if as_user:
        docker_cmd_.append(
            r"""
        --user $(id -u):$(id -g)"""
        )
    # - Handle the extra docker options.
    if extra_docker_run_opts:
        hdbg.dassert_isinstance(extra_docker_run_opts, list)
        extra_opts = " ".join(extra_docker_run_opts)
        docker_cmd_.append(
            rf"""
        {extra_opts}"""
        )
    # - Handle entrypoint.
    if use_entrypoint:
        docker_cmd_.append(
            rf"""
        {service_name}"""
        )
        if cmd:
            if use_bash:
                cmd = f"bash -c '{cmd}'"
            docker_cmd_.append(
                rf"""
        {cmd}"""
            )
    else:
        # No entrypoint.
        docker_cmd_.append(
            rf"""
        --entrypoint bash \
        {service_name}"""
        )
    # Print the config for debugging purpose.
    if print_docker_config:
        docker_config_cmd_as_str = hlitauti.to_multi_line_cmd(docker_config_cmd)
        _LOG.debug("docker_config_cmd=\n%s", docker_config_cmd_as_str)
        _LOG.debug(
            "docker_config=\n%s",
            hsystem.system_to_string(docker_config_cmd_as_str)[1],
        )
    # Print the config for debugging purpose.
    docker_cmd_: str = hlitauti.to_multi_line_cmd(docker_cmd_)
    return docker_cmd_


def _get_lint_docker_cmd(
    docker_cmd_: str,
    stage: str,
    version: str,
    *,
    use_entrypoint: bool = True,
    no_dev_server: bool = False,
) -> str:
    """
    Create a command to run in Linter service.

    :param docker_cmd_: command to run
    :param stage: the image stage to use
    :param no_dev_server: True, if running Linter on local machine, else
        false if on dev server
    :return: the full command to run
    """
    # Get an image to run the linter on.
    # For local development we use the image from the Docker Hub.
    if no_dev_server:
        # TODO(Vlad): Replace with environment variable.
        base_path = "causify"
    else:
        base_path = os.environ["CSFY_ECR_BASE_PATH"]
    linter_image = f"{base_path}/helpers"
    # Execute command line.
    cmd: str = _get_docker_compose_cmd(
        linter_image,
        stage,
        version,
        docker_cmd_,
        use_entrypoint=use_entrypoint,
    )
    return cmd


# ////////////////////////////////////////////////////////////////////////////////
# bash and cmd.
# ////////////////////////////////////////////////////////////////////////////////


def _docker_cmd(
    ctx: Any,
    docker_cmd_: str,
    *,
    skip_pull: bool = False,
    **ctx_run_kwargs: Any,
) -> Optional[int]:
    """
    Print and execute a Docker command.

    :param kwargs: kwargs for `ctx.run()`
    """
    if hserver.is_inside_ci():
        import helpers.hs3 as hs3

        # Generate files with the AWS settings that are missing when running
        # inside CI.
        hs3.generate_aws_files()
    # docker_pull(ctx, skip_pull=skip_pull)
    _LOG.debug("cmd=%s", docker_cmd_)
    rc: Optional[int] = hlitauti.run(ctx, docker_cmd_, pty=True, **ctx_run_kwargs)
    return rc


@task
def docker_bash(  # type: ignore
    ctx,
    base_image="",
    stage="dev",
    version="",
    use_entrypoint=True,
    as_user=True,
    generate_docker_compose_file=True,
    container_dir_name=".",
    skip_pull=False,
):
    """
    Start a bash shell inside the container corresponding to a stage.

    :param use_entrypoint: whether to use the `entrypoint.sh` or not
    :param as_user: pass the user / group id or not
    :param generate_docker_compose_file: generate the Docker compose file or not
    :param skip_pull: if True skip pulling the docker image
    """
    _LOG.debug(hprint.func_signature_to_str("ctx"))
    hlitauti.report_task(container_dir_name=container_dir_name)
    #
    cmd = "bash"
    docker_cmd_ = _get_docker_compose_cmd(
        base_image,
        stage,
        version,
        cmd,
        generate_docker_compose_file=generate_docker_compose_file,
        use_entrypoint=use_entrypoint,
        as_user=as_user,
    )
    _LOG.debug("docker_cmd_=%s", docker_cmd_)
    _docker_cmd(ctx, docker_cmd_, skip_pull=skip_pull)


@task
def docker_cmd(  # type: ignore
    ctx,
    base_image="",
    stage="dev",
    version="",
    cmd="",
    as_user=True,
    generate_docker_compose_file=True,
    use_bash=False,
    container_dir_name=".",
    skip_pull=False,
):
    """
    Execute the command `cmd` inside a container corresponding to a stage.

    :param as_user: pass the user / group id or not
    :param generate_docker_compose_file: generate or reuse the Docker
        compose file
    :param use_bash: run command through a shell
    """
    hlitauti.report_task(container_dir_name=container_dir_name)
    hdbg.dassert_ne(cmd, "")
    # TODO(gp): Do we need to overwrite the entrypoint?
    docker_cmd_ = _get_docker_compose_cmd(
        base_image,
        stage,
        version,
        cmd,
        generate_docker_compose_file=generate_docker_compose_file,
        as_user=as_user,
        use_bash=use_bash,
    )
    _docker_cmd(ctx, docker_cmd_, skip_pull=skip_pull)


# ////////////////////////////////////////////////////////////////////////////////
# Jupyter.
# ////////////////////////////////////////////////////////////////////////////////


def _get_docker_jupyter_cmd(
    base_image: str,
    stage: str,
    version: str,
    port: int,
    self_test: bool,
    *,
    use_entrypoint: bool = True,
    print_docker_config: bool = False,
) -> str:
    cmd = ""
    extra_env_vars = [f"PORT={port}"]
    extra_docker_run_opts = ["--service-ports"]
    service_name = "jupyter_server_test" if self_test else "jupyter_server"
    #
    docker_cmd_ = _get_docker_compose_cmd(
        base_image,
        stage,
        version,
        cmd,
        extra_env_vars=extra_env_vars,
        extra_docker_run_opts=extra_docker_run_opts,
        service_name=service_name,
        use_entrypoint=use_entrypoint,
        print_docker_config=print_docker_config,
    )
    return docker_cmd_


@task
def docker_jupyter(  # type: ignore
    ctx,
    stage="dev",
    version="",
    base_image="",
    auto_assign_port=True,
    use_entrypoint=True,
    port=None,
    self_test=False,
    container_dir_name=".",
    skip_pull=False,
):
    """
    Run Jupyter notebook server.

    :param auto_assign_port: use the UID of the user and the inferred
        number of the repo (e.g., 4 for `~/src/amp4`) to get a unique
        port
    :param skip_pull: if True skip pulling the docker image
    """
    hlitauti.report_task(container_dir_name=container_dir_name)
    if port is None:
        if auto_assign_port:
            uid = os.getuid()
            _LOG.debug("uid=%s", uid)
            git_repo_idx = hgit.get_project_dirname(only_index=True)
            git_repo_idx = int(git_repo_idx)
            _LOG.debug("git_repo_idx=%s", git_repo_idx)
            # We assume that there are no more than `max_idx_per_users` clients.
            max_idx_per_user = 10
            hdbg.dassert_lte(git_repo_idx, max_idx_per_user)
            port = (uid * max_idx_per_user) + git_repo_idx
        else:
            port = 9999
    _LOG.info("Assigned port is %s", port)
    #
    print_docker_config = False
    docker_cmd_ = _get_docker_jupyter_cmd(
        base_image,
        stage,
        version,
        port,
        self_test,
        use_entrypoint=use_entrypoint,
        print_docker_config=print_docker_config,
    )
    _docker_cmd(ctx, docker_cmd_, skip_pull=skip_pull)


def _get_docker_dash_app_cmd(
    base_image: str,
    stage: str,
    version: str,
    port: int,
    *,
    print_docker_config: bool = False,
) -> str:
    cmd = ""
    extra_env_vars = [f"PORT={port}"]
    extra_docker_run_opts = ["--service-ports"]
    service_name = "dash_app"
    #
    docker_cmd_ = _get_docker_compose_cmd(
        base_image,
        stage,
        version,
        cmd,
        extra_env_vars=extra_env_vars,
        extra_docker_run_opts=extra_docker_run_opts,
        service_name=service_name,
        print_docker_config=print_docker_config,
    )
    return docker_cmd_


@task
def docker_dash_app(  # type: ignore
    ctx,
    stage="dev",
    version="",
    base_image="",
    auto_assign_port=True,
    port=None,
    container_dir_name=".",
):
    """
    Run dash app.

    :param auto_assign_port: use the UID of the user and the inferred
        number of the repo (e.g., 4 for `~/src/amp4`) to get a unique
        port
    """
    hlitauti.report_task(container_dir_name=container_dir_name)
    if port is None:
        if auto_assign_port:
            uid = os.getuid()
            _LOG.debug("uid=%s", uid)
            git_repo_idx = hgit.get_project_dirname(only_index=True)
            git_repo_idx = int(git_repo_idx)
            _LOG.debug("git_repo_idx=%s", git_repo_idx)
            # We assume that there are no more than `max_idx_per_users` clients.
            max_idx_per_user = 10
            hdbg.dassert_lte(git_repo_idx, max_idx_per_user)
            port = (uid * max_idx_per_user) + git_repo_idx
        else:
            port = 9999
    #
    _LOG.info("Assigned port is %s", port)
    print_docker_config = False
    docker_cmd_ = _get_docker_dash_app_cmd(
        base_image,
        stage,
        version,
        port,
        print_docker_config=print_docker_config,
    )
    _docker_cmd(ctx, docker_cmd_)<|MERGE_RESOLUTION|>--- conflicted
+++ resolved
@@ -18,11 +18,8 @@
 # this code needs to run with minimal dependencies and without Docker.
 import helpers.hdbg as hdbg
 import helpers.hdict as hdict
-<<<<<<< HEAD
 import helpers.hdocker as hdocker
 import helpers.henv as henv
-=======
->>>>>>> 8d8d93f2
 import helpers.hgit as hgit
 import helpers.hio as hio
 import helpers.hprint as hprint
