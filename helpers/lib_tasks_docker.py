"""
Import as:

import helpers.lib_tasks_docker as hlitadoc
"""

import functools
import getpass
import logging
import os
import re
from typing import Any, Dict, List, Match, Optional, Union, cast

# TODO(gp): We should use `pip install types-PyYAML` to get the mypy stubs.
import yaml
from invoke import task

# We want to minimize the dependencies from non-standard Python packages since
# this code needs to run with minimal dependencies and without Docker.
import helpers.hdbg as hdbg
import helpers.hdict as hdict
import helpers.hdocker as hdocker
import helpers.hgit as hgit
import helpers.hio as hio
import helpers.hprint as hprint
import helpers.hs3 as hs3
import helpers.hsecrets as hsecret
import helpers.hserver as hserver
import helpers.hsystem as hsystem
import helpers.hversion as hversio
import helpers.lib_tasks_utils as hlitauti
import helpers.repo_config_utils as hrecouti

_LOG = logging.getLogger(__name__)

# pylint: disable=protected-access


# #############################################################################
# Basic Docker commands.
# #############################################################################


def _get_docker_exec(sudo: bool) -> str:
    docker_exec = "docker"
    if sudo:
        docker_exec = "sudo " + docker_exec
    return docker_exec


@task
def docker_images_ls_repo(ctx, sudo=False):  # type: ignore
    """
    List images in the logged in repo_short_name.
    """
    hlitauti.report_task()
    docker_login(ctx)
    # TODO(gp): Move this to a var ECR_BASE_PATH="CSFY_ECR_BASE_PATH" in repo_config.py.
    ecr_base_path = hlitauti.get_default_param("CSFY_ECR_BASE_PATH")
    docker_exec = _get_docker_exec(sudo)
    hlitauti.run(ctx, f"{docker_exec} image ls {ecr_base_path}")


@task
def docker_ps(ctx, sudo=False):  # type: ignore
    # pylint: disable=line-too-long
    """
    List all the running containers.

    ```
    > docker_ps
    CONTAINER ID  user  IMAGE                    COMMAND                    CREATED        STATUS        PORTS  service
    2ece37303ec9  gp    *****....:latest  "./docker_build/entry.sh"  5 seconds ago  Up 4 seconds         user_space
    ```
    """
    hlitauti.report_task()
    # pylint: enable=line-too-long
    fmt = (
        r"""table {{.ID}}\t{{.Label "user"}}\t{{.Image}}\t{{.Command}}"""
        + r"\t{{.RunningFor}}\t{{.Status}}\t{{.Ports}}"
        + r'\t{{.Label "com.docker.compose.service"}}'
    )
    docker_exec = _get_docker_exec(sudo)
    cmd = f"{docker_exec} ps --format='{fmt}'"
    cmd = hlitauti._to_single_line_cmd(cmd)
    hlitauti.run(ctx, cmd)


def _get_last_container_id(sudo: bool) -> str:
    docker_exec = _get_docker_exec(sudo)
    # Get the last started container.
    cmd = f"{docker_exec} ps -l | grep -v 'CONTAINER ID'"
    # CONTAINER ID   IMAGE          COMMAND                  CREATED
    # 90897241b31a   eeb33fe1880a   "/bin/sh -c '/bin/bash ...
    _, txt = hsystem.system_to_one_line(cmd)
    # Parse the output: there should be at least one line.
    hdbg.dassert_lte(1, len(txt.split(" ")), "Invalid output='%s'", txt)
    container_id: str = txt.split(" ")[0]
    return container_id


@task
def docker_stats(  # type: ignore
    ctx,
    all=False,  # pylint: disable=redefined-builtin
    sudo=False,
):
    # pylint: disable=line-too-long
    """
    Report last started Docker container stats, e.g., CPU, RAM.

    ```
    > docker_stats
    CONTAINER ID  NAME                   CPU %  MEM USAGE / LIMIT     MEM %  NET I/O         BLOCK I/O        PIDS
    2ece37303ec9  ..._user_space_run_30  0.00%  15.74MiB / 31.07GiB   0.05%  351kB / 6.27kB  34.2MB / 12.3kB  4
    ```

    :param all: report stats for all the containers
    """
    # pylint: enable=line-too-long
    hlitauti.report_task(txt=hprint.to_str("all"))
    _ = ctx
    fmt = (
        r"table {{.ID}}\t{{.Name}}\t{{.CPUPerc}}\t{{.MemUsage}}"
        + r"\t{{.MemPerc}}\t{{.NetIO}}\t{{.BlockIO}}\t{{.PIDs}}"
    )
    docker_exec = _get_docker_exec(sudo)
    cmd = f"{docker_exec} stats --no-stream --format='{fmt}'"
    _, txt = hsystem.system_to_string(cmd)
    if all:
        output = txt
    else:
        # Get the id of the last started container.
        container_id = _get_last_container_id(sudo)
        print(f"Last container id={container_id}")
        # Parse the output looking for the given container.
        txt = txt.split("\n")
        output = []
        # Save the header.
        output.append(txt[0])
        for line in txt[1:]:
            if line.startswith(container_id):
                output.append(line)
        # There should be at most two rows: the header and the one corresponding to
        # the container.
        hdbg.dassert_lte(
            len(output), 2, "Invalid output='%s' for '%s'", output, txt
        )
        output = "\n".join(output)
    print(output)


@task
def docker_kill(  # type: ignore
    ctx,
    all=False,  # pylint: disable=redefined-builtin
    sudo=False,
):
    """
    Kill the last Docker container started.

    :param all: kill all the containers (be careful!)
    :param sudo: use sudo for the Docker commands
    """
    hlitauti.report_task(txt=hprint.to_str("all"))
    docker_exec = _get_docker_exec(sudo)
    # Last container.
    opts = "-l"
    if all:
        _LOG.warning("Killing all the containers")
        # TODO(gp): Ask if we are sure and add a --just-do-it option.
        opts = "-a"
    # Print the containers that will be terminated.
    cmd = f"{docker_exec} ps {opts}"
    hlitauti.run(ctx, cmd)
    # Kill.
    cmd = f"{docker_exec} rm -f $({docker_exec} ps {opts} -q)"
    hlitauti.run(ctx, cmd)


# docker system prune
# docker container ps -f "status=exited"
# docker container rm $(docker container ps -f "status=exited" -q)
# docker rmi $(docker images --filter="dangling=true" -q)

# pylint: disable=line-too-long
# Remove the images with hash
# > docker image ls
# REPOSITORY                                        TAG                                        IMAGE ID       CREATED         SIZE
# *****.dkr.ecr.us-east-2.amazonaws.com/im          07aea615a2aa9290f7362e99e1cc908876700821   d0889bf972bf   6 minutes ago   684MB
# *****.dkr.ecr.us-east-2.amazonaws.com/im          rc                                         d0889bf972bf   6 minutes ago   684MB
# python                                            3.7-slim-buster                            e7d86653f62f   14 hours ago    113MB
# *****.dkr.ecr.us-east-1.amazonaws.com/amp         415376d58001e804e840bf3907293736ad62b232   e6ea837ab97f   18 hours ago    1.65GB
# *****.dkr.ecr.us-east-1.amazonaws.com/amp         dev                                        e6ea837ab97f   18 hours ago    1.65GB
# *****.dkr.ecr.us-east-1.amazonaws.com/amp         local                                      e6ea837ab97f   18 hours ago    1.65GB
# *****.dkr.ecr.us-east-1.amazonaws.com/amp         9586cc2de70a4075b9fdcdb900476f8a0f324e3e   c75d2447da79   18 hours ago    1.65GB
# pylint: enable=line-too-long


# #############################################################################
# Docker development.
# #############################################################################

# TODO(gp): We might want to organize the code in a base class using a Command
# pattern, so that it's easier to generalize the code for multiple repos.
#
# class DockerCommand:
#   def pull():
#     ...
#   def cmd():
#     ...
#
# For now we pass the customizable part through the default params.


# ////////////////////////////////////////////////////////////////////////////
# Docker pull.
# ////////////////////////////////////////////////////////////////////////////


def _docker_pull(
    ctx: Any, base_image: str, stage: str, version: Optional[str]
) -> None:
    """
    Pull images from the registry.
    """
    docker_login(ctx)
    #
    image = get_image(base_image, stage, version)
    _LOG.info("image='%s'", image)
    dassert_is_image_name_valid(image)
    cmd = f"docker pull {image}"
    hlitauti.run(ctx, cmd, pty=True)


@task
def docker_pull(ctx, stage="dev", version=None, skip_pull=False):  # type: ignore
    """
    Pull latest dev image corresponding to the current repo from the registry.

    :param skip_pull: if True skip pulling the docker image
    """
    hlitauti.report_task()
    if stage == "local":
        _LOG.warning("Setting skip_pull to True for local stage")
        skip_pull = True
    if skip_pull:
        _LOG.warning("Skipping pulling docker image as per user request")
        return
    #
    base_image = ""
    _docker_pull(ctx, base_image, stage, version)


@task
def docker_pull_helpers(ctx, stage="prod", version=None):  # type: ignore
    """
    Pull latest prod image of `helpers` from the registry.

    :param ctx: invoke context
    :param stage: stage of the Docker image
    :param version: version of the Docker image
    """
    base_image = hlitauti.get_default_param("CSFY_ECR_BASE_PATH") + "/helpers"
    _LOG.debug("base_image=%s", base_image)
    _docker_pull(ctx, base_image, stage, version)


# ////////////////////////////////////////////////////////////////////////////
# Docker login
# ////////////////////////////////////////////////////////////////////////////


@functools.lru_cache()
def _get_aws_cli_version() -> int:
    # > aws --version
    # aws-cli/1.19.49 Python/3.7.6 Darwin/19.6.0 botocore/1.20.49
    # aws-cli/1.20.1 Python/3.9.5 Darwin/19.6.0 botocore/1.20.106
    cmd = "aws --version"
    res = hsystem.system_to_one_line(cmd)[1]
    # Parse the output.
    m = re.match(r"aws-cli/((\d+)\.\d+\.\d+)\s", res)
    hdbg.dassert(m, "Can't parse '%s'", res)
    m: Match[Any]
    version = m.group(1)
    _LOG.debug("version=%s", version)
    major_version = int(m.group(2))
    _LOG.debug("major_version=%s", major_version)
    return major_version


def _check_docker_login(repo_name: str) -> bool:
    """
    Check if we are already logged in to the Docker registry `repo_name`.
    """
    file_name = os.path.join(os.environ["HOME"], ".docker/config.json")
    json_data = hio.from_json(file_name)
    # > more ~/.docker/config.json
    # ```
    # {
    #         "auths": {
    #                 "623860924167.dkr.ecr.eu-north-1.amazonaws.com": {},
    #                 "665840871993.dkr.ecr.us-east-1.amazonaws.com": {},
    #                 "https://index.docker.io/v1/": {}
    #         },
    # ```
    _LOG.debug("json_data=%s", json_data)
    is_logged = any(repo_name in val for val in json_data["auths"].keys())
    return is_logged


def _docker_login_dockerhub() -> None:
    """
    Log into the Docker Hub which is a public Docker image registry.
    """
    # Check if we are already logged in to the target registry.
    # TODO(gp): Enable caching https://github.com/causify-ai/helpers/issues/20
    use_cache = False
    if use_cache:
        is_logged = _check_docker_login("623860924167.dkr.ecr")
        if is_logged:
            _LOG.warning("Already logged in to the target registry: skipping")
            return
    _LOG.info("Logging in to the target registry")
    secret_id = "causify_dockerhub"
    secret = hsecret.get_secret(secret_id)
    username = hdict.typed_get(secret, "username", expected_type=str)
    password = hdict.typed_get(secret, "password", expected_type=str)
    cmd = f"docker login -u {username} -p {password}"
    hsystem.system(cmd, suppress_output=False)


def _docker_login_ecr() -> None:
    """
    Log in the AM Docker repo_short_name on AWS.
    """
    hlitauti.report_task()
    if hserver.is_inside_ci():
        _LOG.warning("Running inside GitHub Action: skipping `docker_login`")
        return
    # TODO(gp): Enable caching https://github.com/causify-ai/helpers/issues/20
    use_cache = False
    if use_cache:
        # Check if we are already logged in to the target registry.
        is_logged = _check_docker_login("623860924167.dkr.ecr")
        if is_logged:
            _LOG.warning("Already logged in to the target registry: skipping")
            return
    _LOG.info("Logging in to the target registry")
    # Log in the target registry.
    major_version = _get_aws_cli_version()
    # docker login \
    #   -u AWS \
    #   -p eyJ... \
    #   -e none \
    #   https://*****.dkr.ecr.us-east-1.amazonaws.com
    # TODO(gp): Move this to var in repo_config.py.
    # TODO(gp): Hack
    profile = "ck"
    region = hs3.AWS_EUROPE_REGION_1
    cmd = ""
    if major_version == 1:
        cmd = f"eval $(aws ecr get-login --profile {profile} --no-include-email --region {region})"
    elif major_version == 2:
        if profile == "ck":
            env_var = f"CSFY_ECR_BASE_PATH"
        else:
            env_var = f"{profile.upper()}_ECR_BASE_PATH"
        ecr_base_path = hlitauti.get_default_param(env_var)
        # TODO(Nikola): Remove `_get_aws_cli_version()` and use only `aws ecr get-login-password`
        #  as it is present in both versions of `awscli`.
        cmd = (
            f"docker login -u AWS -p "
            f"$(aws ecr get-login-password --profile {profile}) "
            f"https://{ecr_base_path}"
        )
    else:
        NotImplementedError(
            f"Docker login for awscli v{major_version} is not implemented!"
        )
    # TODO(Grisha): fix properly. We pass `ctx` despite the fact that we do not
    #  need it with `use_system=True`, but w/o `ctx` invoke tasks (i.e. ones
    #  with `@task` decorator) do not work.
    hsystem.system(cmd, suppress_output=False)


@task
def docker_login(ctx, target_registry="aws_ecr.ck"):  # type: ignore
    """
    Log in the target registry and skip if we are in kaizenflow.

    :param ctx: invoke context
    :param target_registry: target Docker image registry to log in to
        - "dockerhub.causify": public Causify Docker image registry
        - "aws_ecr.ck": private AWS CK ECR
    """
    _ = ctx
    hlitauti.report_task()
    # No login required as the `helpers` and `tutorials` images are accessible
    # on the public DockerHub registry.
    if not hserver.is_dev_csfy() and hrecouti.get_repo_config().get_name() in [
        "//helpers",
        "//tutorials",
    ]:
        _LOG.warning("Skipping Docker login process for Helpers or Tutorials")
        return
    # We run everything using `hsystem.system(...)` but `ctx` is needed
    # to make the function work as an invoke target.
    if target_registry == "aws_ecr.ck":
        _docker_login_ecr()
    elif target_registry == "dockerhub.causify":
        _docker_login_dockerhub()
    else:
        raise ValueError(f"Invalid Docker image registry='{target_registry}'")


# ////////////////////////////////////////////////////////////////////////////////
# Compose files.
# ////////////////////////////////////////////////////////////////////////////////

# TODO(gp): All this code can become `DockerComposeFileGenerator`.

# There are several combinations to consider:
# - whether the Docker host can run with / without privileged mode
# - amp as submodule / as supermodule
# - different supermodules for amp

# TODO(gp): use_privileged_mode -> use_docker_privileged_mode
#  use_sibling_container -> use_docker_containers_containers

DockerComposeServiceSpec = Dict[str, Union[str, List[str]]]


def _get_linter_service(stage: str) -> DockerComposeServiceSpec:
    """
    Get the linter service specification for the `tmp.docker-compose.yml` file.

    :return: linter service specification
    """
    superproject_path, submodule_path = hgit.get_path_from_supermodule()
    if superproject_path:
        # We are running in a Git submodule.
        work_dir = f"/src/{submodule_path}"
        repo_root = superproject_path
    else:
        work_dir = "/src"
        repo_root = os.getcwd()
    # TODO(gp): To avoid linter getting confused between `Sequence[str]` and
    # `List[str]`, we should assign one element at the time.
    linter_service_spec = {
        "extends": "base_app",
        "volumes": [
            f"{repo_root}:/src",
        ],
        "working_dir": work_dir,
        "environment": [
            "MYPYPATH",
        ],
    }
    if stage != "prod":
        # When we run a development Linter container, we need to mount the
        # Linter repo under `/app`. For prod container instead we copy / freeze
        # the repo code in `/app`, so we should not mount it.
        volumes = cast(List[str], linter_service_spec["volumes"])
        if superproject_path:
            # When running in a Git submodule we need to go one extra level up.
            # TODO(*): Clean up the indentation, #2242 (also below).
            volumes.append("../../../:/app")
        else:
            volumes.append("../../:/app")
    if stage == "prod":
        # Use the `repo_config.py` inside the helpers container instead of
        # the one in the calling repo.
        environment = cast(List[str], linter_service_spec["environment"])
        environment.append("CSFY_REPO_CONFIG_PATH=/app/repo_config.py")
    return linter_service_spec


# TODO(gp): Remove mount_as_submodule
def _generate_docker_compose_file(
    stage: str,
    use_privileged_mode: bool,
    use_sibling_container: bool,
    shared_data_dirs: Optional[Dict[str, str]],
    mount_as_submodule: bool,
    use_network_mode_host: bool,
    use_main_network: bool,
    file_name: Optional[str],
) -> str:
    """
    Generate `tmp.docker-compose.yml` file and save it.

    :param shared_data_dirs: data directory in the host filesystem to mount
        inside the container. `None` means no dir sharing
    :param use_main_network: use `main_network` as default network
    """
    _LOG.debug(
        hprint.to_str(
            "use_privileged_mode "
            "use_sibling_container "
            "shared_data_dirs "
            "mount_as_submodule "
            "use_network_mode_host "
            "use_main_network "
            "file_name "
        )
    )
    # We could pass the env var directly, like:
    # ```
    # - CSFY_ENABLE_DIND=$CSFY_ENABLE_DIND
    # ```
    # but we prefer to inline it.
    if use_privileged_mode:
        CSFY_ENABLE_DIND = 1
    else:
        CSFY_ENABLE_DIND = 0
    # ```
    # sysname='Linux'
    # nodename='cf-spm-dev4'
    # release='3.10.0-1160.53.1.el7.x86_64'
    # version='#1 SMP Fri Jan 14 13:59:45 UTC 2022'
    # machine='x86_64'
    # ```
    csfy_host_os_name = os.uname()[0]
    csfy_host_name = os.uname()[1]
    csfy_host_version = os.uname()[2]
    csfy_host_user_name = getpass.getuser()
    # We assume that we don't use this code inside a container, since otherwise
    # we would need to distinguish the container style (see
    # docs/work_tools/docker/all.dockerized_flow.explanation.md) to find the
    # outermost Git root.
    if not hserver.is_inside_unit_test():
        hdbg.dassert(not hserver.is_inside_docker())
    else:
        # We call this function as part of the unit tests, which we run insider
        # the container.
        pass
    git_host_root_path = hgit.find_git_root()
    # Find git root path in the container.
    # The Git root is always mounted in the container at `/app`. So we need to
    # use that as starting point.
    # E.g. For CSFY_GIT_ROOT_PATH, we need to use `/app`, rather than
    # `/data/dummy/src/cmamp1`.
    # E.g. For CSFY_HELPERS_ROOT_PATH, we need to use `/app/helpers_root`.
    # rather than `/data/dummy/src/cmamp1/helpers_root`.
    git_root_path = "/app"
    # Find helpers root path in the container.
    helper_dir = hgit.find_helpers_root()
    helper_relative_path = os.path.relpath(helper_dir, git_host_root_path)
    helper_root_path = os.path.normpath(
        os.path.join(git_root_path, helper_relative_path)
    )
    # A super repo is a repo that contains helpers as a submodule and
    # is not a helper itself.
    use_helpers_as_nested_module = 0 if hgit.is_in_helpers_as_supermodule() else 1
    # We could do the same also with IMAGE for symmetry.
    # Keep the env vars in sync with what we print in `henv.get_env_vars()`.
    # Configure `base_app` service.
    base_app_spec = {
        "cap_add": ["SYS_ADMIN"],
        "environment": [
            f"CSFY_ENABLE_DIND={CSFY_ENABLE_DIND}",
            f"CSFY_FORCE_TEST_FAIL=$CSFY_FORCE_TEST_FAIL",
            f"CSFY_HOST_NAME={csfy_host_name}",
            f"CSFY_HOST_OS_NAME={csfy_host_os_name}",
            f"CSFY_HOST_USER_NAME={csfy_host_user_name}",
            f"CSFY_HOST_VERSION={csfy_host_version}",
            "CSFY_REPO_CONFIG_CHECK=True",
            # Use inferred path for `repo_config.py`.
            "CSFY_REPO_CONFIG_PATH=",
            "CSFY_AWS_ACCESS_KEY_ID=$CSFY_AWS_ACCESS_KEY_ID",
            "CSFY_AWS_DEFAULT_REGION=$CSFY_AWS_DEFAULT_REGION",
            "CSFY_AWS_PROFILE=$CSFY_AWS_PROFILE",
            "CSFY_AWS_S3_BUCKET=$CSFY_AWS_S3_BUCKET",
            "CSFY_AWS_SECRET_ACCESS_KEY=$CSFY_AWS_SECRET_ACCESS_KEY",
            "CSFY_AWS_SESSION_TOKEN=$CSFY_AWS_SESSION_TOKEN",
            "CSFY_ECR_BASE_PATH=$CSFY_ECR_BASE_PATH",
            # The path of the outermost Git root on the host.
            f"CSFY_HOST_GIT_ROOT_PATH={git_host_root_path}",
            # The path of the outermost Git root in the Docker container.
            f"CSFY_GIT_ROOT_PATH={git_root_path}",
            # The path of the helpers dir in the Docker container (e.g.,
            # `/app`, `/app/helpers_root`)
            f"CSFY_HELPERS_ROOT_PATH={helper_root_path}",
            f"CSFY_USE_HELPERS_AS_NESTED_MODULE={use_helpers_as_nested_module}",
            "CSFY_TELEGRAM_TOKEN=$CSFY_TELEGRAM_TOKEN",
            # This env var is used by GH Action to signal that we are inside the
            # CI. It's set up by default by the GH Action runner. See:
            # https://docs.github.com/en/actions/writing-workflows/choosing-what-your-workflow-does/store-information-in-variables#default-environment-variables
            "CSFY_CI=$CSFY_CI",
            "OPENAI_API_KEY=$OPENAI_API_KEY",
            # TODO(Vlad): consider removing, locally we use our personal tokens
            # from files and inside GitHub actions we use the `GH_TOKEN`
            # environment variable.
            "GH_ACTION_ACCESS_TOKEN=$GH_ACTION_ACCESS_TOKEN",
            # Inside GitHub Actions we use `GH_TOKEN` environment variable,
            # see https://cli.github.com/manual/gh_auth_login.
            "GH_TOKEN=$GH_ACTION_ACCESS_TOKEN",
        ],
        "image": "${IMAGE}",
        "restart": "no",
        "volumes": [
            # TODO(gp): We should pass the value of $HOME from dev.Dockerfile to here.
            # E.g., we might define $HOME in the env file.
            "~/.aws:/home/.aws",
            "~/.config/gspread_pandas/:/home/.config/gspread_pandas/",
            "~/.config/gh:/home/.config/gh",
            "~/.ssh:/home/.ssh",
        ],
    }
    if use_privileged_mode:
        # This is needed:
        # - for Docker-in-docker (dind)
        # - to mount fstabs
        base_app_spec["privileged"] = use_privileged_mode
    if shared_data_dirs:
        # Mount shared dirs.
        shared_volumes = [
            f"{host}:{container}" for host, container in shared_data_dirs.items()
        ]
        # Mount all dirs that are specified.
        base_app_spec["volumes"].extend(shared_volumes)
    if False:
        # No need to mount file systems.
        base_app_spec["volumes"].append("../docker_build/fstab:/etc/fstab")
    if use_sibling_container:
        # Use sibling-container approach.
        base_app_spec["volumes"].append(
            "/var/run/docker.sock:/var/run/docker.sock"
        )
    if False:
        base_app_spec["deploy"] = {
            "resources": {
                "limits": {
                    # This should be passed from command line depending on how much
                    # memory is available.
                    "memory": "60G",
                },
            },
        }
    if use_network_mode_host:
        # Default network mode set to host so we can reach e.g.
        # a database container pointing to localhost:5432.
        # In tests we use dind so we need set back to the default "bridge".
        # See CmTask988 and https://stackoverflow.com/questions/24319662
        base_app_spec["network_mode"] = "${NETWORK_MODE:-host}"
    # Configure `app` service.
    # Mount `amp` when it is used as submodule. In this case we need to
    # mount the super project in the container (to make git work with the
    # supermodule) and then change dir to `amp`.
    app_spec = {
        "extends": "base_app",
    }
    # Use absolute path of the dir to mount the volume and set working dir.
    # The `app_dir` dir points to the root of the repo.
    # The `working_dir` points to the path of the runnable dir.
    # - If the runnable dir is the root of the repo, then `working_dir` is `/app`.
    # - If the runnable dir is a subdirectory of the repo, then `working_dir` is `/app/subdir`.
    curr_dir = os.getcwd()
    rel_dir1 = os.path.relpath(curr_dir, git_host_root_path)
    rel_dir2 = os.path.relpath(git_host_root_path, curr_dir)
    app_dir = os.path.abspath(os.path.join(curr_dir, rel_dir2))
    working_dir = os.path.normpath(os.path.join("/app", rel_dir1))
    app_spec["volumes"] = [f"{app_dir}:/app"]
    app_spec["working_dir"] = working_dir
    # Configure `linter` service.
    linter_spec = _get_linter_service(stage)
    # Configure `jupyter_server` service.
    # For Jupyter server we cannot use "host" network_mode because
    # it is incompatible with the port bindings.
    jupyter_server = {
        "command": "devops/docker_run/run_jupyter_server.sh",
        "environment": [
            "PORT=${PORT}",
        ],
        "extends": "app",
        "network_mode": "${NETWORK_MODE:-bridge}",
        # TODO(gp): Rename `AM_PORT`.
        "ports": [
            "${PORT}:${PORT}",
        ],
    }
    # Configure `jupyter_server_test` service.
    # TODO(gp): For some reason the following doesn't work.
    # jupyter_server_test:
    #   command: jupyter notebook -h 2>&1 >/dev/null
    #   extends:
    #     jupyter_server
    jupyter_server_test = {
        "command": "jupyter notebook -h 2>&1 >/dev/null",
        "environment": [
            "PORT=${PORT}",
        ],
        "extends": "app",
        "network_mode": "${NETWORK_MODE:-bridge}",
        "ports": [
            "${PORT}:${PORT}",
        ],
    }
    # Specify structure of the docker-compose file.
    docker_compose = {
        "version": "3",
        "services": {
            "base_app": base_app_spec,
            "app": app_spec,
            "linter": linter_spec,
            "jupyter_server": jupyter_server,
            "jupyter_server_test": jupyter_server_test,
        },
    }
    # Configure networks.
    if use_main_network:
        docker_compose["networks"] = {"default": {"name": "main_network"}}

    class _Dumper(yaml.Dumper):
        """
        A custom YAML Dumper class that adjusts indentation.
        """

        def increase_indent(self_: Any, flow=False, indentless=False) -> Any:
            """
            Override the method to modify YAML indentation behavior.
            """
            return super(_Dumper, self_).increase_indent(
                flow=False, indentless=False
            )

    # Convert the dictionary to YAML format.
    yaml_str = yaml.dump(
        docker_compose,
        Dumper=_Dumper,
        default_flow_style=False,
        indent=2,
        sort_keys=False,
    )
    yaml_str = cast(str, yaml_str)
    # Save YAML to file if file_name is specified.
    if file_name:
        if os.path.exists(file_name) and hserver.is_inside_ci():
            # Permission error is raised if we try to overwrite existing file.
            # See CmTask #2321 for detailed info.
            compose_directory = os.path.dirname(file_name)
            hsystem.system(f"sudo rm -rf {compose_directory}")
        hio.to_file(file_name, yaml_str)
    return yaml_str


def get_base_docker_compose_path() -> str:
    """
    Return the absolute path to the Docker compose file.

    E.g., `devops/compose/tmp.docker-compose.yml`.
    """
    # Add the default path.
    dir_name = "devops/compose"
    # TODO(gp): Factor out the piece below.
    docker_compose_path = "tmp.docker-compose.yml"
    docker_compose_path = os.path.join(dir_name, docker_compose_path)
    docker_compose_path = os.path.abspath(docker_compose_path)
    return docker_compose_path


def _get_docker_compose_files(
    stage: str,
    generate_docker_compose_file: bool,
    service_name: str,
    extra_docker_compose_files: Optional[List[str]],
) -> List[str]:
    """
    Generate the Docker compose file and return the list of Docker compose
    paths.

    :return: list of the Docker compose paths
    """
    docker_compose_files = []
    # Get the repo short name (e.g., `amp`).
    repo_short_name = hrecouti.get_repo_config().get_repo_short_name()
    _LOG.debug("repo_short_name=%s", repo_short_name)
    # Check submodule status, if needed.
    mount_as_submodule = False
    if repo_short_name in ("amp", "cmamp"):
        # Check if `amp` is a submodule.
        path, _ = hgit.get_path_from_supermodule()
        if path != "":
            _LOG.warning("amp is a submodule")
            mount_as_submodule = True
    # Write Docker compose file.
    file_name = get_base_docker_compose_path()
    if service_name == "linter":
        # Since we are running the prod `helpers` container we need to use the
        # settings from the `repo_config` from that container, and not the settings
        # launch the container corresponding to this repo.
        enable_privileged_mode = False
        use_docker_sibling_containers = False
        get_shared_data_dirs = None
        use_docker_network_mode_host = False
        use_main_network = False
    else:
        # Use the settings from the `repo_config` corresponding to this container.
        enable_privileged_mode = hserver.enable_privileged_mode()
        use_docker_sibling_containers = hserver.use_docker_sibling_containers()
        get_shared_data_dirs = hserver.get_shared_data_dirs()
        use_docker_network_mode_host = hserver.use_docker_network_mode_host()
        use_main_network = hserver.use_main_network()
    #
    if generate_docker_compose_file:
        _generate_docker_compose_file(
            stage,
            enable_privileged_mode,
            use_docker_sibling_containers,
            get_shared_data_dirs,
            mount_as_submodule,
            use_docker_network_mode_host,
            use_main_network,
            file_name,
        )
    else:
        _LOG.warning("Skipping generating Docker compose file '%s'", file_name)
    docker_compose_files.append(file_name)
    # Add the compose files from command line.
    if extra_docker_compose_files:
        hdbg.dassert_isinstance(extra_docker_compose_files, list)
        docker_compose_files.extend(extra_docker_compose_files)
    # Add the compose files from the global params.
    key = "DOCKER_COMPOSE_FILES"
    if hlitauti.has_default_param(key):
        docker_compose_files.append(hlitauti.get_default_param(key))
    #
    _LOG.debug(hprint.to_str("docker_compose_files"))
    for docker_compose in docker_compose_files:
        hdbg.dassert_path_exists(docker_compose)
    return docker_compose_files


# ////////////////////////////////////////////////////////////////////////////////
# Version.
# ////////////////////////////////////////////////////////////////////////////////


_IMAGE_VERSION_RE = r"\d+\.\d+\.\d+"


def _dassert_is_version_valid(version: str) -> None:
    """
    Check that the version is valid, i.e. looks like `1.0.0`.
    """
    hdbg.dassert_isinstance(version, str)
    hdbg.dassert_ne(version, "")
    regex = rf"^({_IMAGE_VERSION_RE})$"
    _LOG.debug("Testing with regex='%s'", regex)
    m = re.match(regex, version)
    hdbg.dassert(m, "Invalid version: '%s'", version)


_IMAGE_VERSION_FROM_CHANGELOG = "FROM_CHANGELOG"


def resolve_version_value(
    version: str,
    *,
    container_dir_name: str = ".",
) -> str:
    """
    Pass a version (e.g., 1.0.0) or a symbolic value (e.g., FROM_CHANGELOG) and
    return the resolved value of the version.

    :return: full version with patch for prod (e.g., 1.3.2)
    """
    hdbg.dassert_isinstance(version, str)
    if version == _IMAGE_VERSION_FROM_CHANGELOG:
        version = hversio.get_changelog_version(container_dir_name)
    _dassert_is_version_valid(version)
    prod_version = version
    return prod_version


def to_dev_version(prod_version: str) -> str:
    """
    Pass a prod version (e.g., 1.1.1) and strip the patch value.

    :return: stripped version without patch for dev (e.g., 1.1.0)
    """
    hdbg.dassert_isinstance(prod_version, str)
    _dassert_is_version_valid(prod_version)
    # Strip patch value from the version.
    dev_version = prod_version.split(".")[:-1]
    dev_version = ".".join(dev_version) + ".0"
    return dev_version


def dassert_is_subsequent_version(
    version: str,
    *,
    container_dir_name: str = ".",
) -> None:
    """
    Check that `version` is bigger than the current one as specified in the
    changelog.
    """
    if version != _IMAGE_VERSION_FROM_CHANGELOG:
        current_version = hversio.get_changelog_version(container_dir_name)
        hdbg.dassert_lte(current_version, version)


# ////////////////////////////////////////////////////////////////////////////////
# Image.
# ////////////////////////////////////////////////////////////////////////////////


# This pattern aims to match the full image name including
# both registry and image path.
# Examples of valid matches include:
# - '623860924167.dkr.ecr.eu-north-1.amazonaws.com/cmamp'
# - 'ghcr.io/cryptokaizen/cmamp'
# This change is introduced to match the GHCR registry path,
# since it already includes `/` in the registry name itself.
_FULL_IMAGE_NAME_RE = r"([a-z0-9]+(-[a-z0-9]+)*\.)*[a-z]{2,}(\/[a-z0-9_-]+){1,2}"
_IMAGE_USER_RE = r"[a-z0-9_-]+"
# For candidate prod images which have added hash for easy identification.
_IMAGE_HASH_RE = r"[a-z0-9]{9}"
_IMAGE_STAGE_RE = rf"(local(?:-{_IMAGE_USER_RE})?|dev|prod|prod(?:-{_IMAGE_USER_RE})(?:-{_IMAGE_HASH_RE})?|prod(?:-{_IMAGE_HASH_RE})?)"


# TODO(Grisha): call `_dassert_is_base_image_name_valid()` and a separate
# function that validates an image tag.
def dassert_is_image_name_valid(image: str) -> None:
    """
    Check whether an image name is valid.

    Invariants:
    - Local images contain a username and a version
      - E.g., `*****.dkr.ecr.us-east-1.amazonaws.com/amp:local-saggese-1.0.0`
    - `dev` and `prod` images have an instance with a version and one without
      to indicate the latest
      - E.g., `*****.dkr.ecr.us-east-1.amazonaws.com/amp:dev-1.0.0`
        and `*****.dkr.ecr.us-east-1.amazonaws.com/amp:dev`
    - `prod` candidate image has an optional tag (e.g., a username) and
        a 9 character hash identifier corresponding Git commit
        - E.g., `*****.dkr.ecr.us-east-1.amazonaws.com/amp:prod-1.0.0-4rf74b83a`
        - and `*****.dkr.ecr.us-east-1.amazonaws.com/amp:prod-1.0.0-saggese-4rf74b83a`

    An image should look like:

    *****.dkr.ecr.us-east-1.amazonaws.com/amp:dev
    *****.dkr.ecr.us-east-1.amazonaws.com/amp:local-saggese-1.0.0
    *****.dkr.ecr.us-east-1.amazonaws.com/amp:dev-1.0.0
    ghcr.io/cryptokaizen/cmamp:dev
    """
    regex = "".join(
        [
            # E.g., `*****.dkr.ecr.us-east-1.amazonaws.com/cmamp`
            # or `sorrentum/cmamp` or ghcr.io/cryptokaizen/cmamp.
            rf"^{_FULL_IMAGE_NAME_RE}",
            # E.g., `:local-saggese`.
            rf"(:{_IMAGE_STAGE_RE})?",
            # E.g., `-1.0.0`.
            rf"(-{_IMAGE_VERSION_RE})?$",
        ]
    )
    _LOG.debug("Testing with regex='%s'", regex)
    m = re.match(regex, image)
    hdbg.dassert(m, "Invalid image: '%s'", image)


def _dassert_is_base_image_name_valid(base_image: str) -> None:
    """
    Check that the base image is valid, i.e. looks like below.

    *****.dkr.ecr.us-east-1.amazonaws.com/amp ghcr.io/cryptokaizen/cmamp
    """
    regex = rf"^{_FULL_IMAGE_NAME_RE}$"
    _LOG.debug("regex=%s", regex)
    m = re.match(regex, base_image)
    hdbg.dassert(m, "Invalid base_image: '%s'", base_image)


# TODO(Grisha): instead of using `base_image` which is Docker registry address
# + image name, use those as separate parameters. See CmTask5074.
def _get_base_image(base_image: str) -> str:
    """
    :return: e.g., *****.dkr.ecr.us-east-1.amazonaws.com/amp
    """
    if base_image == "":
        # TODO(gp): Use os.path.join.
        base_image = (
            hlitauti.get_default_param("CSFY_ECR_BASE_PATH")
            + "/"
            + hlitauti.get_default_param("BASE_IMAGE")
        )
    _dassert_is_base_image_name_valid(base_image)
    return base_image


# This code path through Git tag was discontinued with CmTask746.
# def get_git_tag(
#      version: str,
#  ) -> str:
#      """
#      Return the tag to be used in Git that consists of an image name and
#      version.
#      :param version: e.g., `1.0.0`. If None, the latest version is used
#      :return: e.g., `amp-1.0.0`
#      """
#      hdbg.dassert_is_not(version, None)
#      _dassert_is_version_valid(version)
#      base_image = hlibtaskut.get_default_param("BASE_IMAGE")
#      tag_name = f"{base_image}-{version}"
#      return tag_name


# TODO(gp): Consider using a token "latest" in version, so that it's always a
#  string and we avoid a special behavior encoded in None.
def get_image(
    base_image: str,
    stage: str,
    version: Optional[str],
) -> str:
    """
    Return the fully qualified image name.

    For local stage, it also appends the username to the image name.

    :param base_image: e.g., *****.dkr.ecr.us-east-1.amazonaws.com/amp
    :param stage: e.g., `local`, `dev`, `prod`
    :param version: e.g., `1.0.0`, if None empty, the latest version is used
    :return: e.g., `*****.dkr.ecr.us-east-1.amazonaws.com/amp:local` or
        `*****.dkr.ecr.us-east-1.amazonaws.com/amp:local-1.0.0`
    """
    # Docker refers the default image as "latest", although in our stage
    # nomenclature we call it "dev".
    hdbg.dassert_in(stage, "local dev prod".split())
    # Get the base image.
    base_image = _get_base_image(base_image)
    _dassert_is_base_image_name_valid(base_image)
    # Get the full image name.
    image = [base_image]
    # Handle the stage.
    image.append(f":{stage}")
    if stage == "local":
        user = hsystem.get_user_name()
        image.append(f"-{user}")
    # Handle the version.
    if version is not None and version != "":
        _dassert_is_version_valid(version)
        image.append(f"-{version}")
    #
    image = "".join(image)
    dassert_is_image_name_valid(image)
    return image


# ////////////////////////////////////////////////////////////////////////////////
# Misc.
# ////////////////////////////////////////////////////////////////////////////////


def _run_docker_as_user(as_user_from_cmd_line: bool) -> bool:
    as_root = hserver.run_docker_as_root()
    as_user = as_user_from_cmd_line
    if as_root:
        as_user = False
    _LOG.debug(
        "as_user_from_cmd_line=%s as_root=%s -> as_user=%s",
        as_user_from_cmd_line,
        as_root,
        as_user,
    )
    return as_user


def _get_container_name(service_name: str) -> str:
    """
    Create a container name based on various information.

    E.g., `grisha.cmamp.app.cmamp1.20220317_232120`

    The information used to build a container is:
       - Linux username
       - Base Docker image name
       - Service name
       - Project directory that was used to start a container
       - Container start timestamp

    :param service_name: `docker-compose` service name, e.g., `app`
    :return: container name
    """
    hdbg.dassert_ne(service_name, "", "You need to specify a service name")
    # Get linux username.
    linux_user = hsystem.get_user_name()
    # Get dir name.
    project_dir = hgit.get_project_dirname()
    # Get Docker image base name.
    image_name = hlitauti.get_default_param("BASE_IMAGE")
    # Get current timestamp.
    current_timestamp = hlitauti.get_ET_timestamp()
    # Build container name.
    container_name = f"{linux_user}.{image_name}.{service_name}.{project_dir}.{current_timestamp}"
    _LOG.debug(
        "get_container_name: container_name=%s",
        container_name,
    )
    return container_name


def _get_docker_base_cmd(
    base_image: str,
    stage: str,
    version: str,
    service_name: str,
    # Params from `_get_docker_compose_cmd()`.
    generate_docker_compose_file: bool,
    extra_env_vars: Optional[List[str]],
    extra_docker_compose_files: Optional[List[str]],
<<<<<<< HEAD
    skip_docker_image_compatibility_check: bool,
=======
    skip_docker_image_compatibility_check: bool = False,
>>>>>>> 32a93c26
) -> List[str]:
    r"""
    Get base `docker-compose` command encoded as a list of strings.

    It can be used as a base to build more complex commands, e.g., `run`, `up`,
    `down`.

    E.g.,
    ```
    ['IMAGE=*****.dkr.ecr.us-east-1.amazonaws.com/amp:dev',
        '\n        docker-compose',
        '\n        --file amp/devops/compose/tmp.docker-compose.yml',
        '\n        --file amp/devops/compose/tmp.docker-compose_as_submodule.yml',
        '\n        --env-file devops/env/default.env']
    ```
    :param generate_docker_compose_file: whether to generate or reuse the existing
        Docker compose file
    :param extra_env_vars: represent vars to add, e.g., `["PORT=9999", "DRY_RUN=1"]`
    :param extra_docker_compose_files: `docker-compose` override files
    :param skip_docker_image_compatibility_check: if True, skip checking image
        architecture compatibility
    """
    _LOG.debug(hprint.func_signature_to_str())
    docker_cmd_: List[str] = []
    # - Handle the image.
    image = get_image(base_image, stage, version)
    _LOG.debug("base_image=%s stage=%s -> image=%s", base_image, stage, image)
    dassert_is_image_name_valid(image)
    # The check is mainly for developers to avoid using the wrong image (e.g.,
    # an x86 vs ARM architecture).
    # We can skip the image compatibility check during the CI or when
    # explicitly skipped.
    if not (hserver.is_inside_ci() or skip_docker_image_compatibility_check):
        hdocker.check_image_compatibility_with_current_arch(image)
    else:
        _LOG.warning("Skipping docker image compatibility check")
    docker_cmd_.append(f"IMAGE={image}")
    # - Handle extra env vars.
    if extra_env_vars:
        hdbg.dassert_isinstance(extra_env_vars, list)
        for env_var in extra_env_vars:
            docker_cmd_.append(f"{env_var}")
    #
    docker_cmd_.append(
        r"""
        docker compose"""
    )
    docker_compose_files = _get_docker_compose_files(
        stage,
        generate_docker_compose_file,
        service_name,
        extra_docker_compose_files,
    )
    file_opts = " ".join([f"--file {dcf}" for dcf in docker_compose_files])
    _LOG.debug(hprint.to_str("file_opts"))
    # TODO(gp): Use something like `.append(rf"{space}{...}")`
    docker_cmd_.append(
        rf"""
        {file_opts}"""
    )
    # - Handle the env file.
    env_file = "devops/env/default.env"
    docker_cmd_.append(
        rf"""
        --env-file {env_file}"""
    )
    return docker_cmd_


def _get_docker_compose_cmd(
    base_image: str,
    stage: str,
    version: str,
    cmd: str,
    *,
    # TODO(gp): make these params mandatory.
    extra_env_vars: Optional[List[str]] = None,
    extra_docker_compose_files: Optional[List[str]] = None,
    extra_docker_run_opts: Optional[List[str]] = None,
    service_name: str = "app",
    use_entrypoint: bool = True,
    generate_docker_compose_file: bool = True,
    as_user: bool = True,
    print_docker_config: bool = False,
    use_bash: bool = False,
    skip_docker_image_compatibility_check: bool = False,
) -> str:
    """
    Get `docker-compose` run command.

    E.g.,
    ```
    IMAGE=*****..dkr.ecr.us-east-1.amazonaws.com/amp:dev \
        docker-compose \
        --file /amp/devops/compose/tmp.docker-compose.yml \
        --env-file devops/env/default.env \
        run \
        --rm \
        --name grisha.cmamp.app.cmamp1.20220317_232120 \
        --user $(id -u):$(id -g) \
        app \
        bash
    ```
    :param cmd: command to run inside Docker container
    :param extra_docker_run_opts: additional `docker-compose` run options
    :param service_name: service to use to run a command
    :param use_entrypoint: whether to use the `entrypoint.sh` or not
    :param generate_docker_compose_file: generate the Docker compose file or not
    :param as_user: pass the user / group id or not
    :param print_docker_config: print the docker config for debugging purposes
    :param use_bash: run command through a shell
    :param skip_docker_image_compatibility_check: if True, skip checking image architecture compatibility
    """
    _LOG.debug(hprint.func_signature_to_str())
    # - Get the base Docker command.
    docker_cmd_ = _get_docker_base_cmd(
        base_image,
        stage,
        version,
        service_name,
        generate_docker_compose_file,
        extra_env_vars,
        extra_docker_compose_files,
        skip_docker_image_compatibility_check,
    )
    # - Add the `config` command for debugging purposes.
    docker_config_cmd: List[str] = docker_cmd_[:]
    # TODO(gp): Use yaml approach like done for other parts of the code.
    docker_config_cmd.append(
        r"""
        config"""
    )
    # - Add the `run` command.
    docker_cmd_.append(
        r"""
        run \
        --rm"""
    )
    # - Add a name to the container.
    container_name = _get_container_name(service_name)
    docker_cmd_.append(
        rf"""
        --name {container_name}"""
    )
    # - Handle the user.
    as_user = _run_docker_as_user(as_user)
    if as_user:
        docker_cmd_.append(
            r"""
        --user $(id -u):$(id -g)"""
        )
    # - Handle the extra docker options.
    if extra_docker_run_opts:
        hdbg.dassert_isinstance(extra_docker_run_opts, list)
        extra_opts = " ".join(extra_docker_run_opts)
        docker_cmd_.append(
            rf"""
        {extra_opts}"""
        )
    # - Handle entrypoint.
    if use_entrypoint:
        docker_cmd_.append(
            rf"""
        {service_name}"""
        )
        if cmd:
            if use_bash:
                cmd = f"bash -c '{cmd}'"
            docker_cmd_.append(
                rf"""
        {cmd}"""
            )
    else:
        # No entrypoint.
        docker_cmd_.append(
            rf"""
        --entrypoint bash \
        {service_name}"""
        )
    # Print the config for debugging purpose.
    if print_docker_config:
        docker_config_cmd_as_str = hlitauti.to_multi_line_cmd(docker_config_cmd)
        _LOG.debug("docker_config_cmd=\n%s", docker_config_cmd_as_str)
        _LOG.debug(
            "docker_config=\n%s",
            hsystem.system_to_string(docker_config_cmd_as_str)[1],
        )
    # Print the config for debugging purpose.
    docker_cmd_: str = hlitauti.to_multi_line_cmd(docker_cmd_)
    return docker_cmd_


# ////////////////////////////////////////////////////////////////////////////////
# bash and cmd.
# ////////////////////////////////////////////////////////////////////////////////


def _docker_cmd(
    ctx: Any,
    docker_cmd_: str,
    *,
    skip_pull: bool = False,
    **ctx_run_kwargs: Any,
) -> Optional[int]:
    """
    Print and execute a Docker command.

    :param kwargs: kwargs for `ctx.run()`
    """
    if hserver.is_inside_ci():
        import helpers.hs3 as hs3

        # Generate files with the AWS settings that are missing when running
        # inside CI.
        hs3.generate_aws_files()
    docker_pull(ctx, skip_pull=skip_pull)
    _LOG.debug("cmd=%s", docker_cmd_)
    rc: Optional[int] = hlitauti.run(ctx, docker_cmd_, pty=True, **ctx_run_kwargs)
    return rc


@task
def docker_bash(  # type: ignore
    ctx,
    base_image="",
    stage="dev",
    version="",
    use_entrypoint=True,
    as_user=True,
    generate_docker_compose_file=True,
    container_dir_name=".",
    skip_pull=False,
    skip_docker_image_compatibility_check=False,
):
    """
    Start a bash shell inside the container corresponding to a stage.

    :param use_entrypoint: whether to use the `entrypoint.sh` or not
    :param as_user: pass the user / group id or not
    :param generate_docker_compose_file: generate the Docker compose file or not
    :param skip_pull: if True skip pulling the docker image
    """
    _LOG.debug(hprint.func_signature_to_str("ctx"))
    hlitauti.report_task(container_dir_name=container_dir_name)
    #
    cmd = "bash"
    docker_cmd_ = _get_docker_compose_cmd(
        base_image,
        stage,
        version,
        cmd,
        generate_docker_compose_file=generate_docker_compose_file,
        use_entrypoint=use_entrypoint,
        as_user=as_user,
        skip_docker_image_compatibility_check=skip_docker_image_compatibility_check,
    )
    _LOG.debug("docker_cmd_=%s", docker_cmd_)
    _docker_cmd(ctx, docker_cmd_, skip_pull=skip_pull)


@task
def docker_cmd(  # type: ignore
    ctx,
    base_image="",
    stage="dev",
    version="",
    cmd="",
    as_user=True,
    generate_docker_compose_file=True,
    use_bash=False,
    container_dir_name=".",
    skip_pull=False,
):
    """
    Execute the command `cmd` inside a container corresponding to a stage.

    :param as_user: pass the user / group id or not
    :param generate_docker_compose_file: generate or reuse the Docker
        compose file
    :param use_bash: run command through a shell
    """
    hlitauti.report_task(container_dir_name=container_dir_name)
    hdbg.dassert_ne(cmd, "")
    # TODO(gp): Do we need to overwrite the entrypoint?
    docker_cmd_ = _get_docker_compose_cmd(
        base_image,
        stage,
        version,
        cmd,
        generate_docker_compose_file=generate_docker_compose_file,
        as_user=as_user,
        use_bash=use_bash,
    )
    _docker_cmd(ctx, docker_cmd_, skip_pull=skip_pull)


# ////////////////////////////////////////////////////////////////////////////////
# Jupyter.
# ////////////////////////////////////////////////////////////////////////////////


def _get_docker_jupyter_cmd(
    base_image: str,
    stage: str,
    version: str,
    port: int,
    self_test: bool,
    *,
    use_entrypoint: bool = True,
    print_docker_config: bool = False,
) -> str:
    cmd = ""
    extra_env_vars = [f"PORT={port}"]
    extra_docker_run_opts = ["--service-ports"]
    service_name = "jupyter_server_test" if self_test else "jupyter_server"
    #
    docker_cmd_ = _get_docker_compose_cmd(
        base_image,
        stage,
        version,
        cmd,
        extra_env_vars=extra_env_vars,
        extra_docker_run_opts=extra_docker_run_opts,
        service_name=service_name,
        use_entrypoint=use_entrypoint,
        print_docker_config=print_docker_config,
    )
    return docker_cmd_


@task
def docker_jupyter(  # type: ignore
    ctx,
    stage="dev",
    version="",
    base_image="",
    auto_assign_port=True,
    use_entrypoint=True,
    port=None,
    self_test=False,
    container_dir_name=".",
    skip_pull=False,
):
    """
    Run Jupyter notebook server.

    :param auto_assign_port: use the UID of the user and the inferred
        number of the repo (e.g., 4 for `~/src/amp4`) to get a unique
        port
    :param skip_pull: if True skip pulling the docker image
    """
    hlitauti.report_task(container_dir_name=container_dir_name)
    if port is None:
        if auto_assign_port:
            uid = os.getuid()
            _LOG.debug("uid=%s", uid)
            git_repo_idx = hgit.get_project_dirname(only_index=True)
            git_repo_idx = int(git_repo_idx)
            _LOG.debug("git_repo_idx=%s", git_repo_idx)
            # We assume that there are no more than `max_idx_per_users` clients.
            max_idx_per_user = 10
            hdbg.dassert_lte(git_repo_idx, max_idx_per_user)
            port = (uid * max_idx_per_user) + git_repo_idx
        else:
            port = 9999
    _LOG.info("Assigned port is %s", port)
    #
    print_docker_config = False
    docker_cmd_ = _get_docker_jupyter_cmd(
        base_image,
        stage,
        version,
        port,
        self_test,
        use_entrypoint=use_entrypoint,
        print_docker_config=print_docker_config,
    )
    _docker_cmd(ctx, docker_cmd_, skip_pull=skip_pull)


def _get_docker_dash_app_cmd(
    base_image: str,
    stage: str,
    version: str,
    port: int,
    *,
    print_docker_config: bool = False,
) -> str:
    cmd = ""
    extra_env_vars = [f"PORT={port}"]
    extra_docker_run_opts = ["--service-ports"]
    service_name = "dash_app"
    #
    docker_cmd_ = _get_docker_compose_cmd(
        base_image,
        stage,
        version,
        cmd,
        extra_env_vars=extra_env_vars,
        extra_docker_run_opts=extra_docker_run_opts,
        service_name=service_name,
        print_docker_config=print_docker_config,
    )
    return docker_cmd_


@task
def docker_dash_app(  # type: ignore
    ctx,
    stage="dev",
    version="",
    base_image="",
    auto_assign_port=True,
    port=None,
    container_dir_name=".",
):
    """
    Run dash app.

    :param auto_assign_port: use the UID of the user and the inferred
        number of the repo (e.g., 4 for `~/src/amp4`) to get a unique
        port
    """
    hlitauti.report_task(container_dir_name=container_dir_name)
    if port is None:
        if auto_assign_port:
            uid = os.getuid()
            _LOG.debug("uid=%s", uid)
            git_repo_idx = hgit.get_project_dirname(only_index=True)
            git_repo_idx = int(git_repo_idx)
            _LOG.debug("git_repo_idx=%s", git_repo_idx)
            # We assume that there are no more than `max_idx_per_users` clients.
            max_idx_per_user = 10
            hdbg.dassert_lte(git_repo_idx, max_idx_per_user)
            port = (uid * max_idx_per_user) + git_repo_idx
        else:
            port = 9999
    #
    _LOG.info("Assigned port is %s", port)
    print_docker_config = False
    docker_cmd_ = _get_docker_dash_app_cmd(
        base_image,
        stage,
        version,
        port,
        print_docker_config=print_docker_config,
    )
    _docker_cmd(ctx, docker_cmd_)<|MERGE_RESOLUTION|>--- conflicted
+++ resolved
@@ -1111,11 +1111,7 @@
     generate_docker_compose_file: bool,
     extra_env_vars: Optional[List[str]],
     extra_docker_compose_files: Optional[List[str]],
-<<<<<<< HEAD
     skip_docker_image_compatibility_check: bool,
-=======
-    skip_docker_image_compatibility_check: bool = False,
->>>>>>> 32a93c26
 ) -> List[str]:
     r"""
     Get base `docker-compose` command encoded as a list of strings.
