--- conflicted
+++ resolved
@@ -299,13 +299,8 @@
         - return code as int
         - output of the command as str
     """
-<<<<<<< HEAD
-    #print("cmd=", cmd)
-    #print("suppress_output=", suppress_output)
-=======
     # print("cmd=", cmd)
     # print("suppress_output=", suppress_output)
->>>>>>> 89822515
     cmd = hprint.dedent(cmd)
     rc, _ = _system(
         cmd,
@@ -675,10 +670,7 @@
     if root_dir is None:
         # We don't want to introduce a cyclic imports.
         import helpers.hgit as hgit
-<<<<<<< HEAD
-=======
-
->>>>>>> 89822515
+
         root_dir = hgit.find_git_root()
     _, file_name = system_to_one_line(
         rf"find {root_dir} -name {file_name} -not -path '*/\.git/*'"
