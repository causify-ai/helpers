"""
Identify on which server we are running.

Import as:

import helpers.hserver as hserver
"""

import functools
import logging
import os
import shutil
import subprocess
from typing import Dict, List, Optional, Tuple

import helpers.repo_config_utils as hrecouti
import helpers.hprint as hprint

# This module should depend only on:
# - Python standard modules
# See `helpers/dependencies.txt` for more details

_LOG = logging.getLogger(__name__)

_WARNING = "\033[33mWARNING\033[0m"


def _print(msg: str) -> None:
    _ = msg
    # _LOG.info(msg)
    if False:
        print(msg)


# We can't use `hsystem` to avoid import cycles.
def _system_to_string(cmd: str) -> Tuple[int, str]:
    """
    Run a command and return the output and the return code.

    :param cmd: command to run
    :return: tuple of (return code, output)
    """
    result = subprocess.run(
        cmd,
        stdout=subprocess.PIPE,
        # Redirect stderr to stdout.
        stderr=subprocess.STDOUT,
        shell=True,
        text=True)
    rc = result.returncode
    output = result.stdout
    output = output.strip()
    return rc, output


# #############################################################################
# Host
# #############################################################################


# We can't rely only on the name / version of the host to infer where we are
# running, since inside Docker the name of the host is like `01a7e34a82a5`. Of
# course, there is no way to know anything about the host for security reason,
# so we pass this value from the external environment to the container, through
# env vars (e.g., `CSFY_HOST_NAME`, `CSFY_HOST_OS_NAME`, `CSFY_HOST_VERSION`).


# Sometimes we want to know if:
# - The processor is x86_64 or arm64
# - The host is Mac or Linux
# - We are running on a Causify machine or on an external machine
# - We are inside CI or not
# TODO(gp): Grep all the use cases in the codebase and use the right function.


def get_host_user_name() -> Optional[str]:
    """
    Return the name of the user running the host.
    """
    return os.environ.get("CSFY_HOST_USER_NAME", None)


def get_dev_csfy_host_names() -> List[str]:
    """
    Return the names of the Causify dev servers.
    """
    host_names = ("dev1", "dev2", "dev3")
    return host_names

    
def _get_host_name() -> str:
    """
    Return the name of the host (not the machine) on which we are running.

    If we are inside a Docker container, we use the name of the host passed
    through the `CSFY_HOST_NAME` env var.
    """
    if is_inside_docker():
        host_name = os.environ["CSFY_HOST_NAME"]
    else:
        # sysname='Linux'
        # nodename='dev1'
        # release='5.15.0-1081-aws'
        # version='#88~20.04.1-Ubuntu SMP Fri Mar 28 14:17:22 UTC 2025'
        # machine='x86_64'
        host_name = os.uname()[1]
    _LOG.debug("host_name=%s", host_name)
    return host_name


def _get_host_os_name() -> str:
    """
    Return the name of the OS on which we are running (e.g., "Linux", "Darwin").

    If we are inside a Docker container, we use the name of the OS passed
    through the `CSFY_HOST_OS_NAME` env var.
    """
    if is_inside_docker():
        host_os_name = os.environ["CSFY_HOST_OS_NAME"]
    else:
        # sysname='Linux'
        # nodename='dev1'
        # release='5.15.0-1081-aws'
        # version='#88~20.04.1-Ubuntu SMP Fri Mar 28 14:17:22 UTC 2025'
        # machine='x86_64'
        host_os_name = os.uname()[0]
    _LOG.debug("host_os_name=%s", host_os_name)
    return host_os_name


def _get_host_os_version() -> str:
    """
    Return the version of the OS on which we are running.

    If we are inside a Docker container, we use the version of the OS passed
    through the `CSFY_HOST_OS_VERSION` env var.
    """
    if is_inside_docker():
        host_os_version = os.environ["CSFY_HOST_OS_VERSION"]
    else:
        # sysname='Linux'
        # nodename='dev1'
        # release='5.15.0-1081-aws'
        # version='#88~20.04.1-Ubuntu SMP Fri Mar 28 14:17:22 UTC 2025'
        # machine='x86_64'
        host_os_version = os.uname()[2]
    _LOG.debug("host_os_version=%s", host_os_version)
    return host_os_version


def is_host_csfy_server() -> bool:
    """
    Return whether we are running on a Causify dev server.
    """
    host_name = _get_host_name()
    ret = host_name in get_dev_csfy_host_names()
    return ret
    

_MAC_OS_VERSION_MAPPING = {
    "Catalina": "19.",
    "Monterey": "21.",
    "Ventura": "22.",
    "Sequoia": "24.",
}


def is_host_mac() -> bool:
    """
    Return whether we are running on macOS.
    """
    host_os_name = _get_host_os_name()
    #
    ret = host_os_name == "Darwin"
    return ret


def get_host_mac_version() -> str:
    """
    Get the macOS version (e.g., "Catalina", "Monterey", "Ventura").
    """
    host_os_version = _get_host_os_version()
    for version, tag in _MAC_OS_VERSION_MAPPING.items():
        if tag in host_os_version:
            return version
    raise ValueError(f"Invalid host_os_version='{host_os_version}'")

    
def is_host_mac_version(version: str) -> bool:
    """
    Return whether we are running on a Mac with a specific version (e.g.,
    "Catalina", "Monterey", "Ventura").
    """
    assert version in _MAC_OS_VERSION_MAPPING, f"Invalid version='{version}'"
    host_mac_version = get_host_mac_version()
    ret = version.lower() == host_mac_version.lower()
    return ret


def is_host_gp_mac() -> bool:
    """
    Return whether we are running on a Mac owned by GP.

    This is used to check if we can use a specific feature before releasing
    it to all the users.
    """
    host_name = _get_host_name()
    ret = host_name.startswith("gpmac.")
    return ret


# #############################################################################
# Detect server.
# #############################################################################


def is_inside_ci() -> bool:
    """
    Return whether we are running inside the Continuous Integration flow.
    """
    if "CSFY_CI" not in os.environ:
        ret = False
    else:
        ret = os.environ["CSFY_CI"] != ""
    return ret


# TODO(gp): -> is_inside_docker_container()
def is_inside_docker() -> bool:
    """
    Return whether we are inside a container or not.
    """
    # From https://stackoverflow.com/questions/23513045
    ret = os.path.exists("/.dockerenv")
    return ret


def is_inside_unit_test() -> bool:
    """
    Return whether we are running code insider the regressions.
    """
    ret = "PYTEST_CURRENT_TEST" in os.environ
    return ret


# TODO(gp): Remove!
def is_dev_csfy() -> bool:
    # sysname='Linux'
    # nodename='dev1'
    # release='5.15.0-1081-aws',
    # version='#88~20.04.1-Ubuntu SMP Fri Mar 28 14:17:22 UTC 2025',
    # machine='x86_64'
    host_name = os.uname()[1]
    host_names = ("dev1", "dev2", "dev3")
    csfy_host_name = os.environ.get("CSFY_HOST_NAME", "")
    _LOG.debug("host_name=%s csfy_host_name=%s", host_name, csfy_host_name)
    is_dev_csfy_ = host_name in host_names or csfy_host_name in host_names
    return is_dev_csfy_


# TODO(gp): This is obsolete and should be removed.
def is_dev4() -> bool:
    """
    Return whether it's running on dev4.
    """
    host_name = os.uname()[1]
    csfy_host_name = os.environ.get("CSFY_HOST_NAME", None)
    dev4 = "cf-spm-dev4"
    _LOG.debug("host_name=%s csfy_host_name=%s", host_name, csfy_host_name)
    is_dev4_ = dev4 in (host_name, csfy_host_name)
    #
    if not is_dev4_:
        dev4 = "cf-spm-dev8"
        _LOG.debug("host_name=%s csfy_host_name=%s", host_name, csfy_host_name)
        is_dev4_ = dev4 in (host_name, csfy_host_name)
    return is_dev4_


<<<<<<< HEAD
# TODO(gp): Remove.
def is_mac(*, version: Optional[str] = None) -> bool:
=======
def is_host_mac(*, version: Optional[str] = None) -> bool:
>>>>>>> f1676fcd
    """
    Return whether we are running on macOS and, optionally, on a specific
    version.

    :param version: check whether we are running on a certain macOS version (e.g.,
        `Catalina`, `Monterey`)
    """
    _LOG.debug("version=%s", version)
    host_os_name = os.uname()[0]
    _LOG.debug("os.uname()=%s", str(os.uname()))
    csfy_host_os_name = os.environ.get("CSFY_HOST_OS_NAME", None)
    _LOG.debug(
        "host_os_name=%s csfy_host_os_name=%s", host_os_name, csfy_host_os_name
    )
    is_mac_ = host_os_name == "Darwin" or csfy_host_os_name == "Darwin"
    if version is None:
        # The user didn't request a specific version, so we return whether we
        # are running on a Mac or not.
        _LOG.debug("is_mac_=%s", is_mac_)
        return is_mac_
    else:
        # The user specified a version: if we are not running on a Mac then we
        # return False, since we don't even have to check the macOS version.
        if not is_mac_:
            _LOG.debug("is_mac_=%s", is_mac_)
            return False
    # Check the macOS version we are running.
    if version == "Catalina":
        # Darwin gpmac.local 19.6.0 Darwin Kernel Version 19.6.0:
        # root:xnu-6153.141.2~1/RELEASE_X86_64 x86_64
        macos_tag = "19.6"
    elif version == "Monterey":
        # Darwin alpha.local 21.5.0 Darwin Kernel Version 21.5.0:
        # root:xnu-8020.121.3~4/RELEASE_ARM64_T6000 arm64
        macos_tag = "21."
    elif version == "Ventura":
        macos_tag = "22."
    elif version == "Sequoia":
        # Darwin gpmac.local 24.4.0 Darwin Kernel Version 24.4.0:
        # root:xnu-11417.101.15~1/RELEASE_ARM64_T8112 arm64
        macos_tag = "24."
    else:
        raise ValueError(f"Invalid version='{version}'")
    _LOG.debug("macos_tag=%s", macos_tag)
    host_os_version = os.uname()[2]
    # 'Darwin Kernel Version 19.6.0: Mon Aug 31 22:12:52 PDT 2020;
    #   root:xnu-6153.141.2~1/RELEASE_X86_64'
    csfy_host_os_version = os.environ.get("CSFY_HOST_VERSION", "")
    _LOG.debug(
        "host_os_version=%s csfy_host_os_version=%s",
        host_os_version,
        csfy_host_os_version,
    )
    is_mac_ = macos_tag in host_os_version or macos_tag in csfy_host_os_version
    _LOG.debug("is_mac_=%s", is_mac_)
    return is_mac_


def is_prod_csfy() -> bool:
    """
    Detect whether we are running in a Causify production container.

    This env var is set inside `devops/docker_build/prod.Dockerfile`.
    """
    # TODO(gp): CK -> CSFY
    return bool(os.environ.get("CK_IN_PROD_CMAMP_CONTAINER", False))


# TODO(gp): Obsolete.
def is_ig_prod() -> bool:
    """
    Detect whether we are running in an IG production container.

    This env var is set inside `//lime/devops_cf/setenv.sh`
    """
    # CF sets up `DOCKER_BUILD` so we can use it to determine if we are inside
    # a CF container or not.
    # print("os.environ\n", str(os.environ))
    return bool(os.environ.get("DOCKER_BUILD", False))


# TODO(Grisha): consider adding to `setup_to_str()`.
def is_inside_ecs_container() -> bool:
    """
    Detect whether we are running in an ECS container.
    """
    # When deploying jobs via ECS the container obtains credentials based
    # on passed task role specified in the ECS task-definition, refer to:
    # https://docs.aws.amazon.com/AmazonECS/latest/developerguide/task-iam-roles.html
    ret = "AWS_CONTAINER_CREDENTIALS_RELATIVE_URI" in os.environ
    return ret


# #############################################################################


def is_external_linux() -> bool:
    """
    Detect whether we are running on a non-server/non-CI Linux machine.

    This is true when we run on the machine of an intern, or a non-CSFY
    contributor.
    """
<<<<<<< HEAD
    if is_host_csfy_server() or is_inside_ci():
        # Dev servers and CI are not external Linux systems.
        ret = False
    else:
        # We need to check the host OS directly.
        host_os_name = _get_host_os_name()
        ret = host_os_name == "Linux"
    return ret
=======
    is_external_dev_ = is_host_mac() or is_external_linux()
    return is_external_dev_
>>>>>>> f1676fcd


def is_external_dev() -> bool:
    """
    Detect whether we are running on an system outside of Causify system
    (e.g., a contributor's laptop, an intern's laptop, a non-CSFY machine).
    """
    ret = is_host_mac() or is_external_linux()
    return ret


# #############################################################################
# Set up consistency.
# #############################################################################


# TODO(gp): Update this.
def _get_setup_signature() -> str:
    """
    Dump all the variables that are used to make a decision about the values of
    the functions in `_get_setup_settings()`.

    This function is used to mock the state of the system for testing purposes.
    """
    cmds = []
    # is_prod_csfy()
    cmds.append('os.environ.get("CK_IN_PROD_CMAMP_CONTAINER", "*undef*")')
    # is_dev4()
    # is_dev_csfy()
    # is_ig_prod()
    cmds.append('os.environ.get("CSFY_HOST_NAME", "*undef*")')
    # is_inside_ci()
    cmds.append('os.environ.get("CSFY_CI", "*undef*")')
    # is_mac()
    cmds.append("os.uname()[0]")
    cmds.append("os.uname()[2]")
    # is_external_linux()
    cmds.append('os.environ.get("CSFY_HOST_OS_NAME", "*undef*")')
    # Build an array of strings with the results of executing the commands.
    results = []
    for cmd in cmds:
        result_tmp = cmd + "=" + str(eval(cmd))
        results.append(result_tmp)
    # Join the results into a single string.
    result = "\n".join(results)
    return result


# The valid set ups are:
# - Running on a Causify server (e.g., `dev1`, `dev2`, `dev3`)
#   - Container
#   - Host
# - External Mac (GP, Paul, interns, contributors)
#   - Container
#   - Host
# - External Linux (interns, contributors)
#   - Container
#   - Host
# - Prod container on Linux


def is_inside_docker_container_on_csfy_server() -> bool:
    """
    Return whether we are running on a Docker container on a Causify server.
    """
    ret = is_inside_docker() and is_host_csfy_server()
    return ret


def is_outside_docker_container_on_csfy_server() -> bool:
    """
    Return whether we are running on a Docker container on a Causify server.
    """
    ret = not is_inside_docker() and is_host_csfy_server()
    return ret


def is_inside_docker_container_on_host_mac() -> bool:
    """
    Return whether we are running on a Docker container on a Mac host.
    """
    ret = is_inside_docker() and is_host_mac()
    return ret


def is_outside_docker_container_on_host_mac() -> bool:
    """
    Return whether we are running on a Docker container on a Mac host.
    """
    ret = not is_inside_docker() and is_host_mac()
    return ret


def is_inside_docker_container_on_external_linux() -> bool:
    """
    Return whether we are running on a Docker container on an external Linux.   
    """
    ret = is_inside_docker() and is_external_linux()
    return ret


def is_outside_docker_container_on_external_linux() -> bool:
    """
    Return whether we are running on a Docker container on an external Linux.   
    """
    ret = not is_inside_docker() and is_external_linux()
    return ret


def _get_setup_settings() -> List[Tuple[str, bool]]:
<<<<<<< HEAD
    """
    Return a list of tuples with the name and value of the current server setup.
    """
    func_names = [
        "is_inside_docker_container_on_csfy_server",
        "is_outside_docker_container_on_csfy_server",
        #
        "is_inside_docker_container_on_host_mac",
        "is_outside_docker_container_on_host_mac",
        #
        "is_inside_docker_container_on_external_linux",
        "is_outside_docker_container_on_external_linux",
        #
        "is_dev4",
        "is_ig_prod",
        "is_prod_csfy",
=======
    # Store name-value pairs as tuples.
    setups = [
        ("is_prod_csfy", is_prod_csfy()),
        ("is_dev4", is_dev4()),
        ("is_dev_csfy", is_dev_csfy()),
        ("is_ig_prod", is_ig_prod()),
        ("is_inside_ci", is_inside_ci()),
        ("is_mac", is_host_mac()),
        ("is_external_linux", is_external_linux()),
        # ("is_csfy_or_external_container", is_csfy_or_external_container()),
>>>>>>> f1676fcd
    ]
    # Store function name / value pairs as tuples.
    setups = []
    for func_name in func_names:
        val = eval(f"{func_name}()")
        setups.append((func_name, val))
    return setups


def _setup_to_str(setups: List[Tuple[str, bool]]) -> str:
    """
    Return a string representation of the current server setup configuration.

    :return: string with each setting on a new line, aligned with padding
    """
    # Find maximum length of setting names.
    max_len = max(len(name) for name, _ in setups) + 1
    # Format each line with computed padding.
    txt = []
    for name, value in setups:
        txt.append(f"{name:<{max_len}}{value}")
    return "\n".join(txt)


def _dassert_setup_consistency() -> None:
    """
    Check that one and only one setup configuration is true.

    This is used to ensure that the setup configuration is one of the expected
    ones and uniquely defined.
    """
    def _indent(txt: str, *, num_spaces: int = 2) -> str:
        """
        Add `num_spaces` spaces before each line of the passed string.
        """
        spaces = " " * num_spaces
        txt_out = []
        for curr_line in txt.split("\n"):
            if curr_line.lstrip().rstrip() == "":
                # Do not prepend any space to a line with only white characters.
                txt_out.append("")
                continue
            txt_out.append(spaces + curr_line)
        res = "\n".join(txt_out)
        return res

    setups = _get_setup_settings()
    # One and only one set-up should be true.
    sum_ = sum([value for _, value in setups])
    if sum_ != 1:
        msg = "One and only one set-up config should be true:\n"
        msg += _setup_to_str(setups) + "\n"
        msg += "_get_setup_signature() returns:\n"
        msg += _indent(_get_setup_signature())
        raise ValueError(msg)


# If the env var is not defined then we want to check. The only reason to skip
# it's if the env var is defined and equal to False.
check_repo = os.environ.get("CSFY_REPO_CONFIG_CHECK", "True") != "False"
_is_called = False
if check_repo:
    # The repo check is executed at import time, before the logger is initialized.
    # To debug the repo check, enable the following block.
    if False:
        import helpers.hdbg as hdbg

        hdbg.init_logger(verbosity=logging.DEBUG)
    # Compute and cache the result.
    if not _is_called:
        _dassert_setup_consistency()
        _is_called = True
else:
    _LOG.warning("Skipping repo check in %s", __file__)


# #############################################################################
# Detect Docker functionalities.
# #############################################################################


@functools.lru_cache()
def has_docker() -> bool:
    """
    Return whether we have Docker installed.
    """
    return shutil.which("docker") is not None


@functools.lru_cache()
def docker_needs_sudo() -> bool:
    """
    Return whether Docker commands need to be run with sudo.
    """
    if not has_docker():
        return False
    # Another way to check is to see if your user is in the docker group:
    # > groups | grep docker
    rc = os.system("docker run hello-world 2>&1 >/dev/null")
    if rc == 0:
        return False
    #
    rc = os.system("sudo docker run hello-world 2>&1 >/dev/null")
    if rc == 0:
        return True
    assert False, "Failed to run docker"


@functools.lru_cache()
def has_docker_privileged_mode() -> bool:
    """
    Return whether the current container supports privileged mode.
    
    Docker privileged mode gives containers nearly all the same capabilities as
    the host system's kernel.
    Privileged mode allows to:
    - run Docker-in-Docker
    - mount filesystems
    """
    cmd = "docker run --privileged hello-world 2>&1 >/dev/null"
    rc = os.system(cmd)
    _print("cmd=%s -> rc=%s" % (cmd, rc))
    has_privileged_mode = rc == 0
    return has_privileged_mode


def has_sibling_containers_support() -> bool:
    # We need to be inside a container to run sibling containers.
    if not is_inside_docker():
        return False
    # We assume that if the socket exists then we can run sibling containers.
    if os.path.exists("/var/run/docker.sock"):
        return True
    return False


def has_docker_dind_support() -> bool:
    """
    Return whether the current container supports Docker-in-Docker.
    """
    # We need to be inside a container to run docker-in-docker.
    if not is_inside_docker():
        return False
    # We assume that if we have privileged mode then we can run docker-in-docker.
    return has_docker_privileged_mode()


def get_docker_info() -> str:
    txt_tmp: List[str] = []
    #
    has_docker_ = has_docker()
    txt_tmp.append(f"has_docker={has_docker_}")
    #
    cmd = r"docker version --format '{{.Server.Version}}'"
    _, docker_version = _system_to_string(cmd)
    txt_tmp.append(f"docker_version='{docker_version}'")
    #
    docker_needs_sudo_ = docker_needs_sudo()
    txt_tmp.append(f"docker_needs_sudo={docker_needs_sudo_}")
    #
    has_privileged_mode_ = has_docker_privileged_mode()
    txt_tmp.append(f"has_privileged_mode={has_privileged_mode_}")
    #
    is_inside_docker_ = is_inside_docker()
    txt_tmp.append(f"is_inside_docker={is_inside_docker_}")
    #
    if is_inside_docker_:
        has_sibling_containers_support_ = has_sibling_containers_support()
        has_docker_dind_support_ = has_docker_dind_support()
    else:
        has_sibling_containers_support_ = "*undef*"
        has_docker_dind_support_ = "*undef*"
    txt_tmp.append(f"has_sibling_containers_support={has_sibling_containers_support_}")
    txt_tmp.append(f"has_docker_dind_support={has_docker_dind_support_}")
    #
    txt = hprint.to_info("Docker info", txt_tmp)
    return txt



# #############################################################################
# Detect Docker functionalities, based on the set-up.
# #############################################################################


# TODO(gp): These approach is sub-optimal. We deduce what we can do based on the
# name of the set-up. We should base our decisions on the actual capabilities of
# the system.


# TODO(gp): -> has_docker_privileged_mode
@functools.lru_cache()
def has_dind_support() -> bool:
    """
    Return whether the current container supports privileged mode.

    This is needed to use Docker-in-Docker.
    """
    _print("is_inside_docker()=%s" % is_inside_docker())
    if not is_inside_docker():
        # Outside Docker there is no privileged mode.
        _print("-> ret = False")
        return False
    # TODO(gp): Not sure this is really needed since we do this check
    #  after enable_privileged_mode controls if we have dind or not.
    if _is_mac_version_with_sibling_containers():
        return False
    # TODO(gp): This part is not multi-process friendly. When multiple
    # processes try to run this code they interfere. A solution is to run `ip
    # link` in the entrypoint and create a `has_docker_privileged_mode` file
    # which contains the value.
    # We rely on the approach from https://stackoverflow.com/questions/32144575
    # to check if there is support for privileged mode.
    # Sometimes there is some state left, so we need to clean it up.
    # TODO(Juraj): this is slow and inefficient, but works for now.
    cmd = "sudo docker run hello-world"
    rc = os.system(cmd)
    _print("cmd=%s -> rc=%s" % (cmd, rc))
    has_dind = rc == 0
    # dind is supported on both Mac and GH Actions.
    # TODO(Juraj): HelpersTask16.
    # if check_repo:
    #    if hserver.is_inside_ci():
    #        # Docker-in-docker is needed for GH actions. For all other builds is optional.
    #        assert has_dind, (
    #            f"Expected privileged mode: has_dind={has_dind}\n"
    #            + hserver.setup_to_str()
    #        )
    #    else:
    #        only_warning = True
    #        _raise_invalid_host(only_warning)
    #        return False
    # else:
    #    csfy_repo_config = os.environ.get("CSFY_REPO_CONFIG_CHECK", "True")
    #    print(
    #        _WARNING
    #        + ": Skip checking since CSFY_REPO_CONFIG_CHECK="
    #        + f"'{csfy_repo_config}'"
    #    )
    return has_dind


def _raise_invalid_host(only_warning: bool) -> None:
    host_os_name = os.uname()[0]
    am_host_os_name = os.environ.get("AM_HOST_OS_NAME", None)
    msg = (
        f"Don't recognize host: host_os_name={host_os_name}, "
        f"am_host_os_name={am_host_os_name}"
    )
    if only_warning:
        _LOG.warning(msg)
    else:
        raise ValueError(msg)


# TODO(gp): -> use_docker_in_docker_support
def enable_privileged_mode() -> bool:
    """
    Return whether a host supports privileged mode for its containers.
    """
    repo_name = hrecouti.get_repo_config().get_name()
    # TODO(gp): Remove this dependency from a repo.
    if repo_name in ("//dev_tools",):
        ret = False
    else:
        # Keep this in alphabetical order.
        if is_dev_csfy():
            ret = True
        elif is_inside_ci():
            ret = True
        elif is_host_mac(version="Catalina"):
            # Docker for macOS Catalina supports dind.
            ret = True
        elif is_host_mac(version="Monterey") or is_host_mac(version="Ventura") or is_host_mac(version="Sequoia"):
            # Docker doesn't seem to support dind for these versions of macOS.
            ret = False
        elif is_prod_csfy():
            ret = False
        else:
            ret = False
            only_warning = True
            _raise_invalid_host(only_warning)
    return ret


# TODO(gp): -> use_docker_sudo_in_commands
def has_docker_sudo() -> bool:
    """
    Return whether Docker commands should be run with `sudo` or not.
    """
    # Keep this in alphabetical order.
    if is_dev_csfy():
        ret = True
    elif is_external_linux():
        ret = True
    elif is_inside_ci():
        ret = False
    elif is_host_mac():
        # macOS runs Docker with sudo by default.
        # TODO(gp): This is not true.
        ret = True
    elif is_prod_csfy():
        ret = False
    else:
        ret = False
        only_warning = True
        _raise_invalid_host(only_warning)
    return ret


def _is_mac_version_with_sibling_containers() -> bool:
    return is_host_mac(version="Monterey") or is_host_mac(version="Ventura") or is_host_mac(version="Sequoia")


# TODO(gp): -> use_docker_sibling_container_support
def use_docker_sibling_containers() -> bool:
    """
    Return whether to use Docker sibling containers.

    Using sibling containers requires that all Docker containers in the
    same network so that they can communicate with each other.
    """
    val = is_dev4() or _is_mac_version_with_sibling_containers()
    return val


# TODO(gp): -> use_docker_main_network
def use_main_network() -> bool:
    # TODO(gp): Replace this.
    return use_docker_sibling_containers()


# TODO(gp): -> get_docker_shared_data_dir_map
def get_shared_data_dirs() -> Optional[Dict[str, str]]:
    """
    Get path of dir storing data shared between different users on the host and
    Docker.

    E.g., one can mount a central dir `/data/shared`, shared by multiple
    users, on a dir `/shared_data` in Docker.
    """
    # TODO(gp): Keep this in alphabetical order.
    if is_dev4():
        shared_data_dirs = {
            "/local/home/share/cache": "/cache",
            "/local/home/share/data": "/data",
        }
    elif is_dev_csfy():
        shared_data_dirs = {
            "/data/shared": "/shared_data",
            "/data/shared2": "/shared_data2",
        }
    elif is_external_dev() or is_inside_ci() or is_prod_csfy():
        shared_data_dirs = None
    else:
        shared_data_dirs = None
        only_warning = True
        _raise_invalid_host(only_warning)
    return shared_data_dirs


def use_docker_network_mode_host() -> bool:
    # TODO(gp): Not sure this is needed any more, since we typically run in
    # bridge mode.
    ret = is_host_mac() or is_dev_csfy()
    ret = False
    if ret:
        assert use_docker_sibling_containers()
    return ret


def use_docker_db_container_name_to_connect() -> bool:
    """
    Connect to containers running DBs just using the container name, instead of
    using port and localhost / hostname.
    """
    if _is_mac_version_with_sibling_containers():
        # New Macs don't seem to see containers unless we connect with them
        # directly with their name.
        ret = True
    else:
        ret = False
    if ret:
        # This implies that we are using Docker sibling containers.
        assert use_docker_sibling_containers()
    return ret


# TODO(gp): This seems redundant with use_docker_sudo_in_commands
def run_docker_as_root() -> bool:
    """
    Return whether Docker should be run with root user.

    I.e., adding `--user $(id -u):$(id -g)` to docker compose or not.
    """
    # Keep this in alphabetical order.
    if is_dev4() or is_ig_prod():
        # //lime runs on a system with Docker remap which assumes we don't
        # specify user credentials.
        ret = True
    elif is_dev_csfy():
        # On dev1 / dev2 we run as users specifying the user / group id as
        # outside.
        ret = False
    elif is_external_linux():
        ret = False
    elif is_inside_ci():
        # When running as user in GH action we get an error:
        # ```
        # /home/.config/gh/config.yml: permission denied
        # ```
        # see https://github.com/alphamatic/amp/issues/1864
        # So we run as root in GH actions.
        ret = True
    elif is_host_mac():
        ret = False
    elif is_prod_csfy():
        ret = False
    else:
        ret = False
        only_warning = True
        _raise_invalid_host(only_warning)
    return ret


# TODO(gp): Probably obsolete
def get_docker_user() -> str:
    """
    Return the user that runs Docker, if any.
    """
    if is_dev4():
        val = "spm-sasm"
    else:
        val = ""
    return val


# TODO(gp): Probably obsolete
def get_docker_shared_group() -> str:
    """
    Return the group of the user running Docker, if any.
    """
    if is_dev4():
        val = "sasm-fileshare"
    else:
        val = ""
    return val


# TODO(gp): -> repo_config.yaml
def skip_submodules_test() -> bool:
    """
    Return whether the tests in the submodules should be skipped.

    E.g. while running `i run_fast_tests`.
    """
    repo_name = hrecouti.get_repo_config().get_name()
    # TODO(gp): Why do we want to skip running tests?
    # TODO(gp): Remove this dependency from a repo.
    if repo_name in ("//dev_tools",):
        # Skip running `amp` tests from `dev_tools`.
        return True
    return False


# #############################################################################
# S3 buckets.
# #############################################################################


def is_AM_S3_available() -> bool:
    # AM bucket is always available.
    val = True
    _LOG.debug("val=%s", val)
    return val


def is_CK_S3_available() -> bool:
    val = True
    if is_inside_ci():
        repo_name = hrecouti.get_repo_config().get_name()
        # TODO(gp): Remove this dependency from a repo.
        if repo_name in ("//amp", "//dev_tools"):
            # No CK bucket.
            val = False
        # TODO(gp): We might want to enable CK tests also on lemonade.
        if repo_name in ("//lemonade",):
            # No CK bucket.
            val = False
    elif is_dev4():
        # CK bucket is not available on dev4.
        val = False
    _LOG.debug("val=%s", val)
    return val


# #############################################################################
# Functions.
# #############################################################################


# Copied from hprint to avoid import cycles.


def _indent(txt: str, *, num_spaces: int = 2) -> str:
    """
    Add `num_spaces` spaces before each line of the passed string.
    """
    spaces = " " * num_spaces
    txt_out = []
    for curr_line in txt.split("\n"):
        if curr_line.lstrip().rstrip() == "":
            # Do not prepend any space to a line with only white characters.
            txt_out.append("")
            continue
        txt_out.append(spaces + curr_line)
    res = "\n".join(txt_out)
    return res


# End copy.


def config_func_to_str() -> str:
    """
    Print the value of all the config functions.
    """
    ret: List[str] = []
    # Get the functions with:
    # grep "def " helpers/hserver.py | sort | awk '{ print $2 }' | perl -i -ne 'print "$1\n" if /^([^\(]+)/'
    function_names = [
        "enable_privileged_mode",
        "get_docker_shared_group",
        "get_docker_user",
        "get_host_user_name",
        "get_shared_data_dirs",
        "has_dind_support",
        "has_docker_sudo",
        "is_AM_S3_available",
        "is_CK_S3_available",
        "is_dev4",
        "is_dev_csfy",
        "is_external_linux",
        "is_host_mac",
        "is_ig_prod",
        "is_inside_ci",
        "is_inside_docker",
        "is_inside_ecs_container",
        "is_inside_unit_test",
        "is_mac",
        "is_prod_csfy",
        "run_docker_as_root",
        "skip_submodules_test",
        "use_docker_db_container_name_to_connect",
        "use_docker_network_mode_host",
        "use_docker_sibling_containers",
        "use_main_network",
    ]
    for func_name in sorted(function_names):
        try:
            _LOG.debug("func_name=%s", func_name)
            func_value = eval(f"{func_name}()")
        except NameError:
            func_value = "*undef*"
        msg = f"{func_name}='{func_value}'"
        ret.append(msg)
    # Package.
    ret = "\n".join(ret)
    return ret<|MERGE_RESOLUTION|>--- conflicted
+++ resolved
@@ -276,12 +276,7 @@
     return is_dev4_
 
 
-<<<<<<< HEAD
-# TODO(gp): Remove.
-def is_mac(*, version: Optional[str] = None) -> bool:
-=======
 def is_host_mac(*, version: Optional[str] = None) -> bool:
->>>>>>> f1676fcd
     """
     Return whether we are running on macOS and, optionally, on a specific
     version.
@@ -385,7 +380,6 @@
     This is true when we run on the machine of an intern, or a non-CSFY
     contributor.
     """
-<<<<<<< HEAD
     if is_host_csfy_server() or is_inside_ci():
         # Dev servers and CI are not external Linux systems.
         ret = False
@@ -394,10 +388,6 @@
         host_os_name = _get_host_os_name()
         ret = host_os_name == "Linux"
     return ret
-=======
-    is_external_dev_ = is_host_mac() or is_external_linux()
-    return is_external_dev_
->>>>>>> f1676fcd
 
 
 def is_external_dev() -> bool:
@@ -508,7 +498,6 @@
 
 
 def _get_setup_settings() -> List[Tuple[str, bool]]:
-<<<<<<< HEAD
     """
     Return a list of tuples with the name and value of the current server setup.
     """
@@ -525,18 +514,6 @@
         "is_dev4",
         "is_ig_prod",
         "is_prod_csfy",
-=======
-    # Store name-value pairs as tuples.
-    setups = [
-        ("is_prod_csfy", is_prod_csfy()),
-        ("is_dev4", is_dev4()),
-        ("is_dev_csfy", is_dev_csfy()),
-        ("is_ig_prod", is_ig_prod()),
-        ("is_inside_ci", is_inside_ci()),
-        ("is_mac", is_host_mac()),
-        ("is_external_linux", is_external_linux()),
-        # ("is_csfy_or_external_container", is_csfy_or_external_container()),
->>>>>>> f1676fcd
     ]
     # Store function name / value pairs as tuples.
     setups = []
