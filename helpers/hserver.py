"""
Identify on which server we are running.

Import as:

import helpers.hserver as hserver
"""

import functools
import logging
import os
from typing import Dict, List, Optional, Tuple

import helpers.repo_config_utils as hrecouti

# This module should depend only on:
# - Python standard modules
# See `helpers/dependencies.txt` for more details

_LOG = logging.getLogger(__name__)

_WARNING = "\033[33mWARNING\033[0m"


def _print(msg: str) -> None:
    _ = msg
    # _LOG.info(msg)
    if False:
        print(msg)


# #############################################################################
# Detect server.
# #############################################################################


def is_inside_ci() -> bool:
    """
    Return whether we are running inside the Continuous Integration flow.
    """
    if "CSFY_CI" not in os.environ:
        ret = False
    else:
        ret = os.environ["CSFY_CI"] != ""
    return ret


def is_inside_docker() -> bool:
    """
    Return whether we are inside a container or not.
    """
    # From https://stackoverflow.com/questions/23513045
    return os.path.exists("/.dockerenv")


def is_inside_unit_test() -> bool:
    """
    Return whether we are running code insider the regressions.
    """
    return "PYTEST_CURRENT_TEST" in os.environ


# We can't rely only on the name of the host to infer where we are running,
# since inside Docker the name of the host is like `01a7e34a82a5`. Of course,
# there is no way to know anything about the host for security reason, so we
# pass this value from the external environment to the container, through env
# vars (e.g., `CSFY_HOST_NAME`, `CSFY_HOST_OS_NAME`).

# TODO(gp): The confusion is that we want to determine on which "setup" we are
# running. We do this both inside container and outside container.
#
# Sometimes we want to know if:
# - the processor is x86_64 or arm64
# - the host is Mac or Linux
# - we are running on a Causify machine or on an external machine
# - we are inside CI or not
# We should grep all the use cases in the codebase and use the right function.

# TODO(gp): The confusion is that we want to determine on which "setup" we are
# running. We do this both inside container and outside container.
#
# Sometimes we want to know if:
# - the processor is x86_64 or arm64
# - the host is Mac or Linux
# - we are running on a Causify machine or on an external machine
# - we are inside CI or not
# We should grep all the use cases in the codebase and use the right function.


def is_dev_csfy() -> bool:
    # TODO(gp): Update to use dev1 values.
    # sysname='Darwin'
    # nodename='gpmac.lan'
    # release='19.6.0'
    # version='Darwin Kernel Version 19.6.0: Mon Aug 31 22:12:52 PDT 2020;
    #   root:xnu-6153.141.2~1/RELEASE_X86_64'
    # machine='x86_64'
    host_name = os.uname()[1]
    host_names = ("dev1", "dev2", "dev3")
    csfy_host_name = os.environ.get("CSFY_HOST_NAME", "")
    _LOG.debug("host_name=%s csfy_host_name=%s", host_name, csfy_host_name)
    is_dev_csfy_ = host_name in host_names or csfy_host_name in host_names
    return is_dev_csfy_


# TODO(gp): This is obsolete and should be removed.
def is_dev4() -> bool:
    """
    Return whether it's running on dev4.
    """
    host_name = os.uname()[1]
    csfy_host_name = os.environ.get("CSFY_HOST_NAME", None)
    dev4 = "cf-spm-dev4"
    _LOG.debug("host_name=%s csfy_host_name=%s", host_name, csfy_host_name)
    is_dev4_ = dev4 in (host_name, csfy_host_name)
    #
    if not is_dev4_:
        dev4 = "cf-spm-dev8"
        _LOG.debug("host_name=%s csfy_host_name=%s", host_name, csfy_host_name)
        is_dev4_ = dev4 in (host_name, csfy_host_name)
    return is_dev4_


def is_mac(*, version: Optional[str] = None) -> bool:
    """
    Return whether we are running on macOS and, optionally, on a specific
    version.

    :param version: check whether we are running on a certain macOS version (e.g.,
        `Catalina`, `Monterey`)
    """
    _LOG.debug("version=%s", version)
    host_os_name = os.uname()[0]
    _LOG.debug("os.uname()=%s", str(os.uname()))
    csfy_host_os_name = os.environ.get("CSFY_HOST_OS_NAME", None)
    _LOG.debug(
        "host_os_name=%s csfy_host_os_name=%s", host_os_name, csfy_host_os_name
    )
    is_mac_ = host_os_name == "Darwin" or csfy_host_os_name == "Darwin"
    if version is None:
        # The user didn't request a specific version, so we return whether we
        # are running on a Mac or not.
        _LOG.debug("is_mac_=%s", is_mac_)
        return is_mac_
    else:
        # The user specified a version: if we are not running on a Mac then we
        # return False, since we don't even have to check the macOS version.
        if not is_mac_:
            _LOG.debug("is_mac_=%s", is_mac_)
            return False
    # Check the macOS version we are running.
    if version == "Catalina":
        # Darwin gpmac.fios-router.home 19.6.0 Darwin Kernel Version 19.6.0:
        # Mon Aug 31 22:12:52 PDT 2020; root:xnu-6153.141.2~1/RELEASE_X86_64 x86_64
        macos_tag = "19.6"
    elif version == "Monterey":
        # Darwin alpha.local 21.5.0 Darwin Kernel Version 21.5.0:
        # Tue Apr 26 21:08:37 PDT 2022;
        #   root:xnu-8020.121.3~4/RELEASE_ARM64_T6000 arm64```
        macos_tag = "21."
    elif version == "Ventura":
        # Darwin alpha.local 21.5.0 Darwin Kernel Version 21.5.0:
        # Tue Apr 26 21:08:37 PDT 2022;
        #   root:xnu-8020.121.3~4/RELEASE_ARM64_T6000 arm64```
        macos_tag = "22."
    else:
        raise ValueError(f"Invalid version='{version}'")
    _LOG.debug("macos_tag=%s", macos_tag)
    host_os_version = os.uname()[2]
    # 'Darwin Kernel Version 19.6.0: Mon Aug 31 22:12:52 PDT 2020;
    #   root:xnu-6153.141.2~1/RELEASE_X86_64'
    csfy_host_os_version = os.environ.get("CSFY_HOST_VERSION", "")
    _LOG.debug(
        "host_os_version=%s csfy_host_os_version=%s",
        host_os_version,
        csfy_host_os_version,
    )
    is_mac_ = macos_tag in host_os_version or macos_tag in csfy_host_os_version
    _LOG.debug("is_mac_=%s", is_mac_)
    return is_mac_


def is_external_linux() -> bool:
    """
    Detect whether we are running on a non-server/non-CI Linux machine.

    :return: whether an external Linux system is running
    """
    # CI and dev servers are not considered external Linux systems.
    if is_dev_csfy() or is_inside_ci():
        is_external_linux_ = False
    # If we are inside a Docker container, we need to check the host OS.
    elif is_inside_docker():
        csfy_host_os_name = os.environ.get("CSFY_HOST_OS_NAME", None)
        is_external_linux_ = csfy_host_os_name == "Linux"
    # If we are not inside a Docker container, we can check the host OS directly.
    else:
        host_os_name = os.uname()[0]
        is_external_linux_ = host_os_name == "Linux"
    return is_external_linux_


def is_prod_csfy() -> bool:
    """
    Detect whether we are running in a Causify production container.

    This env var is set inside `devops/docker_build/prod.Dockerfile`.
    """
    # TODO(gp): CK -> CSFY
    return bool(os.environ.get("CK_IN_PROD_CMAMP_CONTAINER", False))


# TODO(gp): Obsolete.
def is_ig_prod() -> bool:
    """
    Detect whether we are running in an IG production container.

    This env var is set inside `//lime/devops_cf/setenv.sh`
    """
    # CF sets up `DOCKER_BUILD` so we can use it to determine if we are inside
    # a CF container or not.
    # print("os.environ\n", str(os.environ))
    return bool(os.environ.get("DOCKER_BUILD", False))


# TODO(Grisha): consider adding to `setup_to_str()`.
def is_inside_ecs_container() -> bool:
    """
    Detect whether we are running in an ECS container.

    When deploying jobs via ECS the container obtains credentials based
    on passed task role specified in the ECS task-definition, refer to:
    https://docs.aws.amazon.com/AmazonECS/latest/developerguide/task-iam-roles.html.
    """
    ret = "AWS_CONTAINER_CREDENTIALS_RELATIVE_URI" in os.environ
    return ret


<<<<<<< HEAD
def is_external_dev() -> bool:
    """
    Detect whether we are running in an external system.

    This includes macOS and non-server/non-CI Linux machines.
    """
    is_external_dev_ = is_mac() or is_external_linux()
    return is_external_dev_


def setup_to_str() -> str:
=======
# #############################################################################


def _get_setup_signature() -> str:
    """
    Dump all the variables that are used to make a decision about the values of
    the functions in `_get_setup_settings()`.
    """
    cmds = []
    # is_prod_csfy()
    cmds.append('os.environ.get("CK_IN_PROD_CMAMP_CONTAINER", "undef")')
    # is_dev4()
    # is_dev_csfy()
    # is_ig_prod()
    cmds.append('os.environ.get("CSFY_HOST_NAME", "undef")')
    # is_inside_ci()
    cmds.append('os.environ.get("CSFY_CI", "undef")')
    # is_mac()
    cmds.append("os.uname()[0]")
    cmds.append("os.uname()[2]")
    # is_external_linux()
    cmds.append('os.environ.get("CSFY_HOST_OS_NAME", "undef")')
    # is_csfy_or_external_container()
    # Build an array of strings with the results of executing the commands.
    results = []
    for cmd in cmds:
        result_tmp = cmd + "=" + str(eval(cmd))
        results.append(result_tmp)
    # Join the results into a single string.
    result = "\n".join(results)
    return result


def _get_setup_settings() -> List[Tuple[str, bool]]:
    # Store name-value pairs as tuples.
    setups = [
        ("is_prod_csfy", is_prod_csfy()),
        ("is_dev4", is_dev4()),
        ("is_dev_csfy", is_dev_csfy()),
        ("is_ig_prod", is_ig_prod()),
        ("is_inside_ci", is_inside_ci()),
        ("is_mac", is_mac()),
        ("is_external_linux", is_external_linux()),
        #("is_csfy_or_external_container", is_csfy_or_external_container()),
    ]
    return setups


def _setup_to_str(setups: List[Tuple[str, bool]]) -> str:
    """
    Return a string representation of the current server setup configuration.

    :return: string with each setting on a new line, aligned with
        padding
    """
    # Find maximum length of setting names.
    max_len = max(len(name) for name, _ in setups) + 1
    # Format each line with computed padding.
>>>>>>> c457f13b
    txt = []
    for name, value in setups:
        txt.append(f"{name:<{max_len}}{value}")
    return "\n".join(txt)


def _dassert_setup_consistency() -> None:
    """
    Check that one and only one server config is true.
    """
    setups = _get_setup_settings()
    # One and only one set-up should be true.
    sum_ = sum([value for _, value in setups])
    if sum_ != 1:
        msg = "One and only one set-up config should be true:\n" + _setup_to_str(
            setups
        )
        msg += "_get_setup_signature() returns:\n" + _get_setup_signature()
        raise ValueError(msg)


# If the env var is not defined then we want to check. The only reason to skip
# it's if the env var is defined and equal to False.
check_repo = os.environ.get("CSFY_REPO_CONFIG_CHECK", "True") != "False"
_is_called = False
if check_repo:
    # The repo check is executed at import time, before the logger is initialized.
    # To debug the repo check, enable the following block.
    if False:
        import helpers.hdbg as hdbg

        hdbg.init_logger(verbosity=logging.DEBUG)
    # Compute and cache the result.
    if not _is_called:
        _dassert_setup_consistency()
        _is_called = True
else:
    _LOG.warning("Skipping repo check in %s", __file__)


# #############################################################################
# Docker
# #############################################################################


# TODO(gp): -> has_docker_privileged_mode
@functools.lru_cache()
def has_dind_support() -> bool:
    """
    Return whether the current container supports privileged mode.

    This is need to use Docker-in-Docker.
    """
    _print("is_inside_docker()=%s" % is_inside_docker())
    if not is_inside_docker():
        # Outside Docker there is no privileged mode.
        _print("-> ret = False")
        return False
    # TODO(gp): Not sure this is really needed since we do this check
    #  after enable_privileged_mode controls if we have dind or not.
    if _is_mac_version_with_sibling_containers():
        return False
    # TODO(gp): This part is not multi-process friendly. When multiple
    # processes try to run this code they interfere. A solution is to run `ip
    # link` in the entrypoint and create a `has_docker_privileged_mode` file
    # which contains the value.
    # We rely on the approach from https://stackoverflow.com/questions/32144575
    # to check if there is support for privileged mode.
    # Sometimes there is some state left, so we need to clean it up.
    # TODO(Juraj): this is slow and inefficient, but works for now.
    cmd = "sudo docker run hello-world"
    rc = os.system(cmd)
    _print("cmd=%s -> rc=%s" % (cmd, rc))
    has_dind = rc == 0
    # dind is supported on both Mac and GH Actions.
    # TODO(Juraj): HelpersTask16.
    # if check_repo:
    #    if hserver.is_inside_ci():
    #        # Docker-in-docker is needed for GH actions. For all other builds is optional.
    #        assert has_dind, (
    #            f"Expected privileged mode: has_dind={has_dind}\n"
    #            + hserver.setup_to_str()
    #        )
    #    else:
    #        only_warning = True
    #        _raise_invalid_host(only_warning)
    #        return False
    # else:
    #    csfy_repo_config = os.environ.get("CSFY_REPO_CONFIG_CHECK", "True")
    #    print(
    #        _WARNING
    #        + ": Skip checking since CSFY_REPO_CONFIG_CHECK="
    #        + f"'{csfy_repo_config}'"
    #    )
    return has_dind


def _raise_invalid_host(only_warning: bool) -> None:
    host_os_name = os.uname()[0]
    am_host_os_name = os.environ.get("AM_HOST_OS_NAME", None)
    msg = (
        f"Don't recognize host: host_os_name={host_os_name}, "
        f"am_host_os_name={am_host_os_name}"
    )
    if only_warning:
        _LOG.warning(msg)
    else:
        raise ValueError(msg)


# TODO(gp): -> use_docker_in_docker_support
def enable_privileged_mode() -> bool:
    """
    Return whether a host supports privileged mode for its containers.
    """
    repo_name = hrecouti.get_repo_config().get_name()
    # TODO(gp): Remove this dependency from a repo.
    if repo_name in ("//dev_tools",):
        ret = False
    else:
        # Keep this in alphabetical order.
        if is_dev_csfy():
            ret = True
        elif is_inside_ci():
            ret = True
        elif is_mac(version="Catalina"):
            # Docker for macOS Catalina supports dind.
            ret = True
        elif is_mac(version="Monterey") or is_mac(version="Ventura"):
            # Docker for macOS Monterey doesn't seem to support dind.
            ret = False
        elif is_prod_csfy():
            ret = False
        else:
            ret = False
            only_warning = True
            _raise_invalid_host(only_warning)
    return ret


# TODO(gp): -> use_docker_sudo_in_commands
def has_docker_sudo() -> bool:
    """
    Return whether Docker commands should be run with `sudo` or not.
    """
    # Keep this in alphabetical order.
    if is_dev_csfy():
        ret = True
    elif is_external_linux():
        ret = True
    elif is_inside_ci():
        ret = False
    elif is_mac():
        # macOS runs Docker with sudo by default.
        # TODO(gp): This is not true.
        ret = True
    elif is_prod_csfy():
        ret = False
    else:
        ret = False
        only_warning = True
        _raise_invalid_host(only_warning)
    return ret


def _is_mac_version_with_sibling_containers() -> bool:
    return is_mac(version="Monterey") or is_mac(version="Ventura")


# TODO(gp): -> use_docker_sibling_container_support
def use_docker_sibling_containers() -> bool:
    """
    Return whether to use Docker sibling containers.

    Using sibling containers requires that all Docker containers in the
    same network so that they can communicate with each other.
    """
    val = is_dev4() or _is_mac_version_with_sibling_containers()
    return val


# TODO(gp): -> use_docker_main_network
def use_main_network() -> bool:
    # TODO(gp): Replace this.
    return use_docker_sibling_containers()


# TODO(gp): -> get_docker_shared_data_dir_map
def get_shared_data_dirs() -> Optional[Dict[str, str]]:
    """
    Get path of dir storing data shared between different users on the host and
    Docker.

    E.g., one can mount a central dir `/data/shared`, shared by multiple
    users, on a dir `/shared_data` in Docker.
    """
    # TODO(gp): Keep this in alphabetical order.
    if is_dev4():
        shared_data_dirs = {
            "/local/home/share/cache": "/cache",
            "/local/home/share/data": "/data",
        }
    elif is_dev_csfy():
        shared_data_dirs = {
            "/data/shared": "/shared_data",
            "/data/shared2": "/shared_data2",
        }
    elif is_external_dev() or is_inside_ci() or is_prod_csfy():
        shared_data_dirs = None
    else:
        shared_data_dirs = None
        only_warning = True
        _raise_invalid_host(only_warning)
    return shared_data_dirs


def use_docker_network_mode_host() -> bool:
    # TODO(gp): Not sure this is needed any more, since we typically run in
    # bridge mode.
    ret = is_mac() or is_dev_csfy()
    ret = False
    if ret:
        assert use_docker_sibling_containers()
    return ret


def use_docker_db_container_name_to_connect() -> bool:
    """
    Connect to containers running DBs just using the container name, instead of
    using port and localhost / hostname.
    """
    if _is_mac_version_with_sibling_containers():
        # New Macs don't seem to see containers unless we connect with them
        # directly with their name.
        ret = True
    else:
        ret = False
    if ret:
        # This implies that we are using Docker sibling containers.
        assert use_docker_sibling_containers()
    return ret


# TODO(gp): This seems redundant with use_docker_sudo_in_commands
def run_docker_as_root() -> bool:
    """
    Return whether Docker should be run with root user.

    I.e., adding `--user $(id -u):$(id -g)` to docker compose or not.
    """
    # Keep this in alphabetical order.
    if is_dev4() or is_ig_prod():
        # //lime runs on a system with Docker remap which assumes we don't
        # specify user credentials.
        ret = True
    elif is_dev_csfy():
        # On dev1 / dev2 we run as users specifying the user / group id as
        # outside.
        ret = False
    elif is_external_linux():
        ret = False
    elif is_inside_ci():
        # When running as user in GH action we get an error:
        # ```
        # /home/.config/gh/config.yml: permission denied
        # ```
        # see https://github.com/alphamatic/amp/issues/1864
        # So we run as root in GH actions.
        ret = True
    elif is_mac():
        ret = False
    elif is_prod_csfy():
        ret = False
    else:
        ret = False
        only_warning = True
        _raise_invalid_host(only_warning)
    return ret


def get_docker_user() -> str:
    """
    Return the user that runs Docker, if any.
    """
    if is_dev4():
        val = "spm-sasm"
    else:
        val = ""
    return val


def get_docker_shared_group() -> str:
    """
    Return the group of the user running Docker, if any.
    """
    if is_dev4():
        val = "sasm-fileshare"
    else:
        val = ""
    return val


# TODO(gp): -> repo_config.yaml
def skip_submodules_test() -> bool:
    """
    Return whether the tests in the submodules should be skipped.

    E.g. while running `i run_fast_tests`.
    """
    repo_name = hrecouti.get_repo_config().get_name()
    # TODO(gp): Why do we want to skip running tests?
    # TODO(gp): Remove this dependency from a repo.
    if repo_name in ("//dev_tools",):
        # Skip running `amp` tests from `dev_tools`.
        return True
    return False


# TODO(gp): Remove this comment.
# # This function can't be in `helpers.hserver` since it creates circular import
# # and `helpers.hserver` should not depend on anything.
def is_CK_S3_available() -> bool:
    val = True
    if is_inside_ci():
        repo_name = hrecouti.get_repo_config().get_name()
        # TODO(gp): Remove this dependency from a repo.
        if repo_name in ("//amp", "//dev_tools"):
            # No CK bucket.
            val = False
        # TODO(gp): We might want to enable CK tests also on lemonade.
        if repo_name in ("//lemonade",):
            # No CK bucket.
            val = False
    elif is_dev4():
        # CK bucket is not available on dev4.
        val = False
    _LOG.debug("val=%s", val)
    return val


# #############################################################################
# S3 buckets.
# #############################################################################


def is_AM_S3_available() -> bool:
    # AM bucket is always available.
    val = True
    _LOG.debug("val=%s", val)
    return val


def get_host_user_name() -> Optional[str]:
    return os.environ.get("CSFY_HOST_USER_NAME", None)


# #############################################################################
# Functions.
# #############################################################################


# Copied from hprint to avoid import cycles.


def indent(txt: str, *, num_spaces: int = 2) -> str:
    """
    Add `num_spaces` spaces before each line of the passed string.
    """
    spaces = " " * num_spaces
    txt_out = []
    for curr_line in txt.split("\n"):
        if curr_line.lstrip().rstrip() == "":
            # Do not prepend any space to a line with only white characters.
            txt_out.append("")
            continue
        txt_out.append(spaces + curr_line)
    res = "\n".join(txt_out)
    return res


# End copy.


def config_func_to_str() -> str:
    """
    Print the value of all the config functions.
    """
    ret: List[str] = []
    # Get the functions with:
    # grep "def " helpers/hserver.py | sort | awk '{ print $2 }' | perl -i -ne 'print "$1\n" if /^([^\(]+)/'
    function_names = [
        "get_shared_data_dirs()",
        "enable_privileged_mode()",
        "get_docker_shared_group()",
        "get_docker_user()",
        "is_AM_S3_available()",
        "has_dind_support()",
        "has_docker_sudo()",
        "is_CK_S3_available()",
        "run_docker_as_root()",
        "skip_submodules_test()",
        "use_docker_db_container_name_to_connect()",
        "use_docker_network_mode_host()",
        "use_docker_sibling_containers()",
        "is_dev4()",
        "is_dev_csfy()",
        "is_inside_ci()",
        "is_inside_docker()",
        "is_mac(version='Catalina')",
        "is_mac(version='Monterey')",
        "is_mac(version='Ventura')",
    ]
    for func_name in sorted(function_names):
        try:
            _LOG.debug("func_name=%s", func_name)
            func_value = eval(func_name)
        except NameError:
            func_value = "*undef*"
        msg = f"{func_name}='{func_value}'"
        ret.append(msg)
    # Package.
    ret: str = "# hserver.config\n" + indent("\n".join(ret))
    return ret<|MERGE_RESOLUTION|>--- conflicted
+++ resolved
@@ -236,7 +236,6 @@
     return ret
 
 
-<<<<<<< HEAD
 def is_external_dev() -> bool:
     """
     Detect whether we are running in an external system.
@@ -247,8 +246,6 @@
     return is_external_dev_
 
 
-def setup_to_str() -> str:
-=======
 # #############################################################################
 
 
@@ -307,7 +304,6 @@
     # Find maximum length of setting names.
     max_len = max(len(name) for name, _ in setups) + 1
     # Format each line with computed padding.
->>>>>>> c457f13b
     txt = []
     for name, value in setups:
         txt.append(f"{name:<{max_len}}{value}")
