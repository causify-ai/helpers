--- conflicted
+++ resolved
@@ -9,6 +9,8 @@
 import functools
 import logging
 import os
+import shutil
+import subprocess
 import shutil
 import subprocess
 from typing import Dict, List, Optional, Tuple
@@ -211,6 +213,185 @@
     return ret
 
 
+# We can't use `hsystem` to avoid import cycles.
+def _system_to_string(cmd: str) -> Tuple[int, str]:
+    """
+    Run a command and return the output and the return code.
+
+    :param cmd: command to run
+    :return: tuple of (return code, output)
+    """
+    result = subprocess.run(
+        cmd,
+        stdout=subprocess.PIPE,
+        # Redirect stderr to stdout.
+        stderr=subprocess.STDOUT,
+        shell=True,
+        text=True,
+    )
+    rc = result.returncode
+    output = result.stdout
+    output = output.strip()
+    return rc, output
+
+
+# #############################################################################
+# Host
+# #############################################################################
+
+
+# We can't rely only on the name / version of the host to infer where we are
+# running, since inside Docker the name of the host is like `01a7e34a82a5`. Of
+# course, there is no way to know anything about the host for security reason,
+# so we pass this value from the external environment to the container, through
+# env vars (e.g., `CSFY_HOST_NAME`, `CSFY_HOST_OS_NAME`, `CSFY_HOST_VERSION`).
+
+
+# Sometimes we want to know if:
+# - The processor is x86_64 or arm64
+# - The host is Mac or Linux
+# - We are running on a Causify machine or on an external machine
+# - We are inside CI or not
+# TODO(gp): Grep all the use cases in the codebase and use the right function.
+
+
+def get_host_user_name() -> Optional[str]:
+    """
+    Return the name of the user running the host.
+    """
+    return os.environ.get("CSFY_HOST_USER_NAME", None)
+
+
+def get_dev_csfy_host_names() -> List[str]:
+    """
+    Return the names of the Causify dev servers.
+    """
+    host_names = ("dev1", "dev2", "dev3")
+    return host_names
+
+
+def _get_host_name() -> str:
+    """
+    Return the name of the host (not the machine) on which we are running.
+
+    If we are inside a Docker container, we use the name of the host passed
+    through the `CSFY_HOST_NAME` env var.
+    """
+    if is_inside_docker():
+        host_name = os.environ["CSFY_HOST_NAME"]
+    else:
+        # sysname='Linux'
+        # nodename='dev1'
+        # release='5.15.0-1081-aws'
+        # version='#88~20.04.1-Ubuntu SMP Fri Mar 28 14:17:22 UTC 2025'
+        # machine='x86_64'
+        host_name = os.uname()[1]
+    _LOG.debug("host_name=%s", host_name)
+    return host_name
+
+
+def _get_host_os_name() -> str:
+    """
+    Return the name of the OS on which we are running (e.g., "Linux",
+    "Darwin").
+
+    If we are inside a Docker container, we use the name of the OS passed
+    through the `CSFY_HOST_OS_NAME` env var.
+    """
+    if is_inside_docker():
+        host_os_name = os.environ["CSFY_HOST_OS_NAME"]
+    else:
+        # sysname='Linux'
+        # nodename='dev1'
+        # release='5.15.0-1081-aws'
+        # version='#88~20.04.1-Ubuntu SMP Fri Mar 28 14:17:22 UTC 2025'
+        # machine='x86_64'
+        host_os_name = os.uname()[0]
+    _LOG.debug("host_os_name=%s", host_os_name)
+    return host_os_name
+
+
+def _get_host_os_version() -> str:
+    """
+    Return the version of the OS on which we are running.
+
+    If we are inside a Docker container, we use the version of the OS passed
+    through the `CSFY_HOST_OS_VERSION` env var.
+    """
+    if is_inside_docker():
+        host_os_version = os.environ["CSFY_HOST_OS_VERSION"]
+    else:
+        # sysname='Linux'
+        # nodename='dev1'
+        # release='5.15.0-1081-aws'
+        # version='#88~20.04.1-Ubuntu SMP Fri Mar 28 14:17:22 UTC 2025'
+        # machine='x86_64'
+        host_os_version = os.uname()[2]
+    _LOG.debug("host_os_version=%s", host_os_version)
+    return host_os_version
+
+
+def is_host_csfy_server() -> bool:
+    """
+    Return whether we are running on a Causify dev server.
+    """
+    host_name = _get_host_name()
+    ret = host_name in get_dev_csfy_host_names()
+    return ret
+
+
+_MAC_OS_VERSION_MAPPING = {
+    "Catalina": "19.",
+    "Monterey": "21.",
+    "Ventura": "22.",
+    "Sequoia": "24.",
+}
+
+
+def is_host_mac() -> bool:
+    """
+    Return whether we are running on macOS.
+    """
+    host_os_name = _get_host_os_name()
+    #
+    ret = host_os_name == "Darwin"
+    return ret
+
+
+def get_host_mac_version() -> str:
+    """
+    Get the macOS version (e.g., "Catalina", "Monterey", "Ventura").
+    """
+    host_os_version = _get_host_os_version()
+    for version, tag in _MAC_OS_VERSION_MAPPING.items():
+        if tag in host_os_version:
+            return version
+    raise ValueError(f"Invalid host_os_version='{host_os_version}'")
+
+
+def is_host_mac_version(version: str) -> bool:
+    """
+    Return whether we are running on a Mac with a specific version (e.g.,
+    "Catalina", "Monterey", "Ventura").
+    """
+    assert version in _MAC_OS_VERSION_MAPPING, f"Invalid version='{version}'"
+    host_mac_version = get_host_mac_version()
+    ret = version.lower() == host_mac_version.lower()
+    return ret
+
+
+def is_host_gp_mac() -> bool:
+    """
+    Return whether we are running on a Mac owned by GP.
+
+    This is used to check if we can use a specific feature before
+    releasing it to all the users.
+    """
+    host_name = _get_host_name()
+    ret = host_name.startswith("gpmac.")
+    return ret
+
+
 # #############################################################################
 # Detect server.
 # #############################################################################
@@ -227,6 +408,7 @@
     return ret
 
 
+# TODO(gp): -> is_inside_docker_container()
 # TODO(gp): -> is_inside_docker_container()
 def is_inside_docker() -> bool:
     """
@@ -390,13 +572,8 @@
         host_os_name = _get_host_os_name()
         ret = host_os_name == "Linux"
     return ret
-<<<<<<< HEAD
-
-
-=======
-
-
->>>>>>> b36a90cc
+
+
 def is_external_dev() -> bool:
     """
     Detect whether we are running on an system outside of Causify system (e.g.,
@@ -455,13 +632,9 @@
 #   - Container
 #   - Host
 # - Prod container on Linux
-<<<<<<< HEAD
-
-=======
 #   - Container
 # - CI
 #   - Container
->>>>>>> b36a90cc
 
 def is_inside_docker_container_on_csfy_server() -> bool:
     """
@@ -529,10 +702,7 @@
         "is_dev4",
         "is_ig_prod",
         "is_prod_csfy",
-<<<<<<< HEAD
-=======
         "is_inside_ci",
->>>>>>> b36a90cc
     ]
     # Store function name / value pairs as tuples.
     setups = []
@@ -613,7 +783,6 @@
 
 # #############################################################################
 # Detect Docker functionalities.
-<<<<<<< HEAD
 # #############################################################################
 
 
@@ -722,116 +891,6 @@
 # #############################################################################
 
 
-=======
-# #############################################################################
-
-
-@functools.lru_cache()
-def has_docker() -> bool:
-    """
-    Return whether we have Docker installed.
-    """
-    return shutil.which("docker") is not None
-
-
-@functools.lru_cache()
-def docker_needs_sudo() -> bool:
-    """
-    Return whether Docker commands need to be run with sudo.
-    """
-    if not has_docker():
-        return False
-    # Another way to check is to see if your user is in the docker group:
-    # > groups | grep docker
-    rc = os.system("docker run hello-world 2>&1 >/dev/null")
-    if rc == 0:
-        return False
-    #
-    rc = os.system("sudo docker run hello-world 2>&1 >/dev/null")
-    if rc == 0:
-        return True
-    assert False, "Failed to run docker"
-
-
-@functools.lru_cache()
-def has_docker_privileged_mode() -> bool:
-    """
-    Return whether the current container supports privileged mode.
-
-    Docker privileged mode gives containers nearly all the same capabilities as
-    the host system's kernel.
-    Privileged mode allows to:
-    - run Docker-in-Docker
-    - mount filesystems
-    """
-    cmd = "docker run --privileged hello-world 2>&1 >/dev/null"
-    rc = os.system(cmd)
-    _print("cmd=%s -> rc=%s" % (cmd, rc))
-    has_privileged_mode = rc == 0
-    return has_privileged_mode
-
-
-def has_sibling_containers_support() -> bool:
-    # We need to be inside a container to run sibling containers.
-    if not is_inside_docker():
-        return False
-    # We assume that if the socket exists then we can run sibling containers.
-    if os.path.exists("/var/run/docker.sock"):
-        return True
-    return False
-
-
-def has_docker_dind_support() -> bool:
-    """
-    Return whether the current container supports Docker-in-Docker.
-    """
-    # We need to be inside a container to run docker-in-docker.
-    if not is_inside_docker():
-        return False
-    # We assume that if we have privileged mode then we can run docker-in-docker.
-    return has_docker_privileged_mode()
-
-
-def get_docker_info() -> str:
-    txt_tmp: List[str] = []
-    #
-    has_docker_ = has_docker()
-    txt_tmp.append(f"has_docker={has_docker_}")
-    #
-    cmd = r"docker version --format '{{.Server.Version}}'"
-    _, docker_version = _system_to_string(cmd)
-    txt_tmp.append(f"docker_version='{docker_version}'")
-    #
-    docker_needs_sudo_ = docker_needs_sudo()
-    txt_tmp.append(f"docker_needs_sudo={docker_needs_sudo_}")
-    #
-    has_privileged_mode_ = has_docker_privileged_mode()
-    txt_tmp.append(f"has_privileged_mode={has_privileged_mode_}")
-    #
-    is_inside_docker_ = is_inside_docker()
-    txt_tmp.append(f"is_inside_docker={is_inside_docker_}")
-    #
-    if is_inside_docker_:
-        has_sibling_containers_support_ = has_sibling_containers_support()
-        has_docker_dind_support_ = has_docker_dind_support()
-    else:
-        has_sibling_containers_support_ = "*undef*"
-        has_docker_dind_support_ = "*undef*"
-    txt_tmp.append(
-        f"has_sibling_containers_support={has_sibling_containers_support_}"
-    )
-    txt_tmp.append(f"has_docker_dind_support={has_docker_dind_support_}")
-    #
-    txt = hprint.to_info("Docker info", txt_tmp)
-    return txt
-
-
-# #############################################################################
-# Detect Docker functionalities, based on the set-up.
-# #############################################################################
-
-
->>>>>>> b36a90cc
 # TODO(gp): These approach is sub-optimal. We deduce what we can do based on the
 # name of the set-up. We should base our decisions on the actual capabilities of
 # the system.
