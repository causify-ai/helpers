"""
Identify on which server we are running.

Import as:

import helpers.hserver as hserver
"""

import functools
import logging
import os
from typing import Dict, List, Optional, Tuple

import helpers.repo_config_utils as hrecouti

# This module should depend only on:
# - Python standard modules
# See `helpers/dependencies.txt` for more details

_LOG = logging.getLogger(__name__)

_WARNING = "\033[33mWARNING\033[0m"


def _print(msg: str) -> None:
    _ = msg
    # _LOG.info(msg)
    if False:
        print(msg)


# #############################################################################
# Detect server.
# #############################################################################


def is_inside_ci() -> bool:
    """
    Return whether we are running inside the Continuous Integration flow.
    """
    if "CSFY_CI" not in os.environ:
        ret = False
    else:
        ret = os.environ["CSFY_CI"] != ""
    return ret


def is_inside_docker() -> bool:
    """
    Return whether we are inside a container or not.
    """
    # From https://stackoverflow.com/questions/23513045
    return os.path.exists("/.dockerenv")


def is_inside_unit_test() -> bool:
    """
    Return whether we are running code insider the regressions.
    """
    return "PYTEST_CURRENT_TEST" in os.environ


# We can't rely only on the name of the host to infer where we are running,
# since inside Docker the name of the host is like `01a7e34a82a5`. Of course,
# there is no way to know anything about the host for security reason, so we
# pass this value from the external environment to the container, through env
# vars (e.g., `CSFY_HOST_NAME`, `CSFY_HOST_OS_NAME`).

# TODO(gp): The confusion is that we want to determine on which "setup" we are
# running. We do this both inside container and outside container.
#
# Sometimes we want to know if:
# - the processor is x86_64 or arm64
# - the host is Mac or Linux
# - we are running on a Causify machine or on an external machine
# - we are inside CI or not
# We should grep all the use cases in the codebase and use the right function.

# TODO(gp): The confusion is that we want to determine on which "setup" we are
# running. We do this both inside container and outside container.
#
# Sometimes we want to know if:
# - the processor is x86_64 or arm64
# - the host is Mac or Linux
# - we are running on a Causify machine or on an external machine
# - we are inside CI or not
# We should grep all the use cases in the codebase and use the right function.


def is_dev_csfy() -> bool:
    # TODO(gp): Update to use dev1 values.
    # sysname='Darwin'
    # nodename='gpmac.lan'
    # release='19.6.0'
    # version='Darwin Kernel Version 19.6.0: Mon Aug 31 22:12:52 PDT 2020;
    #   root:xnu-6153.141.2~1/RELEASE_X86_64'
    # machine='x86_64'
    host_name = os.uname()[1]
    host_names = ("dev1", "dev2", "dev3")
    csfy_host_name = os.environ.get("CSFY_HOST_NAME", "")
    _LOG.debug("host_name=%s csfy_host_name=%s", host_name, csfy_host_name)
    is_dev_csfy_ = host_name in host_names or csfy_host_name in host_names
    return is_dev_csfy_


# TODO(gp): This is obsolete and should be removed.
def is_dev4() -> bool:
    """
    Return whether it's running on dev4.
    """
    host_name = os.uname()[1]
    csfy_host_name = os.environ.get("CSFY_HOST_NAME", None)
    dev4 = "cf-spm-dev4"
    _LOG.debug("host_name=%s csfy_host_name=%s", host_name, csfy_host_name)
    is_dev4_ = dev4 in (host_name, csfy_host_name)
    #
    if not is_dev4_:
        dev4 = "cf-spm-dev8"
        _LOG.debug("host_name=%s csfy_host_name=%s", host_name, csfy_host_name)
        is_dev4_ = dev4 in (host_name, csfy_host_name)
    return is_dev4_


def _get_macos_tag(version: str) -> str:
    """
    Get the macOS version tag based on the version name.

    :param version: macOS version name (e.g. "Catalina", "Monterey",
        "Ventura")
    :return: Version tag string
    """
    if version == "Catalina":
        # Darwin gpmac.fios-router.home 19.6.0 Darwin Kernel Version 19.6.0:
        # Mon Aug 31 22:12:52 PDT 2020; root:xnu-6153.141.2~1/RELEASE_X86_64 x86_64
        macos_tag = "19.6"
    elif version == "Monterey":
        # Darwin alpha.local 21.5.0 Darwin Kernel Version 21.5.0:
        # Tue Apr 26 21:08:37 PDT 2022;
        #   root:xnu-8020.121.3~4/RELEASE_ARM64_T6000 arm64```
        macos_tag = "21."
    elif version == "Ventura":
        # Darwin alpha.local 21.5.0 Darwin Kernel Version 21.5.0:
        # Tue Apr 26 21:08:37 PDT 2022;
        #   root:xnu-8020.121.3~4/RELEASE_ARM64_T6000 arm64```
        macos_tag = "22."
    else:
        raise ValueError(f"Invalid version='{version}'")
    _LOG.debug("macos_tag=%s", macos_tag)
    return macos_tag


def is_mac(*, version: Optional[str] = None) -> bool:
    """
    Return whether we are running on macOS and, optionally, on a specific
    version.

    :param version: check whether we are running on a certain macOS version (e.g.,
        `Catalina`, `Monterey`)
    """
    if is_inside_docker():
        return False
    _LOG.debug("version=%s", version)
    #
    host_os_name = os.uname()[0]
    _LOG.debug("host_os_name=%s", host_os_name)
    #
    is_mac_ = host_os_name == "Darwin"
    if version is None:
        # The user didn't request a specific version, so we return whether we
        # are running on a Mac or not.
        _LOG.debug("is_mac_=%s", is_mac_)
        return is_mac_
    else:
        # The user specified a version: if we are not running on a Mac then we
        # return False, since we don't even have to check the macOS version.
        if not is_mac_:
            _LOG.debug("is_mac_=%s", is_mac_)
            return False
    macos_tag = _get_macos_tag(version)
    host_os_version = os.uname()[2]
    _LOG.debug("host_os_version=%s", host_os_version)
    is_mac_ = macos_tag in host_os_version
    _LOG.debug("  -> is_mac_=%s", is_mac_)
    return is_mac_


def is_host_mac(*, version: Optional[str] = None) -> bool:
    """
    Return whether the host on which we are running a container is macOS.

    :param version: check whether we are running on a certain macOS version (e.g.,
        `Catalina`, `Monterey`)
    """
    assert (
        is_inside_docker()
    ), "You can call `is_host_mac()` only from inside a container"
    _LOG.debug("version=%s", version)
    #
    csfy_host_os_name = os.environ.get("CSFY_HOST_OS_NAME", None)
    _LOG.debug("csfy_host_os_name=%s", csfy_host_os_name)
    #
    is_mac_ = csfy_host_os_name == "Darwin"
    if version is None:
        # The user didn't request a specific version, so we return whether we
        # are running on a Mac or not.
        _LOG.debug("is_mac_=%s", is_mac_)
        return is_mac_
    else:
        # The user specified a version: if we are not running on a Mac then we
        # return False, since we don't even have to check the macOS version.
        if not is_mac_:
            _LOG.debug("is_mac_=%s", is_mac_)
            return False
    macos_tag = _get_macos_tag(version)
    # 'Darwin Kernel Version 19.6.0: Mon Aug 31 22:12:52 PDT 2020;
    #   root:xnu-6153.141.2~1/RELEASE_X86_64'
    csfy_host_os_version = os.environ.get("CSFY_HOST_VERSION", "")
    _LOG.debug(
        "csfy_host_os_version=%s",
        csfy_host_os_version,
    )
    is_mac_ = macos_tag in csfy_host_os_version
    _LOG.debug("  -> is_mac_=%s", is_mac_)
    return is_mac_


# TODO(gp): -> is_not_dev_csfy_linux: are we running on a host which is not a
# Causify machine?
def is_external_linux() -> bool:
    """
    Detect whether we are running on a non-server/non-CI Linux machine.

    This is true when we run on the machine of an intern, a student, or
    a non-CSFY contributor.
    """
    if is_dev_csfy() or is_inside_ci():
        # CI and dev servers are not considered external Linux systems.
        res = False
    elif is_inside_docker():
        # If we are inside a Docker container, we need to check the host OS.
        csfy_host_os_name = os.environ.get("CSFY_HOST_OS_NAME", None)
        res = csfy_host_os_name == "Linux"
    else:
        # If we are not inside a Docker container, we can check the host OS
        # directly.
        host_os_name = os.uname()[0]
        res = host_os_name == "Linux"
    _LOG.debug("  -> is_external_linux=%s", res)
    return res


def is_csfy_or_external_container() -> bool:
    """
    Detect whether we are running on a container in a CSFY or external system.

    This is true for dockerized executables.
    """
    res = False
    if is_inside_ci():
        # CI servers are not considered external or CSFY systems.
        res = False
    elif not is_inside_docker():
        # Outside Docker there is no container.
        res = False
    else:
        res = is_inside_docker()
    _LOG.debug("  -> is_csfy_or_external_container=%s", res)
    return res


def is_prod_csfy() -> bool:
    """
    Detect whether we are running in a Causify production container.

    This env var is set inside `devops/docker_build/prod.Dockerfile`.
    """
    # TODO(gp): CK -> CSFY
    return bool(os.environ.get("CK_IN_PROD_CMAMP_CONTAINER", False))


# TODO(gp): Obsolete.
def is_ig_prod() -> bool:
    """
    Detect whether we are running in an IG production container.

    This env var is set inside `//lime/devops_cf/setenv.sh`
    """
    # CF sets up `DOCKER_BUILD` so we can use it to determine if we are inside
    # a CF container or not.
    # print("os.environ\n", str(os.environ))
    return bool(os.environ.get("DOCKER_BUILD", False))


# TODO(Grisha): consider adding to `setup_to_str()`.
def is_inside_ecs_container() -> bool:
    """
    Detect whether we are running in an ECS container.

    When deploying jobs via ECS the container obtains credentials based
    on passed task role specified in the ECS task-definition, refer to:
    https://docs.aws.amazon.com/AmazonECS/latest/developerguide/task-iam-roles.html.
    """
    ret = "AWS_CONTAINER_CREDENTIALS_RELATIVE_URI" in os.environ
    return ret


# #############################################################################


def _get_setup_signature() -> str:
    """
    Dump all the variables that are used to make a decision about the values of
    the functions in `_get_setup_settings()`.
    """
    cmds = []
    # is_prod_csfy()
<<<<<<< HEAD
    cmds = 'os.environ.get("CK_IN_PROD_CMAMP_CONTAINER", "undef")'
=======
    cmds.append('os.environ.get("CK_IN_PROD_CMAMP_CONTAINER", "undef")')
>>>>>>> c457f13b
    # is_dev4()
    # is_dev_csfy()
    # is_ig_prod()
    cmds.append('os.environ.get("CSFY_HOST_NAME", "undef")')
    # is_inside_ci()
    cmds.append('os.environ.get("CSFY_CI", "undef")')
    # is_mac()
    cmds.append("os.uname()[0]")
    cmds.append("os.uname()[2]")
    # is_external_linux()
    cmds.append('os.environ.get("CSFY_HOST_OS_NAME", "undef")')
    # is_csfy_or_external_container()
    # Build an array of strings with the results of executing the commands.
    results = []
    for cmd in cmds:
        result_tmp = cmd + "=" + str(eval(cmd))
        results.append(result_tmp)
    # Join the results into a single string.
    result = "\n".join(results)
    return result


def _get_setup_settings() -> List[Tuple[str, bool]]:
    # Store name-value pairs as tuples.
    setups = [
        ("is_prod_csfy", is_prod_csfy()),
        ("is_dev4", is_dev4()),
        ("is_dev_csfy", is_dev_csfy()),
        ("is_ig_prod", is_ig_prod()),
        ("is_inside_ci", is_inside_ci()),
        ("is_mac", is_mac()),
        ("is_external_linux", is_external_linux()),
<<<<<<< HEAD
        ("is_csfy_or_external_container", is_csfy_or_external_container()),
=======
        #("is_csfy_or_external_container", is_csfy_or_external_container()),
>>>>>>> c457f13b
    ]
    return setups


def _setup_to_str(setups: List[Tuple[str, bool]]) -> str:
    """
    Return a string representation of the current server setup configuration.

    :return: string with each setting on a new line, aligned with
        padding
    """
    # Find maximum length of setting names.
    max_len = max(len(name) for name, _ in setups) + 1
    # Format each line with computed padding.
    txt = []
    for name, value in setups:
        txt.append(f"{name:<{max_len}}{value}")
    return "\n".join(txt)


def _dassert_setup_consistency() -> None:
    """
    Check that one and only one server config is true.
    """
    setups = _get_setup_settings()
    # One and only one set-up should be true.
    sum_ = sum([value for _, value in setups])
    if sum_ != 1:
        msg = "One and only one set-up config should be true:\n" + _setup_to_str(
            setups
        )
        msg += "_get_setup_signature() returns:\n" + _get_setup_signature()
        raise ValueError(msg)


# If the env var is not defined then we want to check. The only reason to skip
# it's if the env var is defined and equal to False.
check_repo = os.environ.get("CSFY_REPO_CONFIG_CHECK", "True") != "False"
_is_called = False
if check_repo:
    # The repo check is executed at import time, before the logger is initialized.
    # To debug the repo check, enable the following block.
    if False:
        import helpers.hdbg as hdbg

        hdbg.init_logger(verbosity=logging.DEBUG)
    # Compute and cache the result.
    if not _is_called:
        _dassert_setup_consistency()
        _is_called = True
else:
    _LOG.warning("Skipping repo check in %s", __file__)


# #############################################################################
# Docker
# #############################################################################


# TODO(gp): -> has_docker_privileged_mode
@functools.lru_cache()
def has_dind_support() -> bool:
    """
    Return whether the current container supports privileged mode.

    This is need to use Docker-in-Docker.
    """
    _print("is_inside_docker()=%s" % is_inside_docker())
    if not is_inside_docker():
        # Outside Docker there is no privileged mode.
        _print("-> ret = False")
        return False
    # TODO(gp): Not sure this is really needed since we do this check
    #  after enable_privileged_mode controls if we have dind or not.
    if _is_mac_version_with_sibling_containers():
        return False
    # TODO(gp): This part is not multi-process friendly. When multiple
    # processes try to run this code they interfere. A solution is to run `ip
    # link` in the entrypoint and create a `has_docker_privileged_mode` file
    # which contains the value.
    # We rely on the approach from https://stackoverflow.com/questions/32144575
    # to check if there is support for privileged mode.
    # Sometimes there is some state left, so we need to clean it up.
    # TODO(Juraj): this is slow and inefficient, but works for now.
    cmd = "sudo docker run hello-world"
    rc = os.system(cmd)
    _print("cmd=%s -> rc=%s" % (cmd, rc))
    has_dind = rc == 0
    # dind is supported on both Mac and GH Actions.
    # TODO(Juraj): HelpersTask16.
    # if check_repo:
    #    if hserver.is_inside_ci():
    #        # Docker-in-docker is needed for GH actions. For all other builds is optional.
    #        assert has_dind, (
    #            f"Expected privileged mode: has_dind={has_dind}\n"
    #            + hserver.setup_to_str()
    #        )
    #    else:
    #        only_warning = True
    #        _raise_invalid_host(only_warning)
    #        return False
    # else:
    #    csfy_repo_config = os.environ.get("CSFY_REPO_CONFIG_CHECK", "True")
    #    print(
    #        _WARNING
    #        + ": Skip checking since CSFY_REPO_CONFIG_CHECK="
    #        + f"'{csfy_repo_config}'"
    #    )
    return has_dind


def _raise_invalid_host(only_warning: bool) -> None:
    host_os_name = os.uname()[0]
    am_host_os_name = os.environ.get("AM_HOST_OS_NAME", None)
    msg = (
        f"Don't recognize host: host_os_name={host_os_name}, "
        f"am_host_os_name={am_host_os_name}"
    )
    if only_warning:
        _LOG.warning(msg)
    else:
        raise ValueError(msg)


# TODO(gp): -> use_docker_in_docker_support
def enable_privileged_mode() -> bool:
    """
    Return whether a host supports privileged mode for its containers.
    """
    repo_name = hrecouti.get_repo_config().get_name()
    # TODO(gp): Remove this dependency from a repo.
    if repo_name in ("//dev_tools",):
        ret = False
    else:
        # Keep this in alphabetical order.
        if is_dev_csfy():
            ret = True
        elif is_inside_ci():
            ret = True
        elif is_mac(version="Catalina"):
            # Docker for macOS Catalina supports dind.
            ret = True
        elif is_mac(version="Monterey") or is_mac(version="Ventura"):
            # Docker for macOS Monterey doesn't seem to support dind.
            ret = False
        elif is_prod_csfy():
            ret = False
        else:
            ret = False
            only_warning = True
            _raise_invalid_host(only_warning)
    return ret


# TODO(gp): -> use_docker_sudo_in_commands
def has_docker_sudo() -> bool:
    """
    Return whether Docker commands should be run with `sudo` or not.
    """
    # Keep this in alphabetical order.
    if is_dev_csfy():
        ret = True
    elif is_inside_ci():
        ret = False
    elif is_mac():
        # macOS runs Docker with sudo by default.
        # TODO(gp): This is not true.
        ret = True
    elif is_prod_csfy():
        ret = False
    else:
        ret = False
        only_warning = True
        _raise_invalid_host(only_warning)
    return ret


def _is_mac_version_with_sibling_containers() -> bool:
    return is_mac(version="Monterey") or is_mac(version="Ventura")


# TODO(gp): -> use_docker_sibling_container_support
def use_docker_sibling_containers() -> bool:
    """
    Return whether to use Docker sibling containers.

    Using sibling containers requires that all Docker containers in the
    same network so that they can communicate with each other.
    """
    val = is_dev4() or _is_mac_version_with_sibling_containers()
    return val


# TODO(gp): -> use_docker_main_network
def use_main_network() -> bool:
    # TODO(gp): Replace this.
    return use_docker_sibling_containers()


# TODO(gp): -> get_docker_shared_data_dir_map
def get_shared_data_dirs() -> Optional[Dict[str, str]]:
    """
    Get path of dir storing data shared between different users on the host and
    Docker.

    E.g., one can mount a central dir `/data/shared`, shared by multiple
    users, on a dir `/shared_data` in Docker.
    """
    # TODO(gp): Keep this in alphabetical order.
    if is_dev4():
        shared_data_dirs = {
            "/local/home/share/cache": "/cache",
            "/local/home/share/data": "/data",
        }
    elif is_dev_csfy():
        shared_data_dirs = {
            "/data/shared": "/shared_data",
            "/data/shared2": "/shared_data2",
        }
    elif is_mac() or is_inside_ci() or is_prod_csfy():
        shared_data_dirs = None
    else:
        shared_data_dirs = None
        only_warning = True
        _raise_invalid_host(only_warning)
    return shared_data_dirs


def use_docker_network_mode_host() -> bool:
    # TODO(gp): Not sure this is needed any more, since we typically run in
    # bridge mode.
    ret = is_mac() or is_dev_csfy()
    ret = False
    if ret:
        assert use_docker_sibling_containers()
    return ret


def use_docker_db_container_name_to_connect() -> bool:
    """
    Connect to containers running DBs just using the container name, instead of
    using port and localhost / hostname.
    """
    if _is_mac_version_with_sibling_containers():
        # New Macs don't seem to see containers unless we connect with them
        # directly with their name.
        ret = True
    else:
        ret = False
    if ret:
        # This implies that we are using Docker sibling containers.
        assert use_docker_sibling_containers()
    return ret


# TODO(gp): This seems redundant with use_docker_sudo_in_commands
def run_docker_as_root() -> bool:
    """
    Return whether Docker should be run with root user.

    I.e., adding `--user $(id -u):$(id -g)` to docker compose or not.
    """
    # Keep this in alphabetical order.
    if is_dev4() or is_ig_prod():
        # //lime runs on a system with Docker remap which assumes we don't
        # specify user credentials.
        ret = True
    elif is_dev_csfy():
        # On dev1 / dev2 we run as users specifying the user / group id as
        # outside.
        ret = False
    elif is_inside_ci():
        # When running as user in GH action we get an error:
        # ```
        # /home/.config/gh/config.yml: permission denied
        # ```
        # see https://github.com/alphamatic/amp/issues/1864
        # So we run as root in GH actions.
        ret = True
    elif is_mac():
        ret = False
    elif is_prod_csfy():
        ret = False
    else:
        ret = False
        only_warning = True
        _raise_invalid_host(only_warning)
    return ret


def get_docker_user() -> str:
    """
    Return the user that runs Docker, if any.
    """
    if is_dev4():
        val = "spm-sasm"
    else:
        val = ""
    return val


def get_docker_shared_group() -> str:
    """
    Return the group of the user running Docker, if any.
    """
    if is_dev4():
        val = "sasm-fileshare"
    else:
        val = ""
    return val


# TODO(gp): -> repo_config.yaml
def skip_submodules_test() -> bool:
    """
    Return whether the tests in the submodules should be skipped.

    E.g. while running `i run_fast_tests`.
    """
    repo_name = hrecouti.get_repo_config().get_name()
    # TODO(gp): Why do we want to skip running tests?
    # TODO(gp): Remove this dependency from a repo.
    if repo_name in ("//dev_tools",):
        # Skip running `amp` tests from `dev_tools`.
        return True
    return False


# TODO(gp): Remove this comment.
# # This function can't be in `helpers.hserver` since it creates circular import
# # and `helpers.hserver` should not depend on anything.
def is_CK_S3_available() -> bool:
    val = True
    if is_inside_ci():
        repo_name = hrecouti.get_repo_config().get_name()
        # TODO(gp): Remove this dependency from a repo.
        if repo_name in ("//amp", "//dev_tools"):
            # No CK bucket.
            val = False
        # TODO(gp): We might want to enable CK tests also on lemonade.
        if repo_name in ("//lemonade",):
            # No CK bucket.
            val = False
    elif is_dev4():
        # CK bucket is not available on dev4.
        val = False
    _LOG.debug("val=%s", val)
    return val


# #############################################################################
# S3 buckets.
# #############################################################################


def is_AM_S3_available() -> bool:
    # AM bucket is always available.
    val = True
    _LOG.debug("val=%s", val)
    return val


def get_host_user_name() -> Optional[str]:
    return os.environ.get("CSFY_HOST_USER_NAME", None)


# #############################################################################
# Functions.
# #############################################################################


# Copied from hprint to avoid import cycles.


def indent(txt: str, *, num_spaces: int = 2) -> str:
    """
    Add `num_spaces` spaces before each line of the passed string.
    """
    spaces = " " * num_spaces
    txt_out = []
    for curr_line in txt.split("\n"):
        if curr_line.lstrip().rstrip() == "":
            # Do not prepend any space to a line with only white characters.
            txt_out.append("")
            continue
        txt_out.append(spaces + curr_line)
    res = "\n".join(txt_out)
    return res


# End copy.


# grep "def " helpers/hserver.py | sort
def config_func_to_str() -> str:
    """
    Print the value of all the config functions.
    """
    ret: List[str] = []
    # Get the functions with:
    # grep "def " helpers/hserver.py | sort | awk '{ print $2 }' | perl -i -ne 'print "$1\n" if /^([^\(]+)/'
    function_names = [
        "enable_privileged_mode",
        "get_docker_shared_group",
        "get_docker_user",
        "get_host_user_name",
        "get_shared_data_dirs",
        "has_dind_support",
        "has_docker_sudo",
        "is_AM_S3_available",
        "is_CK_S3_available",
        "is_csfy_or_external_container",
        "is_dev4",
        "is_dev_csfy",
        "is_external_linux",
        "is_host_mac",
        "is_ig_prod",
        "is_inside_ci",
        "is_inside_docker",
        "is_inside_ecs_container",
        "is_inside_unit_test",
        "is_mac",
        "is_prod_csfy",
        "run_docker_as_root",
        "skip_submodules_test",
        "use_docker_db_container_name_to_connect",
        "use_docker_network_mode_host",
        "use_docker_sibling_containers",
        "use_main_network",
    ]
    for func_name in sorted(function_names):
        try:
            _LOG.debug("func_name=%s", func_name)
            func_value = eval(func_name + "()")
        except NameError:
            func_value = "*undef*"
        msg = f"{func_name}='{func_value}'"
        ret.append(msg)
    # Package.
    ret: str = "# hserver.config\n" + indent("\n".join(ret))
    return ret<|MERGE_RESOLUTION|>--- conflicted
+++ resolved
@@ -314,11 +314,7 @@
     """
     cmds = []
     # is_prod_csfy()
-<<<<<<< HEAD
-    cmds = 'os.environ.get("CK_IN_PROD_CMAMP_CONTAINER", "undef")'
-=======
     cmds.append('os.environ.get("CK_IN_PROD_CMAMP_CONTAINER", "undef")')
->>>>>>> c457f13b
     # is_dev4()
     # is_dev_csfy()
     # is_ig_prod()
@@ -351,11 +347,7 @@
         ("is_inside_ci", is_inside_ci()),
         ("is_mac", is_mac()),
         ("is_external_linux", is_external_linux()),
-<<<<<<< HEAD
         ("is_csfy_or_external_container", is_csfy_or_external_container()),
-=======
-        #("is_csfy_or_external_container", is_csfy_or_external_container()),
->>>>>>> c457f13b
     ]
     return setups
 
