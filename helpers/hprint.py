"""
Import as:

import helpers.hprint as hprint
"""

import functools
import inspect
import logging
import pprint
import re
import sys
from typing import (
    Any,
    Callable,
    Dict,
    Iterable,
    List,
    Match,
    Optional,
    Tuple,
    Union,
    cast,
)

import helpers.hdbg as hdbg

# This module can depend only on:
# - Python standard modules
# - a few helpers as described in `helpers/dependencies.txt`


_LOG = logging.getLogger(__name__)

# Mute this module unless we want to debug it.
_LOG.setLevel(logging.INFO)


# #############################################################################
# Debug output
# #############################################################################

_COLOR_MAP = {
    "blue": 94,
    "green": 92,
    "white": 0,
    "purple": 95,
    "red": 91,
    "yellow": 33,
    # Blu.
    "DEBUG": 34,
    # Cyan.
    "INFO": 36,
    # Yellow.
    "WARNING": 33,
    # Red.
    "ERROR": 31,
    # White on red background.
    "CRITICAL": 41,
}


def color_highlight(text: str, color: str) -> str:
    """
    Return a colored string.
    """
    prefix = "\033["
    suffix = "\033[0m"
    hdbg.dassert_in(color, _COLOR_MAP)
    color_code = _COLOR_MAP[color]
    txt = f"{prefix}{color_code}m{text}{suffix}"
    return txt


def clear_screen() -> None:
    print((chr(27) + "[2J"))


def line(char: Optional[str] = None, num_chars: Optional[int] = None) -> str:
    """
    Return a line with the desired character.
    """
    char = "#" if char is None else char
    num_chars = 80 if num_chars is None else num_chars
    return char * num_chars


def pprint_pformat(obj: Any, *, sort_dicts: bool = False) -> str:
    """
    Pretty-print in color.
    """
    from pygments import highlight
    from pygments.formatters import Terminal256Formatter
    from pygments.lexers import PythonLexer

    txt = pprint.pformat(obj, sort_dicts=sort_dicts)
    txt = highlight(txt, PythonLexer(), Terminal256Formatter())
    txt = txt.rstrip()
    return txt


def pprint_color(obj: Any, *, tag: Optional[str] = None, sep: str = "") -> None:
    """
    Pretty-print in color.
    """
    txt = ""
    if tag is not None:
        txt += tag + "= " + sep
    txt += pprint_pformat(obj)
    print(txt)


# TODO(gp): -> Use *args instead of forcing to build a string to simplify the caller.
def frame(
    message: str,
    *,
    char1: Optional[str] = None,
    num_chars: Optional[int] = None,
    char2: Optional[str] = None,
    thickness: int = 1,
    level: int = 0,
) -> str:
    """
    Print a frame around a message.

    :param message: message to print
    :param char1: char for top line of the frame
    :param num_chars: how many chars in each line (by default 80 chars)
    :param char2: char for bottom line of the frame
    :param thickness: how many overlapping lines
        - E.g., thickness = 2
        ```
        # #######...
        # #######...
        # hello
        # #######...
        # #######...
        ```
    :param level:  level of framing indent based on `#` char:
        - E.g., level = 0
        ```
        #######...
        hello
        #######...
        ```
        - E.g., level = 1
        ```
        # #######...
        # hello
        # #######...
        ```
    """
    # Fill in the default values.
    if char1 is None:
        # User didn't specify any char.
        char1 = char2 = "#"
    elif char1 is not None and char2 is None:
        # User specified only one char.
        char2 = char1
    elif char1 is None and char2 is not None:
        # User specified the second char, but not the first one.
        hdbg.dfatal(f"Invalid char1='{char1}' char2='{char2}'")
    else:
        # User specified both chars. Nothing to do.
        pass
    num_chars = 80 if num_chars is None else num_chars
    # Sanity check.
    hdbg.dassert_eq(len(char1), 1)
    hdbg.dassert_lte(1, num_chars)
    hdbg.dassert_eq(len(char2), 1)
    hdbg.dassert_lte(1, thickness)
    hdbg.dassert_lte(0, level)
    # Build the return value.
    prefix = ""
    if level:
        prefix = "#" * level + " "
    ret = (
        (prefix + (line(char1, num_chars) + "\n") * thickness)
        + (prefix + message + "\n")
        + (prefix + (line(char2, num_chars) + "\n") * thickness)
    ).rstrip("\n")
    return ret


def prepend(txt: str, prefix: str) -> str:
    """
    Add `prefix` before each line of the string `txt`.
    """
    lines = [prefix + curr_line for curr_line in txt.split("\n")]
    res = "\n".join(lines)
    return res


def indent(txt: Optional[str], *, num_spaces: int = 2) -> str:
    """
    Add `num_spaces` spaces before each line of the passed string.
    """
    if txt is None:
        return ""
    spaces = " " * num_spaces
    txt_out = []
    for curr_line in txt.split("\n"):
        if curr_line.lstrip().rstrip() == "":
            # Do not prepend any space to a line with only white characters.
            txt_out.append("")
            continue
        txt_out.append(spaces + curr_line)
    res = "\n".join(txt_out)
    return res


def strict_split(text: str, max_length: int) -> str:
    """
    Split a string into chunks of `max_length` characters.
    """
    hdbg.dassert_lte(1, max_length)
    lines = [text[i : i + max_length] for i in range(0, len(text), max_length)]
    out = "\n".join(lines)
    return out


StrOrList = Union[str, List[str]]


# TODO(gp): Use this everywhere in the codebase to avoid back-and-forth
#  transforms between strings and lists of strings.
def split_lines(func: Callable) -> Callable:
    """
    A decorator that splits a string input into lines before passing it to the
    decorated function.
    """

    @functools.wraps(func)
    def wrapper(txt: StrOrList, *args: Any, **kwargs: Any) -> StrOrList:
        if isinstance(txt, str):
            # Split the txt into lines.
            lines = txt.splitlines()
            is_str = True
        else:
            # The txt is already a list of lines.
            hdbg.dassert_isinstance(txt, list)
            lines = txt
            is_str = False
        # Call the function.
        lines = func(lines, *args, **kwargs)
        if is_str:
            # Join the lines back together.
            out = "\n".join(lines)
        else:
            # The output is already a list of lines.
            out = lines
        return out

    return wrapper


@split_lines
def remove_lead_trail_empty_lines(lines: StrOrList) -> StrOrList:
    """
    Remove consecutive empty lines only at the beginning / end of a string.
    """
    # Remove leading empty lines.
    while lines and not lines[0].strip():
        lines.pop(0)
    # Remove trailing empty lines.
    while lines and not lines[-1].strip():
        lines.pop()
    return lines


def dedent(txt: str, *, remove_lead_trail_empty_lines_: bool = True) -> str:
    """
    Remove from each line the minimum number of spaces to align the text on the
    left.

    It is the opposite of `indent()`.

    :param txt: multi-line string
    :param txt: multi-line string
    :param remove_lead_trail_empty_lines_: if True, remove all the empty
        lines at the beginning and at the end
    """
    if remove_lead_trail_empty_lines_:
        txt = remove_lead_trail_empty_lines(txt)
    # Find the minimum number of leading spaces.
    min_num_spaces = None
    for curr_line in txt.split("\n"):
        _LOG.debug("min_num_spaces=%s: curr_line='%s'", min_num_spaces, curr_line)
        # Skip empty lines.
        if curr_line.lstrip().rstrip() == "":
            _LOG.debug("  -> Skipping empty line")
            continue
        m = re.search(r"^(\s*)", curr_line)
        hdbg.dassert(m)
        m: Match[Any]
        curr_num_spaces = len(m.group(1))
        _LOG.debug("  -> curr_num_spaces=%s", curr_num_spaces)
        if min_num_spaces is None or curr_num_spaces < min_num_spaces:
            min_num_spaces = curr_num_spaces
    _LOG.debug("min_num_spaces=%s", min_num_spaces)
    #
    txt_out = []
    for curr_line in txt.split("\n"):
        _LOG.debug("curr_line='%s'", curr_line)
        # Skip empty lines.
        if curr_line.lstrip().rstrip() == "":
            txt_out.append("")
            continue
        hdbg.dassert_lte(min_num_spaces, len(curr_line))
        txt_out.append(curr_line[min_num_spaces:])
    res = "\n".join(txt_out)
    return res


def align_on_left(txt: str) -> str:
    """
    Remove all leading/trailing spaces for each line.
    """
    txt_out = []
    for curr_line in txt.split("\n"):
        curr_line = curr_line.rstrip(" ").lstrip(" ")
        txt_out.append(curr_line)
    res = "\n".join(txt_out)
    return res


# TODO(gp): Is this used? It looks very thin.
def remove_empty_lines_from_string_list(arr: List[str]) -> List[str]:
    """
    Remove empty lines from a list of strings.
    """
    arr = [line for line in arr if line.rstrip().lstrip()]
    return arr


# TODO(gp): It would be nice to have a decorator to go from / to array of
#  strings.
def remove_empty_lines(txt: str) -> str:
    """
    Remove empty lines from a multi-line string.
    """
    arr = txt.split("\n")
    arr = remove_empty_lines_from_string_list(arr)
    txt = "\n".join(arr)
    return txt


def vars_to_debug_string(vars_as_str: List[str], locals_: Dict[str, Any]) -> str:
    """
    Create a string with var name -> var value.

    E.g., ["var1", "var2"] is converted into: ``` var1=... var2=... ```
    """
    txt = []
    for var in vars_as_str:
        txt.append(var + "=")
        txt.append(indent(str(locals_[var])))
    return "\n".join(txt)


# #############################################################################
# Pretty print data structures.
# #############################################################################


def to_object_str(obj: Any) -> str:
    return "%s at %s" % (
        obj.__class__.__name__,
        hex(id(obj)),
    )


def to_object_repr(obj: Any) -> str:
    return "<%s.%s at %s>" % (
        obj.__class__.__module__,
        obj.__class__.__name__,
        hex(id(obj)),
    )


def thousand_separator(v: float) -> str:
    v = "{0:,}".format(v)
    return v


# TODO(gp): -> to_percentage
def perc(
    a: float,
    b: float,
    *,
    invert: bool = False,
    num_digits: int = 2,
    only_perc: bool = False,
    use_float: bool = False,
    only_fraction: bool = False,
    use_thousands_separator: bool = False,
) -> Union[str, float]:
    """
    Calculate percentage a / b as a string.

    Asserts 0 <= a <= b. If true, returns a/b to `num_digits` decimal places.

    :param a: numerator
    :param b: denominator
    :param invert: assume the fraction is (b - a) / b
        This is useful when we want to compute the complement of a count.
    :param num_digits: number of digits to represent the percentage
    :param only_perc: return only the percentage, without the fraction
        - E.g., "50.00%" vs "10 / 20 = 50.00%"
    :param use_float: return the percentage as a float. It requires
        `only_perc = True`
    :param only_fraction: return only the fraction, without the percentage
        - E.g., "10 / 20" vs "10 / 20 = 50.00%"
    :param use_thousands_separator: report the numbers using thousands separator
    :return: string with a/b
    """
    hdbg.dassert_lte(0, a)
    hdbg.dassert_lte(a, b)
    if invert:
        a = b - a
    if use_thousands_separator:
        a_str = str("{0:,}".format(a))
        b_str = str("{0:,}".format(b))
    else:
        a_str = str(a)
        b_str = str(b)
    #
    hdbg.dassert_lte(0, num_digits)
    if only_perc:
        fmt = "%." + str(num_digits) + "f"
        ret = fmt % (float(a) / b * 100.0)
        if use_float:
            # 57.27
            ret = float(ret)
        else:
            # 57.27%
            hdbg.dassert_isinstance(ret, str)
            ret += "%"
    elif only_fraction:
        # 4225 / 7377
        ret = "%s / %s" % (a_str, b_str)
    else:
        # 4225 / 7377 = 57.27%
        fmt = "%s / %s = %." + str(num_digits) + "f%%"
        ret = fmt % (a_str, b_str, float(a) / b * 100.0)
    return ret


def round_digits(
    v: float, *, num_digits: int = 2, use_thousands_separator: bool = False
) -> str:
    """
    Round digit returning a string representing the formatted number.

    :param v: value to convert
    :param num_digits: number of digits to represent v on None is
        (Default value = 2)
    :param use_thousands_separator: use "," to separate thousands
        (Default value = False)
    :returns: str with formatted value
    """
    if (num_digits is not None) and isinstance(v, float):
        fmt = "%0." + str(num_digits) + "f"
        res = float(fmt % v)
    else:
        res = v
    if use_thousands_separator:
        res = "{0:,}".format(res)  # type: ignore
    res_as_str = str(res)
    return res_as_str


# #############################################################################
# Logging helpers
# #############################################################################


# TODO(gp): Move this to hdbg.hlogging, but there are dependencies from this file.

# https://stackoverflow.com/questions/2749796 has some solutions to find the
# name of variables from the caller.


_VarNamesType = Optional[Union[str, List[str]]]


def _to_var_list(expression: _VarNamesType) -> List[str]:
    if isinstance(expression, List):
        return expression
    hdbg.dassert_isinstance(expression, str)
    # If expression is a list of space-separated expressions, convert each in a
    # string.
    exprs = [v.lstrip().rstrip() for v in expression.split(" ")]
    # Remove empty var names.
    exprs = [v for v in exprs if v.strip().rstrip() != ""]
    hdbg.dassert_isinstance(exprs, list)
    hdbg.dassert_lte(1, len(exprs))
    return exprs


def to_str(
    expression: str,
    *,
    frame_level: int = 1,
    print_lhs: bool = True,
    char_separator: str = ",",
    mode: str = "repr",
) -> str:
    """
    Return a string with the value of a variable / expression / multiple
    variables.

    If expression is a space-separated compound expression, convert it into
    `exp1=val1, exp2=val2, ...`.

    This is similar to Python 3.8 f-string syntax `f"{foo=} {bar=}"`.
    We don't want to force to use Python 3.8 just for this feature.
    ```
    > x = 1
    > to_str("x+1")
    x+1=2
    ```

    :param expression: the variable / expression to evaluate and print.
        E.g., `to_str("exp1")` is converted into `exp1=val1`.
        If expression is a space-separated compound expression, e.g.,
        `to_str("exp1 exp2 ...")`, it is converted into `exp1=val1, exp2=val2, ...`
    :param frame_level: level of the frame to inspect
    :param print_lhs: whether we want to print the left hand side (i.e., `exp1`)
    :param char_separator: separator between the values of the expressions
        when printed (e.g., `,`)
    :param mode: select how to print the value of the expressions (e.g., `str`,
        `repr`, `pprint`, `pprint_color`)
    """
    # TODO(gp): If we pass an object it would be nice to find the name of it.
    # E.g., https://github.com/pwwang/python-varname
    hdbg.dassert_isinstance(expression, str)
    if " " in expression:
        exprs = _to_var_list(expression)
        # Convert each expression into a value.
        _to_str = lambda x: to_str(x, frame_level=frame_level + 2)
        values = list(map(_to_str, exprs))
        # Assemble in a return value.
        hdbg.dassert_lte(len(char_separator), 1)
        sep = char_separator + " "
        txt = sep.join(values)
        return txt
    # Certain expressions are evaluated as literals.
    if expression in ("", "->", ":", "=", "\n"):
        return expression
    # Evaluate the expression.
    frame_ = sys._getframe(frame_level)  # pylint: disable=protected-access
    ret = ""
    if print_lhs:
        ret += expression + "="
    try:
        eval_ = eval(expression, frame_.f_globals, frame_.f_locals)
    except Exception as e:
        print("expression=''", expression)
        raise e
    if mode == "str":
        ret += str(eval_)
    elif mode == "repr":
        ret += repr(eval_)
    elif mode == "pprint":
        ret += "\n" + indent(pprint.pformat(eval_))
    elif mode == "pprint_color":
        ret += "\n" + indent(pprint_pformat(eval_))
    else:
        raise ValueError(f"Invalid mode='{mode}'")
    return ret


# TODO(gp): Extend this to work on class methods, static and not.
def _func_signature_to_str(
    skip_vars: _VarNamesType,
    assert_on_skip_vars_error: bool,
    frame_level: int,
) -> Tuple[str, str]:
    """
    Return the variables of the caller function as a string.

    Same params as `func_signature_to_str()`.
    :return: function name and string with the variables of the caller function
        as `var1 var2 ...`
    """
    if skip_vars is not None:
        skip_vars = _to_var_list(skip_vars)
    # Get the caller's frame (i.e., the function that called this function).
    caller_frame = inspect.currentframe()
    for _ in range(frame_level):
        caller_frame = caller_frame.f_back
    caller_function_name = caller_frame.f_code.co_name
    # _LOG.debug("caller_function_name=%s", caller_function_name)
    # Retrieve the function object from the caller's frame.
    caller_function = caller_frame.f_globals.get(caller_function_name, None)
    if caller_function:
        # Get the function's signature
        sig = inspect.signature(caller_function)
        var_names = list(sig.parameters.keys())
        if skip_vars:
            if assert_on_skip_vars_error:
                hdbg.dassert_is_subset(skip_vars, var_names)
            var_names = [
                var_name for var_name in var_names if var_name not in skip_vars
            ]
        vars_str = " ".join(var_names)
    else:
        raise ValueError("Unable to determine caller function")
    return caller_function_name, vars_str


def func_signature_to_str(
    # We don't use * since we want to keep it simple to call this function.
<<<<<<< HEAD
    skip_vars: _SkipVarsType = None,
=======
    skip_vars: _VarNamesType = None,
>>>>>>> 0bb08d86
    *,
    assert_on_skip_vars_error: bool = True,
    frame_level: int = 2,
) -> str:
    r"""
    Return the variables of the caller function as a string.

    Use like:
    ```
    _LOG.debug("\n%s", hprint.func_signature_to_str())
    ```

    :param skip_vars: list of variables to skip
    :param assert_on_skip_vars_error: whether to assert if the variables to skip
        are not found in the function signature
    :param frame_level: level of the frame to inspect. By default we need to
        access the frame of the caller of the caller, so frame_level = 2
    """
    # Get the variables.
    func_name, func_signature = _func_signature_to_str(
        skip_vars,
        assert_on_skip_vars_error,
        frame_level,
    )
    # Get the value of the variables.
    val = to_str(func_signature, frame_level=frame_level)
    val = f"# {func_name}: {val}"
    return val


# #############################################################################


def log(logger: logging.Logger, verbosity: int, *vals: Any) -> None:
    """
    Log at a certain verbosity.

    `log(_LOG, logging.DEBUG, "ticker", "exchange")`

    is equivalent to statements like:

    ```
    _LOG.debug("%s, %s", to_str("ticker"), to_str("exchange"))
    _LOG.debug("ticker=%s, exchange=%s", ticker, exchange)
    ```
    """
    logger_verbosity = hdbg.get_logger_verbosity()
    # print("verbosity=%s logger_verbosity=%s" % (verbosity, logger_verbosity))
    # We want to avoid the overhead of converting strings, so we evaluate the
    # expressions only if we are going to print.
    if verbosity >= logger_verbosity:
        # We need to increment frame_lev since we are 2 levels deeper in the stack.
        _to_str = lambda x: to_str(x, frame_level=3)
        num_vals = len(vals)
        if num_vals == 1:
            fstring = "%s"
            vals = _to_str(vals[0])  # type: ignore
        else:
            fstring = ", ".join(["%s"] * num_vals)
            vals = list(map(_to_str, vals))  # type: ignore
        logger.log(verbosity, fstring, vals)


# TODO(gp): Replace calls to `_LOG.debug("\n%s", hprint.frame(...)` with this.
# TODO(gp): Consider changing the signature from
#  _log_frame(_LOG, "hello", verbosity=logger.INFO))
# to
#  _log_frame(_LOG.info, "hello", ...)
# by using the first element as a Callable
def log_frame(
    logger: logging.Logger,
    fstring: str,
    *args: Any,
    level: int = 1,
    char: str = "#",
    verbosity: int = logging.DEBUG,
) -> None:
    """
    Log using a frame around the text with different number of leading `#` (or
    `char`) to organize the log visually.

    The logging output looks like:
    _log_frame(_LOG, "hello", verbosity=logger.INFO))
    ```
    07:44:51       printing            : log_frame                     : 390 :
    # #########################################################################
    # hello
    # #########################################################################
    ```

    :param txt: text to print in a frame
    :param level: number of `#` (or `char`) to prepend the logged text
    :param char: char to prepend the logged text with
    :param verbosity: logging verbosity
    """
    hdbg.dassert_isinstance(logger, logging.Logger)
    hdbg.dassert_isinstance(fstring, str)
    msg = fstring % args
    msg = msg.rstrip().lstrip()
    msg = frame(msg)
    # Prepend a `# `, if needed.
    if level > 0:
        prefix = level * char + " "
        msg = prepend(msg, prefix=prefix)
    # Add an empty space.
    msg = "\n" + msg
    logger.log(verbosity, "%s", msg)


# #############################################################################


def type_to_string(type_as_str: str) -> str:
    """
    Return a short string representing the type of an object, e.g.,
    "dataflow.Node" (instead of "class <'dataflow.Node'>")
    """
    if isinstance(type_as_str, type):
        type_as_str = str(type_as_str)
    hdbg.dassert_isinstance(type_as_str, str)
    # Remove the extra string from:
    #   <class 'dataflow.Zscore'>
    prefix = "<class '"
    hdbg.dassert(type_as_str.startswith(prefix), type_as_str)
    suffix = "'>"
    hdbg.dassert(type_as_str.endswith(suffix), type_as_str)
    type_as_str = type_as_str[len(prefix) : -len(suffix)]
    return type_as_str


def type_obj_to_str(obj: Any) -> str:
    ret = f"({type(obj)}) {obj}"
    return ret


# #############################################################################


def format_list(
    list_: List[Any],
    *,
    sep: str = " ",
    max_n: Optional[int] = None,
    tag: Optional[str] = None,
) -> str:
    # sep = ", "
    if max_n is None:
        max_n = 10
    max_n = cast(int, max_n)
    hdbg.dassert_lte(1, max_n)
    n = len(list_)
    txt = ""
    if tag is not None:
        txt += f"{tag}: "
    txt += f"({n}) "
    if n < max_n:
        txt += sep.join(map(str, list_))
    else:
        num_elems = int(max_n / 2)
        hdbg.dassert_lte(1, num_elems)
        txt += sep.join(map(str, list_[:num_elems]))
        txt += " ... "
        # pylint: disable=invalid-unary-operand-type
        txt += sep.join(map(str, list_[-num_elems:]))
    return txt


# TODO(gp): Use format_list().
def list_to_str(
    list_: List,
    *,
    tag: str = "",
    sort: bool = False,
    axis: int = 0,
    to_string: bool = False,
) -> str:
    """
    Print list / index horizontally or vertically.
    """
    # TODO(gp): Fix this.
    _ = to_string
    txt = ""
    if axis == 0:
        if list_ is None:
            txt += f"{tag}: (0) None\n"
        else:
            # hdbg.dassert_in(type(l), (list, pd.Index, pd.Int64Index))
            vals = list(map(str, list_))
            if sort:
                vals = sorted(vals)
            txt += f"{tag}: ({len(list_)}) {' '.join(vals)}\n"
    elif axis == 1:
        txt += f"{tag} ({len(list_)}):\n"
        vals = list(map(str, list_))
        if sort:
            vals = sorted(vals)
        txt += "\n".join(vals) + "\n"
    else:
        raise ValueError(f"Invalid axis='{axis}'")
    return txt


def set_diff_to_str(
    obj1: Iterable,
    obj2: Iterable,
    *,
    obj1_name: str = "obj1",
    obj2_name: str = "obj2",
    sep_char: str = " ",
    add_space: bool = False,
) -> str:
    """
    Compute the difference between two sequences of data and return a formatted
    string.

    :param obj1: The first iterable object.
    :param obj2: The second iterable object.
    :param obj1_name: The name to use for the first object in the output string.
    :param obj2_name: The name to use for the second object in the output string.
    :param sep_char: The character to use for separating elements in the output
        string.
    :param add_space: Whether to add empty lines to make the output more readable.
    :return: A formatted string showing the differences between the two objects.

    Example:
    ```
    >>> obj1 = [1, 2, 3, 4]
    >>> obj2 = [3, 4, 5, 6]
    >>> set_diff_to_str(obj1, obj2, obj1_name="list1", obj2_name="list2")
    * list1: (4) 1 2 3 4
    * list2: (4) 3 4 5 6
    * intersect=(2) 3 4
    * list1-list2=(2) 1 2
    * list2-list1=(2) 5 6
    ```
    """

    def _to_string(obj: Iterable) -> str:
        obj = sorted(list(obj))
        if sep_char == "\n":
            txt = indent("\n" + sep_char.join(map(str, obj)))
        else:
            txt = sep_char.join(map(str, obj))
        return txt

    res: List[str] = []
    # obj1.
    obj1 = set(obj1)
    hdbg.dassert_lte(1, len(obj1))
    res.append(f"* {obj1_name}: ({len(obj1)}) {_to_string(obj1)}")
    if add_space:
        res.append("")
    # obj2.
    obj2 = set(obj2)
    hdbg.dassert_lte(1, len(obj2))
    res.append(f"* {obj2_name}: ({len(obj2)}) {_to_string(obj2)}")
    if add_space:
        res.append("")
    # obj1 intersect obj2.
    intersection = obj1.intersection(obj2)
    res.append(f"* intersect=({len(intersection)}) {_to_string(intersection)}")
    if add_space:
        res.append("")
    # obj1 - obj2.
    diff = obj1 - obj2
    res.append(f"* {obj1_name}-{obj2_name}=({len(diff)}) {_to_string(diff)}")
    if add_space:
        res.append("")
    # obj2 - obj1.
    diff = obj2 - obj1
    res.append(f"* {obj2_name}-{obj1_name}=({len(diff)}) {_to_string(diff)}")
    if add_space:
        res.append("")
    #
    res = "\n".join(res)
    return res


# #############################################################################


def remove_non_printable_chars(txt: str) -> str:
    # From https://stackoverflow.com/questions/14693701
    # 7-bit and 8-bit C1 ANSI sequences
    ansi_escape = re.compile(
        r"""
        \x1B  # ESC
        (?:   # 7-bit C1 Fe (except CSI)
            [@-Z\\-_]
        |     # or [ for CSI, followed by a control sequence
            \[
            [0-?]*  # Parameter bytes
            [ -/]*  # Intermediate bytes
            [@-~]   # Final byte
        )
    """,
        re.VERBOSE,
    )
    txt = ansi_escape.sub("", txt)
    return txt


# TODO(gp): Maybe move to helpers/hpython.py since it's not about printing.
def sort_dictionary(dict_: Dict) -> Dict:
    """
    Sort a dictionary recursively using nested OrderedDict.
    """
    import collections

    res = collections.OrderedDict()
    for k, v in sorted(dict_.items()):
        if isinstance(v, dict):
            res[k] = sort_dictionary(v)
        else:
            res[k] = v
    return res


def to_pretty_str(obj: Any) -> str:
    if isinstance(obj, dict):
        res = pprint.pformat(obj)
        # import json
        # res = json.dumps(obj, indent=4, sort_keys=True)
    else:
        res = str(obj)
    return res


# TODO(gp): -> remove_lines?
def filter_text(regex: str, txt: str) -> str:
    """
    Remove lines in `txt` that match the regex `regex`.
    """
    _LOG.debug("Filtering with '%s'", regex)
    if regex is None:
        return txt
    txt_out = []
    txt_as_arr = txt.split("\n")
    for line_ in txt_as_arr:
        if re.search(regex, line_):
            _LOG.debug("Skipping line='%s'", line_)
            continue
        txt_out.append(line_)
    # We can only remove lines.
    hdbg.dassert_lte(
        len(txt_out),
        len(txt_as_arr),
        "txt_out=\n'''%s'''\ntxt=\n'''%s'''",
        "\n".join(txt_out),
        "\n".join(txt_as_arr),
    )
    txt = "\n".join(txt_out)
    return txt


# #############################################################################
# Notebook output
# #############################################################################

# TODO(gp): Move to explore.py or notebook.py


def config_notebook(sns_set: bool = True) -> None:
    # Matplotlib.
    import matplotlib.pyplot as plt

    # plt.rcParams
    plt.rcParams["figure.figsize"] = (20, 5)
    plt.rcParams["legend.fontsize"] = 14
    plt.rcParams["font.size"] = 14
    plt.rcParams["image.cmap"] = "rainbow"

    if False:
        # Tweak the size of the plots to make it more readable when embedded in
        # documents or presentations.
        # font = {'family' : 'normal',
        #         #'weight' : 'bold',
        #         'size'   : 32}
        # matplotlib.rc('font', **font)
        scale = 3
        small_size = 8 * scale
        medium_size = 10 * scale
        bigger_size = 12 * scale
        # Default text sizes.
        plt.rc("font", size=small_size)
        # Fontsize of the axes title.
        plt.rc("axes", titlesize=small_size)
        # Fontsize of the x and y labels.
        plt.rc("axes", labelsize=medium_size)
        # Fontsize of the tick labels.
        plt.rc("xtick", labelsize=small_size)
        # Fontsize of the tick labels.
        plt.rc("ytick", labelsize=small_size)
        # Legend fontsize.
        plt.rc("legend", fontsize=small_size)
        # Fontsize of the figure title.
        plt.rc("figure", titlesize=bigger_size)

    # Seaborn.
    import seaborn as sns

    if sns_set:
        sns.set()

    # Pandas.
    import pandas as pd

    pd.set_option("display.max_rows", 500)
    pd.set_option("display.max_columns", 500)
    pd.set_option("display.width", 1000)

    # Warnings.
    import helpers.hwarnings as hwarnin

    # Force the linter to keep this import.
    _ = hwarnin<|MERGE_RESOLUTION|>--- conflicted
+++ resolved
@@ -612,11 +612,7 @@
 
 def func_signature_to_str(
     # We don't use * since we want to keep it simple to call this function.
-<<<<<<< HEAD
-    skip_vars: _SkipVarsType = None,
-=======
     skip_vars: _VarNamesType = None,
->>>>>>> 0bb08d86
     *,
     assert_on_skip_vars_error: bool = True,
     frame_level: int = 2,
