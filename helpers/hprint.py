"""
Import as:

import helpers.hprint as hprint
"""

import inspect
import logging
import pprint
import re
import sys
from functools import wraps
from typing import (
    Any,
    Callable,
    Dict,
    Iterable,
    List,
    Match,
    Optional,
    Union,
    cast,
)

import helpers.hdbg as hdbg

# This module can depend only on:
# - Python standard modules
# - a few helpers as described in `helpers/dependencies.txt`


_LOG = logging.getLogger(__name__)

# Mute this module unless we want to debug it.
_LOG.setLevel(logging.INFO)


# #############################################################################
# Debug output
# #############################################################################

_COLOR_MAP = {
    "blue": 94,
    "green": 92,
    "white": 0,
    "purple": 95,
    "red": 91,
    "yellow": 33,
    # Blu.
    "DEBUG": 34,
    # Cyan.
    "INFO": 36,
    # Yellow.
    "WARNING": 33,
    # Red.
    "ERROR": 31,
    # White on red background.
    "CRITICAL": 41,
}


def color_highlight(text: str, color: str) -> str:
    """
    Return a colored string.
    """
    prefix = "\033["
    suffix = "\033[0m"
    hdbg.dassert_in(color, _COLOR_MAP)
    color_code = _COLOR_MAP[color]
    txt = f"{prefix}{color_code}m{text}{suffix}"
    return txt


def clear_screen() -> None:
    print((chr(27) + "[2J"))


def line(char: Optional[str] = None, num_chars: Optional[int] = None) -> str:
    """
    Return a line with the desired character.
    """
    char = "#" if char is None else char
    num_chars = 80 if num_chars is None else num_chars
    return char * num_chars


def pprint_pformat(obj: Any, *, sort_dicts: bool = False) -> str:
    """
    Pretty-print in color.
    """
    from pygments import highlight
    from pygments.formatters import Terminal256Formatter
    from pygments.lexers import PythonLexer

    txt = pprint.pformat(obj, sort_dicts=sort_dicts)
    txt = highlight(txt, PythonLexer(), Terminal256Formatter())
    txt = txt.rstrip()
    return txt


def pprint_color(obj: Any, *, tag: Optional[str] = None, sep: str = "") -> None:
    """
    Pretty-print in color.
    """
    txt = ""
    if tag is not None:
        txt += tag + "= " + sep
    txt += pprint_pformat(obj)
    print(txt)


# TODO(gp): -> Use *args instead of forcing to build a string to simplify the caller.
def frame(
    message: str,
    *,
    char1: Optional[str] = None,
    num_chars: Optional[int] = None,
    char2: Optional[str] = None,
    thickness: int = 1,
    level: int = 0,
) -> str:
    """
    Print a frame around a message.

    :param message: message to print
    :param char1: char for top line of the frame
    :param num_chars: how many chars in each line (by default 80 chars)
    :param char2: char for bottom line of the frame
    :param thickness: how many overlapping lines
        - E.g., thickness = 2
        ```
        # #######...
        # #######...
        # hello
        # #######...
        # #######...
        ```
    :param level:  level of framing indent based on `#` char:
        - E.g., level = 0
        ```
        #######...
        hello
        #######...
        ```
        - E.g., level = 1
        ```
        # #######...
        # hello
        # #######...
        ```
    """
    # Fill in the default values.
    if char1 is None:
        # User didn't specify any char.
        char1 = char2 = "#"
    elif char1 is not None and char2 is None:
        # User specified only one char.
        char2 = char1
    elif char1 is None and char2 is not None:
        # User specified the second char, but not the first one.
        hdbg.dfatal(f"Invalid char1='{char1}' char2='{char2}'")
    else:
        # User specified both chars. Nothing to do.
        pass
    num_chars = 80 if num_chars is None else num_chars
    # Sanity check.
    hdbg.dassert_eq(len(char1), 1)
    hdbg.dassert_lte(1, num_chars)
    hdbg.dassert_eq(len(char2), 1)
    hdbg.dassert_lte(1, thickness)
    hdbg.dassert_lte(0, level)
    # Build the return value.
    prefix = ""
    if level:
        prefix = "#" * level + " "
    ret = (
        (prefix + (line(char1, num_chars) + "\n") * thickness)
        + (prefix + message + "\n")
        + (prefix + (line(char2, num_chars) + "\n") * thickness)
    ).rstrip("\n")
    return ret


def prepend(txt: str, prefix: str) -> str:
    """
    Add `prefix` before each line of the string `txt`.
    """
    lines = [prefix + curr_line for curr_line in txt.split("\n")]
    res = "\n".join(lines)
    return res


def indent(txt: Optional[str], *, num_spaces: int = 2) -> str:
    """
    Add `num_spaces` spaces before each line of the passed string.
    """
    if txt is None:
        return ""
    spaces = " " * num_spaces
    txt_out = []
    for curr_line in txt.split("\n"):
        if curr_line.lstrip().rstrip() == "":
            # Do not prepend any space to a line with only white characters.
            txt_out.append("")
            continue
        txt_out.append(spaces + curr_line)
    res = "\n".join(txt_out)
    return res


StrOrList = Union[str, List[str]]


# TODO(gp): Use this everywhere in the codebase to avoid back-and-forth
#  transforms between strings and lists of strings.
def split_lines(func: Callable) -> Callable:
    """
    A decorator that splits a string input into lines before passing it to the
    decorated function.
    """

    @wraps(func)
    def wrapper(txt: StrOrList, *args: Any, **kwargs: Any) -> None:
        if isinstance(txt, str):
            # Split the txt into lines.
            lines = txt.splitlines()
            is_str = True
        else:
            # The txt is already a list of lines.
            hdbg.dassert_isinstance(txt, list)
            lines = txt
            is_str = False
        # Call the function.
        lines = func(lines, *args, **kwargs)
        if is_str:
            # Join the lines back together.
            out = "\n".join(lines)
        else:
            # The output is already a list of lines.
            out = lines
        return out

    return wrapper


@split_lines
def remove_lead_trail_empty_lines(lines: StrOrList) -> StrOrList:
    """
    Remove consecutive empty lines only at the beginning / end of a string.
    """
    # Remove leading empty lines.
    while lines and not lines[0].strip():
        lines.pop(0)
    # Remove trailing empty lines.
    while lines and not lines[-1].strip():
        lines.pop()
    return lines


def dedent(txt: str, *, remove_lead_trail_empty_lines_: bool = True) -> str:
    """
    Remove from each line the minimum number of spaces to align the text on the
    left.

    It is the opposite of `indent()`.

    :param txt: multi-line string
<<<<<<< HEAD
    :param remove_lead_trail_empty_lines_: if True, remove all the empty
=======
    :param txt: multi-line string
    :param remove_lead_trail_empty_lines: if True, remove all the empty
>>>>>>> 6371510f
        lines at the beginning and at the end
    """
    if remove_lead_trail_empty_lines_:
        txt = remove_lead_trail_empty_lines(txt)
    # Find the minimum number of leading spaces.
    min_num_spaces = None
    for curr_line in txt.split("\n"):
        _LOG.debug("min_num_spaces=%s: curr_line='%s'", min_num_spaces, curr_line)
        # Skip empty lines.
        if curr_line.lstrip().rstrip() == "":
            _LOG.debug("  -> Skipping empty line")
            continue
        m = re.search(r"^(\s*)", curr_line)
        hdbg.dassert(m)
        m: Match[Any]
        curr_num_spaces = len(m.group(1))
        _LOG.debug("  -> curr_num_spaces=%s", curr_num_spaces)
        if min_num_spaces is None or curr_num_spaces < min_num_spaces:
            min_num_spaces = curr_num_spaces
    _LOG.debug("min_num_spaces=%s", min_num_spaces)
    #
    txt_out = []
    for curr_line in txt.split("\n"):
        _LOG.debug("curr_line='%s'", curr_line)
        # Skip empty lines.
        if curr_line.lstrip().rstrip() == "":
            txt_out.append("")
            continue
        hdbg.dassert_lte(min_num_spaces, len(curr_line))
        txt_out.append(curr_line[min_num_spaces:])
    res = "\n".join(txt_out)
    return res


def align_on_left(txt: str) -> str:
    """
    Remove all leading/trailing spaces for each line.
    """
    txt_out = []
    for curr_line in txt.split("\n"):
        curr_line = curr_line.rstrip(" ").lstrip(" ")
        txt_out.append(curr_line)
    res = "\n".join(txt_out)
    return res


# TODO(gp): Is this used? It looks very thin.
def remove_empty_lines_from_string_list(arr: List[str]) -> List[str]:
    """
    Remove empty lines from a list of strings.
    """
    arr = [line for line in arr if line.rstrip().lstrip()]
    return arr


# TODO(gp): It would be nice to have a decorator to go from / to array of
#  strings.
def remove_empty_lines(txt: str) -> str:
    """
    Remove empty lines from a multi-line string.
    """
    arr = txt.split("\n")
    arr = remove_empty_lines_from_string_list(arr)
    txt = "\n".join(arr)
    return txt


def vars_to_debug_string(vars_as_str: List[str], locals_: Dict[str, Any]) -> str:
    """
    Create a string with var name -> var value.

    E.g., ["var1", "var2"] is converted into: ``` var1=... var2=... ```
    """
    txt = []
    for var in vars_as_str:
        txt.append(var + "=")
        txt.append(indent(str(locals_[var])))
    return "\n".join(txt)


# #############################################################################
# Pretty print data structures.
# #############################################################################


def to_object_str(obj: Any) -> str:
    return "%s at %s" % (
        obj.__class__.__name__,
        hex(id(obj)),
    )


def to_object_repr(obj: Any) -> str:
    return "<%s.%s at %s>" % (
        obj.__class__.__module__,
        obj.__class__.__name__,
        hex(id(obj)),
    )


def thousand_separator(v: float) -> str:
    v = "{0:,}".format(v)
    return v


# TODO(gp): -> to_percentage
def perc(
    a: float,
    b: float,
    *,
    only_perc: bool = False,
    invert: bool = False,
    num_digits: int = 2,
    use_thousands_separator: bool = False,
) -> str:
    """
    Calculate percentage a / b as a string.

    Asserts 0 <= a <= b. If true, returns a/b to `num_digits` decimal places.

    :param a: numerator
    :param b: denominator
    :param only_perc: return only the percentage, without the original numbers
    :param invert: assume the fraction is (b - a) / b
        This is useful when we want to compute the complement of a count.
    :param use_thousands_separator: report the numbers using thousands separator
    :return: string with a/b
    """
    hdbg.dassert_lte(0, a)
    hdbg.dassert_lte(a, b)
    if use_thousands_separator:
        a_str = str("{0:,}".format(a))
        b_str = str("{0:,}".format(b))
    else:
        a_str = str(a)
        b_str = str(b)
    if invert:
        a = b - a
    hdbg.dassert_lte(0, num_digits)
    if only_perc:
        fmt = "%." + str(num_digits) + "f%%"
        ret = fmt % (float(a) / b * 100.0)
    else:
        fmt = "%s / %s = %." + str(num_digits) + "f%%"
        ret = fmt % (a_str, b_str, float(a) / b * 100.0)
    return ret


def round_digits(
    v: float, *, num_digits: int = 2, use_thousands_separator: bool = False
) -> str:
    """
    Round digit returning a string representing the formatted number.

    :param v: value to convert
    :param num_digits: number of digits to represent v on None is
        (Default value = 2)
    :param use_thousands_separator: use "," to separate thousands
        (Default value = False)
    :returns: str with formatted value
    """
    if (num_digits is not None) and isinstance(v, float):
        fmt = "%0." + str(num_digits) + "f"
        res = float(fmt % v)
    else:
        res = v
    if use_thousands_separator:
        res = "{0:,}".format(res)  # type: ignore
    res_as_str = str(res)
    return res_as_str


# #############################################################################
# Logging helpers
# #############################################################################


# TODO(gp): Move this to hdbg.hlogging, but there are dependencies from this file.

# https://stackoverflow.com/questions/2749796 has some solutions to find the
# name of variables from the caller.


def to_str(
    expression: str,
    *,
    frame_lev: int = 1,
    print_lhs: bool = True,
    char_separator: str = ",",
    mode: str = "repr",
) -> str:
    """
    Return a string with the value of a variable / expression / multiple
    variables.

    If expression is a space-separated compound expression, convert it into
    `exp1=val1, exp2=val2, ...`.

    This is similar to Python 3.8 f-string syntax `f"{foo=} {bar=}"`.
    We don't want to force to use Python 3.8 just for this feature.
    ```
    > x = 1
    > to_str("x+1")
    x+1=2
    ```

    :param expression: the variable / expression to evaluate and print. E.g.,
        `to_str("exp1")` is converted into `exp1=val1`.
        If expression is a space-separated compound expression, e.g.,
        `to_str("exp1 exp2 ...")`, it is converted into:
        `exp1=val1, exp2=val2, ...`
    :param print_lhs: whether we want to print the left hand side (i.e., `exp1`)
    :param mode: select how to print the value of the expressions (e.g., `str`,
        `repr`, `pprint`, `pprint_color`)
    """
    # TODO(gp): If we pass an object it would be nice to find the name of it.
    # E.g., https://github.com/pwwang/python-varname
    hdbg.dassert_isinstance(expression, str)
    if " " in expression:
        # If expression is a list of space-separated expression, convert each in a
        # string.
        exprs = [v.lstrip().rstrip() for v in expression.split(" ")]
        # Remove empty names.
        exprs = [v for v in exprs if v.strip().rstrip() != ""]
        # Convert each expression into a value.
        _to_str = lambda x: to_str(x, frame_lev=frame_lev + 2)
        values = list(map(_to_str, exprs))
        # Assemble in a return value.
        hdbg.dassert_lte(len(char_separator), 1)
        sep = char_separator + " "
        txt = sep.join(values)
        return txt
    # Certain expressions are evaluated as literals.
    if expression in ("->", ":", "=", "\n"):
        return expression
    # Evaluate the expression.
    frame_ = sys._getframe(frame_lev)  # pylint: disable=protected-access
    ret = ""
    if print_lhs:
        ret += expression + "="
    eval_ = eval(expression, frame_.f_globals, frame_.f_locals)
    if mode == "str":
        ret += str(eval_)
    elif mode == "repr":
        ret += repr(eval_)
    elif mode == "pprint":
        ret += "\n" + indent(pprint.pformat(eval_))
    elif mode == "pprint_color":
        ret += "\n" + indent(pprint_pformat(eval_))
    else:
        raise ValueError(f"Invalid mode='{mode}'")
    return ret


# TODO(timurg): In order to replace `hprint.to_str` function, `frame level`(see
#  `hprint.to_str`) should be implemented, otherwise
#  `helpers/test/test_printing.py::Test_log::test2-4` will fail, see CmTask
#  #1554.


def to_str2(*variables_values: Any) -> str:
    """
    Return a string with name and value of variables passed to the function as
    `name=value`.

    E.g.,:
    ```
    a = 5
    b = "hello"
    n = 2
    to_str2(a, b, n+1)
    ```
    returns a string "a=5, b=hello, n+1=2".

    Limitations: can't work with an argument that contains parenthesis,
    e.g.,: `to_str(to_str(a, b), c)`.

    Dependencies: function call index depends on the Python version, `frame.lineno`
        is:
       - Last argument line in Python >=3.6 and < 3.9
       - Function call line in Python 3.9 and above

    :param variables_values: variables to convert into "name=value" string
    :return: resulting string, e.g., `a=1, b=2`
    """
    # Check parameters.
    hdbg.dassert_lte(1, len(variables_values))
    # Get frame object for the caller's stack frame.
    frame_ = inspect.currentframe()
    # Get a list of frame records for a frame and all outer frames.
    frames = inspect.getouterframes(frame_)
    # Get first outer frame - from where function was called, and the current one.
    frame_above, current_frame = frames[1], frames[0]
    # Get source code starting from line where current function was called.
    source_code_lines, _ = inspect.findsource(frame_above.frame)
    # Line number start from 1, while index starts with 0.
    call_line_index = frame_above.lineno - 1
    stripped_code_lines = [
        line.strip() for line in source_code_lines[call_line_index:]
    ]
    source_code_string = "".join(stripped_code_lines)
    # Find the name of the current function in the code.
    regex = rf"{current_frame.function}\((.*?)\)"
    matches = re.findall(regex, source_code_string)
    hdbg.dassert_ne(
        len(matches),
        0,
        "No arguments found in the source code for %s",
        str(current_frame.function),
    )
    # Only fist match from regex is needed.
    variables_names_str = matches[0]
    variables_names = variables_names_str.split(",")
    hdbg.dassert_eq(
        len(variables_names),
        len(variables_values),
        "Number of vars and values is not equal: var_names=%s, val_names=%s",
        str(variables_names),
        str(variables_values),
    )
    # Package the name and the value of the variables in the return string.
    output = []
    for name, value in zip(variables_names, variables_values):
        output.append(f"{name.strip()}={value}")
    return ", ".join(output)


def log(logger: logging.Logger, verbosity: int, *vals: Any) -> None:
    """
    Log at a certain verbosity.

    `log(_LOG, logging.DEBUG, "ticker", "exchange")`

    is equivalent to statements like:

    ```
    _LOG.debug("%s, %s", to_str("ticker"), to_str("exchange"))
    _LOG.debug("ticker=%s, exchange=%s", ticker, exchange)
    ```
    """
    logger_verbosity = hdbg.get_logger_verbosity()
    # print("verbosity=%s logger_verbosity=%s" % (verbosity, logger_verbosity))
    # We want to avoid the overhead of converting strings, so we evaluate the
    # expressions only if we are going to print.
    if verbosity >= logger_verbosity:
        # We need to increment frame_lev since we are 2 levels deeper in the stack.
        _to_str = lambda x: to_str(x, frame_lev=3)
        num_vals = len(vals)
        if num_vals == 1:
            fstring = "%s"
            vals = _to_str(vals[0])  # type: ignore
        else:
            fstring = ", ".join(["%s"] * num_vals)
            vals = list(map(_to_str, vals))  # type: ignore
        logger.log(verbosity, fstring, vals)


# TODO(gp): Replace calls to `_LOG.debug("\n%s", hprint.frame(...)` with this.
# TODO(gp): Consider changing the signature from
#  _log_frame(_LOG, "hello", verbosity=logger.INFO))
# to
#  _log_frame(_LOG.info, "hello", ...)
# by using the first element as a Callable
def log_frame(
    logger: logging.Logger,
    fstring: str,
    *args: Any,
    level: int = 1,
    char: str = "#",
    verbosity: int = logging.DEBUG,
) -> None:
    """
    Log using a frame around the text with different number of leading `#` (or
    `char`) to organize the log visually.

    The logging output looks like:
    _log_frame(_LOG, "hello", verbosity=logger.INFO))
    ```
    07:44:51       printing            : log_frame                     : 390 :
    # #########################################################################
    # hello
    # #########################################################################
    ```

    :param txt: text to print in a frame
    :param level: number of `#` (or `char`) to prepend the logged text
    :param char: char to prepend the logged text with
    :param verbosity: logging verbosity
    """
    hdbg.dassert_isinstance(logger, logging.Logger)
    hdbg.dassert_isinstance(fstring, str)
    msg = fstring % args
    msg = msg.rstrip().lstrip()
    msg = frame(msg)
    # Prepend a `# `, if needed.
    if level > 0:
        prefix = level * char + " "
        msg = prepend(msg, prefix=prefix)
    # Add an empty space.
    msg = "\n" + msg
    logger.log(verbosity, "%s", msg)


# #############################################################################


def type_to_string(type_as_str: str) -> str:
    """
    Return a short string representing the type of an object, e.g.,
    "dataflow.Node" (instead of "class <'dataflow.Node'>")
    """
    if isinstance(type_as_str, type):
        type_as_str = str(type_as_str)
    hdbg.dassert_isinstance(type_as_str, str)
    # Remove the extra string from:
    #   <class 'dataflow.Zscore'>
    prefix = "<class '"
    hdbg.dassert(type_as_str.startswith(prefix), type_as_str)
    suffix = "'>"
    hdbg.dassert(type_as_str.endswith(suffix), type_as_str)
    type_as_str = type_as_str[len(prefix) : -len(suffix)]
    return type_as_str


def type_obj_to_str(obj: Any) -> str:
    ret = f"({type(obj)}) {obj}"
    return ret


# #############################################################################


def format_list(
    list_: List[Any],
    *,
    sep: str = " ",
    max_n: Optional[int] = None,
    tag: Optional[str] = None,
) -> str:
    # sep = ", "
    if max_n is None:
        max_n = 10
    max_n = cast(int, max_n)
    hdbg.dassert_lte(1, max_n)
    n = len(list_)
    txt = ""
    if tag is not None:
        txt += f"{tag}: "
    txt += f"({n}) "
    if n < max_n:
        txt += sep.join(map(str, list_))
    else:
        num_elems = int(max_n / 2)
        hdbg.dassert_lte(1, num_elems)
        txt += sep.join(map(str, list_[:num_elems]))
        txt += " ... "
        # pylint: disable=invalid-unary-operand-type
        txt += sep.join(map(str, list_[-num_elems:]))
    return txt


# TODO(gp): Use format_list().
def list_to_str(
    list_: List,
    *,
    tag: str = "",
    sort: bool = False,
    axis: int = 0,
    to_string: bool = False,
) -> str:
    """
    Print list / index horizontally or vertically.
    """
    # TODO(gp): Fix this.
    _ = to_string
    txt = ""
    if axis == 0:
        if list_ is None:
            txt += f"{tag}: (0) None\n"
        else:
            # hdbg.dassert_in(type(l), (list, pd.Index, pd.Int64Index))
            vals = list(map(str, list_))
            if sort:
                vals = sorted(vals)
            txt += f"{tag}: ({len(list_)}) {' '.join(vals)}\n"
    elif axis == 1:
        txt += f"{tag} ({len(list_)}):\n"
        vals = list(map(str, list_))
        if sort:
            vals = sorted(vals)
        txt += "\n".join(vals) + "\n"
    else:
        raise ValueError(f"Invalid axis='{axis}'")
    return txt


def set_diff_to_str(
    obj1: Iterable,
    obj2: Iterable,
    *,
    obj1_name: str = "obj1",
    obj2_name: str = "obj2",
    sep_char: str = " ",
    add_space: bool = False,
) -> str:
    """
    Compute the difference between two sequences of data and return a formatted
    string.

    :param obj1: The first iterable object.
    :param obj2: The second iterable object.
    :param obj1_name: The name to use for the first object in the output string.
    :param obj2_name: The name to use for the second object in the output string.
    :param sep_char: The character to use for separating elements in the output
        string.
    :param add_space: Whether to add empty lines to make the output more readable.
    :return: A formatted string showing the differences between the two objects.

    Example:
    ```
    >>> obj1 = [1, 2, 3, 4]
    >>> obj2 = [3, 4, 5, 6]
    >>> set_diff_to_str(obj1, obj2, obj1_name="list1", obj2_name="list2")
    * list1: (4) 1 2 3 4
    * list2: (4) 3 4 5 6
    * intersect=(2) 3 4
    * list1-list2=(2) 1 2
    * list2-list1=(2) 5 6
    ```
    """

    def _to_string(obj: Iterable) -> str:
        obj = sorted(list(obj))
        if sep_char == "\n":
            txt = indent("\n" + sep_char.join(map(str, obj)))
        else:
            txt = sep_char.join(map(str, obj))
        return txt

    res: List[str] = []
    # obj1.
    obj1 = set(obj1)
    hdbg.dassert_lte(1, len(obj1))
    res.append(f"* {obj1_name}: ({len(obj1)}) {_to_string(obj1)}")
    if add_space:
        res.append("")
    # obj2.
    obj2 = set(obj2)
    hdbg.dassert_lte(1, len(obj2))
    res.append(f"* {obj2_name}: ({len(obj2)}) {_to_string(obj2)}")
    if add_space:
        res.append("")
    # obj1 intersect obj2.
    intersection = obj1.intersection(obj2)
    res.append(f"* intersect=({len(intersection)}) {_to_string(intersection)}")
    if add_space:
        res.append("")
    # obj1 - obj2.
    diff = obj1 - obj2
    res.append(f"* {obj1_name}-{obj2_name}=({len(diff)}) {_to_string(diff)}")
    if add_space:
        res.append("")
    # obj2 - obj1.
    diff = obj2 - obj1
    res.append(f"* {obj2_name}-{obj1_name}=({len(diff)}) {_to_string(diff)}")
    if add_space:
        res.append("")
    #
    res = "\n".join(res)
    return res


# #############################################################################


def remove_non_printable_chars(txt: str) -> str:
    # From https://stackoverflow.com/questions/14693701
    # 7-bit and 8-bit C1 ANSI sequences
    ansi_escape = re.compile(
        r"""
        \x1B  # ESC
        (?:   # 7-bit C1 Fe (except CSI)
            [@-Z\\-_]
        |     # or [ for CSI, followed by a control sequence
            \[
            [0-?]*  # Parameter bytes
            [ -/]*  # Intermediate bytes
            [@-~]   # Final byte
        )
    """,
        re.VERBOSE,
    )
    txt = ansi_escape.sub("", txt)
    return txt


# TODO(gp): Maybe move to helpers/hpython.py since it's not about printing.
def sort_dictionary(dict_: Dict) -> Dict:
    """
    Sort a dictionary recursively using nested OrderedDict.
    """
    import collections

    res = collections.OrderedDict()
    for k, v in sorted(dict_.items()):
        if isinstance(v, dict):
            res[k] = sort_dictionary(v)
        else:
            res[k] = v
    return res


def to_pretty_str(obj: Any) -> str:
    if isinstance(obj, dict):
        res = pprint.pformat(obj)
        # import json
        # res = json.dumps(obj, indent=4, sort_keys=True)
    else:
        res = str(obj)
    return res


# TODO(gp): -> remove_lines?
def filter_text(regex: str, txt: str) -> str:
    """
    Remove lines in `txt` that match the regex `regex`.
    """
    _LOG.debug("Filtering with '%s'", regex)
    if regex is None:
        return txt
    txt_out = []
    txt_as_arr = txt.split("\n")
    for line_ in txt_as_arr:
        if re.search(regex, line_):
            _LOG.debug("Skipping line='%s'", line_)
            continue
        txt_out.append(line_)
    # We can only remove lines.
    hdbg.dassert_lte(
        len(txt_out),
        len(txt_as_arr),
        "txt_out=\n'''%s'''\ntxt=\n'''%s'''",
        "\n".join(txt_out),
        "\n".join(txt_as_arr),
    )
    txt = "\n".join(txt_out)
    return txt


# #############################################################################
# Notebook output
# #############################################################################

# TODO(gp): Move to explore.py or notebook.py


def config_notebook(sns_set: bool = True) -> None:
    # Matplotlib.
    import matplotlib.pyplot as plt

    # plt.rcParams
    plt.rcParams["figure.figsize"] = (20, 5)
    plt.rcParams["legend.fontsize"] = 14
    plt.rcParams["font.size"] = 14
    plt.rcParams["image.cmap"] = "rainbow"

    if False:
        # Tweak the size of the plots to make it more readable when embedded in
        # documents or presentations.
        # font = {'family' : 'normal',
        #         #'weight' : 'bold',
        #         'size'   : 32}
        # matplotlib.rc('font', **font)
        scale = 3
        small_size = 8 * scale
        medium_size = 10 * scale
        bigger_size = 12 * scale
        # Default text sizes.
        plt.rc("font", size=small_size)
        # Fontsize of the axes title.
        plt.rc("axes", titlesize=small_size)
        # Fontsize of the x and y labels.
        plt.rc("axes", labelsize=medium_size)
        # Fontsize of the tick labels.
        plt.rc("xtick", labelsize=small_size)
        # Fontsize of the tick labels.
        plt.rc("ytick", labelsize=small_size)
        # Legend fontsize.
        plt.rc("legend", fontsize=small_size)
        # Fontsize of the figure title.
        plt.rc("figure", titlesize=bigger_size)

    # Seaborn.
    import seaborn as sns

    if sns_set:
        sns.set()

    # Pandas.
    import pandas as pd

    pd.set_option("display.max_rows", 500)
    pd.set_option("display.max_columns", 500)
    pd.set_option("display.width", 1000)

    # Warnings.
    import helpers.hwarnings as hwarnin

    # Force the linter to keep this import.
    _ = hwarnin<|MERGE_RESOLUTION|>--- conflicted
+++ resolved
@@ -265,12 +265,8 @@
     It is the opposite of `indent()`.
 
     :param txt: multi-line string
-<<<<<<< HEAD
+    :param txt: multi-line string
     :param remove_lead_trail_empty_lines_: if True, remove all the empty
-=======
-    :param txt: multi-line string
-    :param remove_lead_trail_empty_lines: if True, remove all the empty
->>>>>>> 6371510f
         lines at the beginning and at the end
     """
     if remove_lead_trail_empty_lines_:
