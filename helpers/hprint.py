"""
Import as:

import helpers.hprint as hprint
"""

import inspect
import logging
import pprint
import re
import sys
from functools import wraps
from typing import (
    Any,
    Callable,
    Dict,
    Iterable,
    List,
    Match,
    Optional,
    Union,
    cast,
)

import helpers.hdbg as hdbg

# This module can depend only on:
# - Python standard modules
# - a few helpers as described in `helpers/dependencies.txt`


_LOG = logging.getLogger(__name__)

# Mute this module unless we want to debug it.
_LOG.setLevel(logging.INFO)


# #############################################################################
# Debug output
# #############################################################################

_COLOR_MAP = {
    "blue": 94,
    "green": 92,
    "white": 0,
    "purple": 95,
    "red": 91,
    "yellow": 33,
    # Blu.
    "DEBUG": 34,
    # Cyan.
    "INFO": 36,
    # Yellow.
    "WARNING": 33,
    # Red.
    "ERROR": 31,
    # White on red background.
    "CRITICAL": 41,
}


def color_highlight(text: str, color: str) -> str:
    """
    Return a colored string.
    """
    prefix = "\033["
    suffix = "\033[0m"
    hdbg.dassert_in(color, _COLOR_MAP)
    color_code = _COLOR_MAP[color]
    txt = f"{prefix}{color_code}m{text}{suffix}"
    return txt


def clear_screen() -> None:
    print((chr(27) + "[2J"))


def line(char: Optional[str] = None, num_chars: Optional[int] = None) -> str:
    """
    Return a line with the desired character.
    """
    char = "#" if char is None else char
    num_chars = 80 if num_chars is None else num_chars
    return char * num_chars


def pprint_pformat(obj: Any, *, sort_dicts: bool = False) -> str:
    """
    Pretty-print in color.
    """
    from pygments import highlight
    from pygments.formatters import Terminal256Formatter
    from pygments.lexers import PythonLexer

    txt = pprint.pformat(obj, sort_dicts=sort_dicts)
    txt = highlight(txt, PythonLexer(), Terminal256Formatter())
    txt = txt.rstrip()
    return txt


def pprint_color(obj: Any, *, tag: Optional[str] = None, sep: str = "") -> None:
    """
    Pretty-print in color.
    """
    txt = ""
    if tag is not None:
        txt += tag + "= " + sep
    txt += pprint_pformat(obj)
    print(txt)


# TODO(gp): -> Use *args instead of forcing to build a string to simplify the caller.
def frame(
    message: str,
    *,
    char1: Optional[str] = None,
    num_chars: Optional[int] = None,
    char2: Optional[str] = None,
    thickness: int = 1,
    level: int = 0,
) -> str:
    """
    Print a frame around a message.

    :param message: message to print
    :param char1: char for top line of the frame
    :param num_chars: how many chars in each line (by default 80 chars)
    :param char2: char for bottom line of the frame
    :param thickness: how many overlapping lines
        - E.g., thickness = 2
        ```
        # #######...
        # #######...
        # hello
        # #######...
        # #######...
        ```
    :param level:  level of framing indent based on `#` char:
        - E.g., level = 0
        ```
        #######...
        hello
        #######...
        ```
        - E.g., level = 1
        ```
        # #######...
        # hello
        # #######...
        ```
    """
    # Fill in the default values.
    if char1 is None:
        # User didn't specify any char.
        char1 = char2 = "#"
    elif char1 is not None and char2 is None:
        # User specified only one char.
        char2 = char1
    elif char1 is None and char2 is not None:
        # User specified the second char, but not the first one.
        hdbg.dfatal(f"Invalid char1='{char1}' char2='{char2}'")
    else:
        # User specified both chars. Nothing to do.
        pass
    num_chars = 80 if num_chars is None else num_chars
    # Sanity check.
    hdbg.dassert_eq(len(char1), 1)
    hdbg.dassert_lte(1, num_chars)
    hdbg.dassert_eq(len(char2), 1)
    hdbg.dassert_lte(1, thickness)
    hdbg.dassert_lte(0, level)
    # Build the return value.
    prefix = ""
    if level:
        prefix = "#" * level + " "
    ret = (
        (prefix + (line(char1, num_chars) + "\n") * thickness)
        + (prefix + message + "\n")
        + (prefix + (line(char2, num_chars) + "\n") * thickness)
    ).rstrip("\n")
    return ret


def prepend(txt: str, prefix: str) -> str:
    """
    Add `prefix` before each line of the string `txt`.
    """
    lines = [prefix + curr_line for curr_line in txt.split("\n")]
    res = "\n".join(lines)
    return res


def indent(txt: Optional[str], *, num_spaces: int = 2) -> str:
    """
    Add `num_spaces` spaces before each line of the passed string.
    """
    if txt is None:
        return ""
    spaces = " " * num_spaces
    txt_out = []
    for curr_line in txt.split("\n"):
        if curr_line.lstrip().rstrip() == "":
            # Do not prepend any space to a line with only white characters.
            txt_out.append("")
            continue
        txt_out.append(spaces + curr_line)
    res = "\n".join(txt_out)
    return res


StrOrList = Union[str, List[str]]


# TODO(gp): Use this everywhere in the codebase to avoid back-and-forth
#  transforms between strings and lists of strings.
def split_lines(func: Callable) -> Callable:
    """
    A decorator that splits a string input into lines before passing it to the
    decorated function.
    """

    @wraps(func)
    def wrapper(txt: StrOrList, *args: Any, **kwargs: Any) -> None:
        if isinstance(txt, str):
            # Split the txt into lines.
            lines = txt.splitlines()
            is_str = True
        else:
            # The txt is already a list of lines.
            hdbg.dassert_isinstance(txt, list)
            lines = txt
            is_str = False
        # Call the function.
        lines = func(lines, *args, **kwargs)
        if is_str:
            # Join the lines back together.
            out = "\n".join(lines)
        else:
            # The output is already a list of lines.
            out = lines
        return out

    return wrapper


@split_lines
<<<<<<< HEAD
def trim_consecutive_empty_lines(lines: StrOrList) -> StrOrList:
=======
def remove_lead_trail_empty_lines(lines: StrOrList) -> StrOrList:
>>>>>>> 74f207ad
    """
    Remove consecutive empty lines only at the beginning / end of a string.
    """
    # Remove leading empty lines.
    while lines and not lines[0].strip():
        lines.pop(0)
    # Remove trailing empty lines.
    while lines and not lines[-1].strip():
<<<<<<< HEAD
        _LOG.info("Removing '%s'", lines[-1])
=======
>>>>>>> 74f207ad
        lines.pop()
    return lines


<<<<<<< HEAD
def dedent(txt: str, *, remove_empty_leading_trailing_lines: bool = True) -> str:
=======
def dedent(txt: str, *, remove_lead_trail_empty_lines_: bool = True) -> str:
>>>>>>> 74f207ad
    """
    Remove from each line the minimum number of spaces to align the text on the
    left.

    It is the opposite of `indent()`.

    :param txt: multi-line string
<<<<<<< HEAD
    :param remove_empty_leading_trailing_lines: if True, remove all the
        empty lines at the beginning and at the end
    """
    if remove_empty_leading_trailing_lines:
        txt = trim_consecutive_empty_lines(txt)
=======
    :param txt: multi-line string
    :param remove_lead_trail_empty_lines_: if True, remove all the empty
        lines at the beginning and at the end
    """
    if remove_lead_trail_empty_lines_:
        txt = remove_lead_trail_empty_lines(txt)
>>>>>>> 74f207ad
    # Find the minimum number of leading spaces.
    min_num_spaces = None
    for curr_line in txt.split("\n"):
        _LOG.debug("min_num_spaces=%s: curr_line='%s'", min_num_spaces, curr_line)
        # Skip empty lines.
        if curr_line.lstrip().rstrip() == "":
            _LOG.debug("  -> Skipping empty line")
            continue
        m = re.search(r"^(\s*)", curr_line)
        hdbg.dassert(m)
        m: Match[Any]
        curr_num_spaces = len(m.group(1))
        _LOG.debug("  -> curr_num_spaces=%s", curr_num_spaces)
        if min_num_spaces is None or curr_num_spaces < min_num_spaces:
            min_num_spaces = curr_num_spaces
    _LOG.debug("min_num_spaces=%s", min_num_spaces)
    #
    txt_out = []
    for curr_line in txt.split("\n"):
        _LOG.debug("curr_line='%s'", curr_line)
        # Skip empty lines.
        if curr_line.lstrip().rstrip() == "":
            txt_out.append("")
            continue
        hdbg.dassert_lte(min_num_spaces, len(curr_line))
        txt_out.append(curr_line[min_num_spaces:])
    res = "\n".join(txt_out)
    return res


def align_on_left(txt: str) -> str:
    """
    Remove all leading/trailing spaces for each line.
    """
    txt_out = []
    for curr_line in txt.split("\n"):
        curr_line = curr_line.rstrip(" ").lstrip(" ")
        txt_out.append(curr_line)
    res = "\n".join(txt_out)
    return res


# TODO(gp): Is this used? It looks very thin.
def remove_empty_lines_from_string_list(arr: List[str]) -> List[str]:
    """
    Remove empty lines from a list of strings.
    """
    arr = [line for line in arr if line.rstrip().lstrip()]
    return arr


# TODO(gp): It would be nice to have a decorator to go from / to array of
#  strings.
def remove_empty_lines(txt: str) -> str:
    """
    Remove empty lines from a multi-line string.
    """
    arr = txt.split("\n")
    arr = remove_empty_lines_from_string_list(arr)
    txt = "\n".join(arr)
    return txt


def vars_to_debug_string(vars_as_str: List[str], locals_: Dict[str, Any]) -> str:
    """
    Create a string with var name -> var value.

    E.g., ["var1", "var2"] is converted into: ``` var1=... var2=... ```
    """
    txt = []
    for var in vars_as_str:
        txt.append(var + "=")
        txt.append(indent(str(locals_[var])))
    return "\n".join(txt)


# #############################################################################
# Pretty print data structures.
# #############################################################################


def to_object_str(obj: Any) -> str:
    return "%s at %s" % (
        obj.__class__.__name__,
        hex(id(obj)),
    )


def to_object_repr(obj: Any) -> str:
    return "<%s.%s at %s>" % (
        obj.__class__.__module__,
        obj.__class__.__name__,
        hex(id(obj)),
    )


def thousand_separator(v: float) -> str:
    v = "{0:,}".format(v)
    return v


# TODO(gp): -> to_percentage
def perc(
    a: float,
    b: float,
    *,
    invert: bool = False,
    num_digits: int = 2,
    only_perc: bool = False,
    use_float: bool = False,
    only_fraction: bool = False,
    use_thousands_separator: bool = False,
) -> Union[str, float]:
    """
    Calculate percentage a / b as a string.

    Asserts 0 <= a <= b. If true, returns a/b to `num_digits` decimal places.

    :param a: numerator
    :param b: denominator
    :param invert: assume the fraction is (b - a) / b
        This is useful when we want to compute the complement of a count.
    :param num_digits: number of digits to represent the percentage
    :param only_perc: return only the percentage, without the fraction
        - E.g., "50.00%" vs "10 / 20 = 50.00%"
    :param use_float: return the percentage as a float. It requires
        `only_perc = True`
    :param only_fraction: return only the fraction, without the percentage
        - E.g., "10 / 20" vs "10 / 20 = 50.00%"
    :param use_thousands_separator: report the numbers using thousands separator
    :return: string with a/b
    """
    hdbg.dassert_lte(0, a)
    hdbg.dassert_lte(a, b)
    if invert:
        a = b - a
    if use_thousands_separator:
        a_str = str("{0:,}".format(a))
        b_str = str("{0:,}".format(b))
    else:
        a_str = str(a)
        b_str = str(b)
    #
    hdbg.dassert_lte(0, num_digits)
    if only_perc:
        fmt = "%." + str(num_digits) + "f"
        ret = fmt % (float(a) / b * 100.0)
        if use_float:
            # 57.27
            ret = float(ret)
        else:
            # 57.27%
            hdbg.dassert_isinstance(ret, str)
            ret += "%"
    elif only_fraction:
        # 4225 / 7377
        ret = "%s / %s" % (a_str, b_str)
    else:
        # 4225 / 7377 = 57.27%
        fmt = "%s / %s = %." + str(num_digits) + "f%%"
        ret = fmt % (a_str, b_str, float(a) / b * 100.0)
    return ret


def round_digits(
    v: float, *, num_digits: int = 2, use_thousands_separator: bool = False
) -> str:
    """
    Round digit returning a string representing the formatted number.

    :param v: value to convert
    :param num_digits: number of digits to represent v on None is
        (Default value = 2)
    :param use_thousands_separator: use "," to separate thousands
        (Default value = False)
    :returns: str with formatted value
    """
    if (num_digits is not None) and isinstance(v, float):
        fmt = "%0." + str(num_digits) + "f"
        res = float(fmt % v)
    else:
        res = v
    if use_thousands_separator:
        res = "{0:,}".format(res)  # type: ignore
    res_as_str = str(res)
    return res_as_str


# #############################################################################
# Logging helpers
# #############################################################################


# TODO(gp): Move this to hdbg.hlogging, but there are dependencies from this file.

# https://stackoverflow.com/questions/2749796 has some solutions to find the
# name of variables from the caller.


def to_str(
    expression: str,
    *,
    frame_lev: int = 1,
    print_lhs: bool = True,
    char_separator: str = ",",
    mode: str = "repr",
) -> str:
    """
    Return a string with the value of a variable / expression / multiple
    variables.

    If expression is a space-separated compound expression, convert it into
    `exp1=val1, exp2=val2, ...`.

    This is similar to Python 3.8 f-string syntax `f"{foo=} {bar=}"`.
    We don't want to force to use Python 3.8 just for this feature.
    ```
    > x = 1
    > to_str("x+1")
    x+1=2
    ```

    :param expression: the variable / expression to evaluate and print. E.g.,
        `to_str("exp1")` is converted into `exp1=val1`.
        If expression is a space-separated compound expression, e.g.,
        `to_str("exp1 exp2 ...")`, it is converted into:
        `exp1=val1, exp2=val2, ...`
    :param print_lhs: whether we want to print the left hand side (i.e., `exp1`)
    :param mode: select how to print the value of the expressions (e.g., `str`,
        `repr`, `pprint`, `pprint_color`)
    """
    # TODO(gp): If we pass an object it would be nice to find the name of it.
    # E.g., https://github.com/pwwang/python-varname
    hdbg.dassert_isinstance(expression, str)
    if " " in expression:
        # If expression is a list of space-separated expression, convert each in a
        # string.
        exprs = [v.lstrip().rstrip() for v in expression.split(" ")]
        # Remove empty names.
        exprs = [v for v in exprs if v.strip().rstrip() != ""]
        # Convert each expression into a value.
        _to_str = lambda x: to_str(x, frame_lev=frame_lev + 2)
        values = list(map(_to_str, exprs))
        # Assemble in a return value.
        hdbg.dassert_lte(len(char_separator), 1)
        sep = char_separator + " "
        txt = sep.join(values)
        return txt
    # Certain expressions are evaluated as literals.
    if expression in ("->", ":", "=", "\n"):
        return expression
    # Evaluate the expression.
    frame_ = sys._getframe(frame_lev)  # pylint: disable=protected-access
    ret = ""
    if print_lhs:
        ret += expression + "="
    eval_ = eval(expression, frame_.f_globals, frame_.f_locals)
    if mode == "str":
        ret += str(eval_)
    elif mode == "repr":
        ret += repr(eval_)
    elif mode == "pprint":
        ret += "\n" + indent(pprint.pformat(eval_))
    elif mode == "pprint_color":
        ret += "\n" + indent(pprint_pformat(eval_))
    else:
        raise ValueError(f"Invalid mode='{mode}'")
    return ret


# TODO(timurg): In order to replace `hprint.to_str` function, `frame level`(see
#  `hprint.to_str`) should be implemented, otherwise
#  `helpers/test/test_printing.py::Test_log::test2-4` will fail, see CmTask
#  #1554.


def to_str2(*variables_values: Any) -> str:
    """
    Return a string with name and value of variables passed to the function as
    `name=value`.

    E.g.,:
    ```
    a = 5
    b = "hello"
    n = 2
    to_str2(a, b, n+1)
    ```
    returns a string "a=5, b=hello, n+1=2".

    Limitations: can't work with an argument that contains parenthesis,
    e.g.,: `to_str(to_str(a, b), c)`.

    Dependencies: function call index depends on the Python version, `frame.lineno`
        is:
       - Last argument line in Python >=3.6 and < 3.9
       - Function call line in Python 3.9 and above

    :param variables_values: variables to convert into "name=value" string
    :return: resulting string, e.g., `a=1, b=2`
    """
    # Check parameters.
    hdbg.dassert_lte(1, len(variables_values))
    # Get frame object for the caller's stack frame.
    frame_ = inspect.currentframe()
    # Get a list of frame records for a frame and all outer frames.
    frames = inspect.getouterframes(frame_)
    # Get first outer frame - from where function was called, and the current one.
    frame_above, current_frame = frames[1], frames[0]
    # Get source code starting from line where current function was called.
    source_code_lines, _ = inspect.findsource(frame_above.frame)
    # Line number start from 1, while index starts with 0.
    call_line_index = frame_above.lineno - 1
    stripped_code_lines = [
        line.strip() for line in source_code_lines[call_line_index:]
    ]
    source_code_string = "".join(stripped_code_lines)
    # Find the name of the current function in the code.
    regex = rf"{current_frame.function}\((.*?)\)"
    matches = re.findall(regex, source_code_string)
    hdbg.dassert_ne(
        len(matches),
        0,
        "No arguments found in the source code for %s",
        str(current_frame.function),
    )
    # Only fist match from regex is needed.
    variables_names_str = matches[0]
    variables_names = variables_names_str.split(",")
    hdbg.dassert_eq(
        len(variables_names),
        len(variables_values),
        "Number of vars and values is not equal: var_names=%s, val_names=%s",
        str(variables_names),
        str(variables_values),
    )
    # Package the name and the value of the variables in the return string.
    output = []
    for name, value in zip(variables_names, variables_values):
        output.append(f"{name.strip()}={value}")
    return ", ".join(output)


def log(logger: logging.Logger, verbosity: int, *vals: Any) -> None:
    """
<<<<<<< HEAD
=======
    Log at a certain verbosity.

>>>>>>> 74f207ad
    `log(_LOG, logging.DEBUG, "ticker", "exchange")`

    is equivalent to statements like:

    ```
    _LOG.debug("%s, %s", to_str("ticker"), to_str("exchange"))
    _LOG.debug("ticker=%s, exchange=%s", ticker, exchange)
    ```
    """
    logger_verbosity = hdbg.get_logger_verbosity()
    # print("verbosity=%s logger_verbosity=%s" % (verbosity, logger_verbosity))
    # We want to avoid the overhead of converting strings, so we evaluate the
    # expressions only if we are going to print.
    if verbosity >= logger_verbosity:
        # We need to increment frame_lev since we are 2 levels deeper in the stack.
        _to_str = lambda x: to_str(x, frame_lev=3)
        num_vals = len(vals)
        if num_vals == 1:
            fstring = "%s"
            vals = _to_str(vals[0])  # type: ignore
        else:
            fstring = ", ".join(["%s"] * num_vals)
            vals = list(map(_to_str, vals))  # type: ignore
        logger.log(verbosity, fstring, vals)


# TODO(gp): Replace calls to `_LOG.debug("\n%s", hprint.frame(...)` with this.
# TODO(gp): Consider changing the signature from
#  _log_frame(_LOG, "hello", verbosity=logger.INFO))
# to
#  _log_frame(_LOG.info, "hello", ...)
# by using the first element as a Callable
def log_frame(
    logger: logging.Logger,
    fstring: str,
    *args: Any,
    level: int = 1,
    char: str = "#",
    verbosity: int = logging.DEBUG,
) -> None:
    """
    Log using a frame around the text with different number of leading `#` (or
    `char`) to organize the log visually.

    The logging output looks like:
    _log_frame(_LOG, "hello", verbosity=logger.INFO))
    ```
    07:44:51       printing            : log_frame                     : 390 :
    # #########################################################################
    # hello
    # #########################################################################
    ```

    :param txt: text to print in a frame
    :param level: number of `#` (or `char`) to prepend the logged text
    :param char: char to prepend the logged text with
    :param verbosity: logging verbosity
    """
    hdbg.dassert_isinstance(logger, logging.Logger)
    hdbg.dassert_isinstance(fstring, str)
    msg = fstring % args
    msg = msg.rstrip().lstrip()
    msg = frame(msg)
    # Prepend a `# `, if needed.
    if level > 0:
        prefix = level * char + " "
        msg = prepend(msg, prefix=prefix)
    # Add an empty space.
    msg = "\n" + msg
    logger.log(verbosity, "%s", msg)


# #############################################################################


def type_to_string(type_as_str: str) -> str:
    """
    Return a short string representing the type of an object, e.g.,
    "dataflow.Node" (instead of "class <'dataflow.Node'>")
    """
    if isinstance(type_as_str, type):
        type_as_str = str(type_as_str)
    hdbg.dassert_isinstance(type_as_str, str)
    # Remove the extra string from:
    #   <class 'dataflow.Zscore'>
    prefix = "<class '"
    hdbg.dassert(type_as_str.startswith(prefix), type_as_str)
    suffix = "'>"
    hdbg.dassert(type_as_str.endswith(suffix), type_as_str)
    type_as_str = type_as_str[len(prefix) : -len(suffix)]
    return type_as_str


def type_obj_to_str(obj: Any) -> str:
    ret = f"({type(obj)}) {obj}"
    return ret


# #############################################################################


def format_list(
    list_: List[Any],
    *,
    sep: str = " ",
    max_n: Optional[int] = None,
    tag: Optional[str] = None,
) -> str:
    # sep = ", "
    if max_n is None:
        max_n = 10
    max_n = cast(int, max_n)
    hdbg.dassert_lte(1, max_n)
    n = len(list_)
    txt = ""
    if tag is not None:
        txt += f"{tag}: "
    txt += f"({n}) "
    if n < max_n:
        txt += sep.join(map(str, list_))
    else:
        num_elems = int(max_n / 2)
        hdbg.dassert_lte(1, num_elems)
        txt += sep.join(map(str, list_[:num_elems]))
        txt += " ... "
        # pylint: disable=invalid-unary-operand-type
        txt += sep.join(map(str, list_[-num_elems:]))
    return txt


# TODO(gp): Use format_list().
def list_to_str(
    list_: List,
    *,
    tag: str = "",
    sort: bool = False,
    axis: int = 0,
    to_string: bool = False,
) -> str:
    """
    Print list / index horizontally or vertically.
    """
    # TODO(gp): Fix this.
    _ = to_string
    txt = ""
    if axis == 0:
        if list_ is None:
            txt += f"{tag}: (0) None\n"
        else:
            # hdbg.dassert_in(type(l), (list, pd.Index, pd.Int64Index))
            vals = list(map(str, list_))
            if sort:
                vals = sorted(vals)
            txt += f"{tag}: ({len(list_)}) {' '.join(vals)}\n"
    elif axis == 1:
        txt += f"{tag} ({len(list_)}):\n"
        vals = list(map(str, list_))
        if sort:
            vals = sorted(vals)
        txt += "\n".join(vals) + "\n"
    else:
        raise ValueError(f"Invalid axis='{axis}'")
    return txt


def set_diff_to_str(
    obj1: Iterable,
    obj2: Iterable,
    *,
    obj1_name: str = "obj1",
    obj2_name: str = "obj2",
    sep_char: str = " ",
    add_space: bool = False,
) -> str:
    """
    Compute the difference between two sequences of data and return a formatted
    string.
<<<<<<< HEAD

    :param obj1: The first iterable object.
    :param obj2: The second iterable object.
    :param obj1_name: The name to use for the first object in the output string.
    :param obj2_name: The name to use for the second object in the output string.
    :param sep_char: The character to use for separating elements in the output
        string.
    :param add_space: Whether to add empty lines to make the output more readable.
    :return: A formatted string showing the differences between the two objects.

=======

    :param obj1: The first iterable object.
    :param obj2: The second iterable object.
    :param obj1_name: The name to use for the first object in the output string.
    :param obj2_name: The name to use for the second object in the output string.
    :param sep_char: The character to use for separating elements in the output
        string.
    :param add_space: Whether to add empty lines to make the output more readable.
    :return: A formatted string showing the differences between the two objects.

>>>>>>> 74f207ad
    Example:
    ```
    >>> obj1 = [1, 2, 3, 4]
    >>> obj2 = [3, 4, 5, 6]
    >>> set_diff_to_str(obj1, obj2, obj1_name="list1", obj2_name="list2")
    * list1: (4) 1 2 3 4
    * list2: (4) 3 4 5 6
    * intersect=(2) 3 4
    * list1-list2=(2) 1 2
    * list2-list1=(2) 5 6
    ```
    """

    def _to_string(obj: Iterable) -> str:
        obj = sorted(list(obj))
        if sep_char == "\n":
            txt = indent("\n" + sep_char.join(map(str, obj)))
        else:
            txt = sep_char.join(map(str, obj))
        return txt

    res: List[str] = []
    # obj1.
    obj1 = set(obj1)
    hdbg.dassert_lte(1, len(obj1))
    res.append(f"* {obj1_name}: ({len(obj1)}) {_to_string(obj1)}")
    if add_space:
        res.append("")
    # obj2.
    obj2 = set(obj2)
    hdbg.dassert_lte(1, len(obj2))
    res.append(f"* {obj2_name}: ({len(obj2)}) {_to_string(obj2)}")
    if add_space:
        res.append("")
    # obj1 intersect obj2.
    intersection = obj1.intersection(obj2)
    res.append(f"* intersect=({len(intersection)}) {_to_string(intersection)}")
    if add_space:
        res.append("")
    # obj1 - obj2.
    diff = obj1 - obj2
    res.append(f"* {obj1_name}-{obj2_name}=({len(diff)}) {_to_string(diff)}")
    if add_space:
        res.append("")
    # obj2 - obj1.
    diff = obj2 - obj1
    res.append(f"* {obj2_name}-{obj1_name}=({len(diff)}) {_to_string(diff)}")
    if add_space:
        res.append("")
    #
    res = "\n".join(res)
    return res


# #############################################################################


def remove_non_printable_chars(txt: str) -> str:
    # From https://stackoverflow.com/questions/14693701
    # 7-bit and 8-bit C1 ANSI sequences
    ansi_escape = re.compile(
        r"""
        \x1B  # ESC
        (?:   # 7-bit C1 Fe (except CSI)
            [@-Z\\-_]
        |     # or [ for CSI, followed by a control sequence
            \[
            [0-?]*  # Parameter bytes
            [ -/]*  # Intermediate bytes
            [@-~]   # Final byte
        )
    """,
        re.VERBOSE,
    )
    txt = ansi_escape.sub("", txt)
    return txt


# TODO(gp): Maybe move to helpers/hpython.py since it's not about printing.
def sort_dictionary(dict_: Dict) -> Dict:
    """
    Sort a dictionary recursively using nested OrderedDict.
    """
    import collections

    res = collections.OrderedDict()
    for k, v in sorted(dict_.items()):
        if isinstance(v, dict):
            res[k] = sort_dictionary(v)
        else:
            res[k] = v
    return res


def to_pretty_str(obj: Any) -> str:
    if isinstance(obj, dict):
        res = pprint.pformat(obj)
        # import json
        # res = json.dumps(obj, indent=4, sort_keys=True)
    else:
        res = str(obj)
    return res


# TODO(gp): -> remove_lines?
def filter_text(regex: str, txt: str) -> str:
    """
    Remove lines in `txt` that match the regex `regex`.
    """
    _LOG.debug("Filtering with '%s'", regex)
    if regex is None:
        return txt
    txt_out = []
    txt_as_arr = txt.split("\n")
    for line_ in txt_as_arr:
        if re.search(regex, line_):
            _LOG.debug("Skipping line='%s'", line_)
            continue
        txt_out.append(line_)
    # We can only remove lines.
    hdbg.dassert_lte(
        len(txt_out),
        len(txt_as_arr),
        "txt_out=\n'''%s'''\ntxt=\n'''%s'''",
        "\n".join(txt_out),
        "\n".join(txt_as_arr),
    )
    txt = "\n".join(txt_out)
    return txt


# #############################################################################
# Notebook output
# #############################################################################

# TODO(gp): Move to explore.py or notebook.py


def config_notebook(sns_set: bool = True) -> None:
    # Matplotlib.
    import matplotlib.pyplot as plt

    # plt.rcParams
    plt.rcParams["figure.figsize"] = (20, 5)
    plt.rcParams["legend.fontsize"] = 14
    plt.rcParams["font.size"] = 14
    plt.rcParams["image.cmap"] = "rainbow"

    if False:
        # Tweak the size of the plots to make it more readable when embedded in
        # documents or presentations.
        # font = {'family' : 'normal',
        #         #'weight' : 'bold',
        #         'size'   : 32}
        # matplotlib.rc('font', **font)
        scale = 3
        small_size = 8 * scale
        medium_size = 10 * scale
        bigger_size = 12 * scale
        # Default text sizes.
        plt.rc("font", size=small_size)
        # Fontsize of the axes title.
        plt.rc("axes", titlesize=small_size)
        # Fontsize of the x and y labels.
        plt.rc("axes", labelsize=medium_size)
        # Fontsize of the tick labels.
        plt.rc("xtick", labelsize=small_size)
        # Fontsize of the tick labels.
        plt.rc("ytick", labelsize=small_size)
        # Legend fontsize.
        plt.rc("legend", fontsize=small_size)
        # Fontsize of the figure title.
        plt.rc("figure", titlesize=bigger_size)

    # Seaborn.
    import seaborn as sns

    if sns_set:
        sns.set()

    # Pandas.
    import pandas as pd

    pd.set_option("display.max_rows", 500)
    pd.set_option("display.max_columns", 500)
    pd.set_option("display.width", 1000)

    # Warnings.
    import helpers.hwarnings as hwarnin

    # Force the linter to keep this import.
    _ = hwarnin<|MERGE_RESOLUTION|>--- conflicted
+++ resolved
@@ -244,11 +244,7 @@
 
 
 @split_lines
-<<<<<<< HEAD
-def trim_consecutive_empty_lines(lines: StrOrList) -> StrOrList:
-=======
 def remove_lead_trail_empty_lines(lines: StrOrList) -> StrOrList:
->>>>>>> 74f207ad
     """
     Remove consecutive empty lines only at the beginning / end of a string.
     """
@@ -257,19 +253,11 @@
         lines.pop(0)
     # Remove trailing empty lines.
     while lines and not lines[-1].strip():
-<<<<<<< HEAD
-        _LOG.info("Removing '%s'", lines[-1])
-=======
->>>>>>> 74f207ad
         lines.pop()
     return lines
 
 
-<<<<<<< HEAD
-def dedent(txt: str, *, remove_empty_leading_trailing_lines: bool = True) -> str:
-=======
 def dedent(txt: str, *, remove_lead_trail_empty_lines_: bool = True) -> str:
->>>>>>> 74f207ad
     """
     Remove from each line the minimum number of spaces to align the text on the
     left.
@@ -277,20 +265,13 @@
     It is the opposite of `indent()`.
 
     :param txt: multi-line string
-<<<<<<< HEAD
-    :param remove_empty_leading_trailing_lines: if True, remove all the
+    :param txt: multi-line string
+    :param txt: multi-line string
+    :param remove_lead_trail_empty_lines_: if True, remove all the
         empty lines at the beginning and at the end
-    """
-    if remove_empty_leading_trailing_lines:
-        txt = trim_consecutive_empty_lines(txt)
-=======
-    :param txt: multi-line string
-    :param remove_lead_trail_empty_lines_: if True, remove all the empty
-        lines at the beginning and at the end
     """
     if remove_lead_trail_empty_lines_:
         txt = remove_lead_trail_empty_lines(txt)
->>>>>>> 74f207ad
     # Find the minimum number of leading spaces.
     min_num_spaces = None
     for curr_line in txt.split("\n"):
@@ -636,11 +617,8 @@
 
 def log(logger: logging.Logger, verbosity: int, *vals: Any) -> None:
     """
-<<<<<<< HEAD
-=======
     Log at a certain verbosity.
 
->>>>>>> 74f207ad
     `log(_LOG, logging.DEBUG, "ticker", "exchange")`
 
     is equivalent to statements like:
@@ -818,7 +796,6 @@
     """
     Compute the difference between two sequences of data and return a formatted
     string.
-<<<<<<< HEAD
 
     :param obj1: The first iterable object.
     :param obj2: The second iterable object.
@@ -829,18 +806,6 @@
     :param add_space: Whether to add empty lines to make the output more readable.
     :return: A formatted string showing the differences between the two objects.
 
-=======
-
-    :param obj1: The first iterable object.
-    :param obj2: The second iterable object.
-    :param obj1_name: The name to use for the first object in the output string.
-    :param obj2_name: The name to use for the second object in the output string.
-    :param sep_char: The character to use for separating elements in the output
-        string.
-    :param add_space: Whether to add empty lines to make the output more readable.
-    :return: A formatted string showing the differences between the two objects.
-
->>>>>>> 74f207ad
     Example:
     ```
     >>> obj1 = [1, 2, 3, 4]
