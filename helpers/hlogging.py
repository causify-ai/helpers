--- conflicted
+++ resolved
@@ -184,12 +184,8 @@
         "invoke",
         "matplotlib",
         "nose",
-<<<<<<< HEAD
-        "openais3fs",
-=======
         "openai",
         "s3fs",
->>>>>>> dafdb4af
         "s3transfer",
         "urllib3",
         # "ib_insync",
