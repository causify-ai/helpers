"""
Import as:

import helpers.hmarkdown as hmarkdo
"""

import dataclasses
import logging
import re
from typing import Dict, Generator, List, Optional, Tuple, cast

import dev_scripts_helpers.documentation.lint_notes as dshdlino
import helpers.hdbg as hdbg
import helpers.hparser as hparser
import helpers.hprint as hprint

_LOG = logging.getLogger(__name__)

_TRACE = False

# TODO(gp): Add a decorator like in hprint to process both strings and lists
#  of strings.


# #############################################################################
# Utils
# #############################################################################


def is_markdown_line_separator(line: str, min_repeats: int = 5) -> bool:
    """
    Check if the given line is a Markdown separator.

    This function determines if a line consists of repeated characters (`#`,
    `/`, `-`, `=`) that would indicate a markdown separator.

    :param line: the current line of text being processed
    :param min_repeats: the minimum number of times the characters have to be
        repeated to be considered a separator, e.g., if `min_repeats` = 2, then
        `##`, `###`, `//` are considered to be line separators, but `#`, `/` are
        not
    :return: true if the line is a separator
    """
    separator_pattern = rf"""
    # Allow optional leading `#` and whitespace.
    \#*\s*
    # Capture a character, then repeat it (`min_repeats` - 1) times.
    ([#/=\-])\1{{{min_repeats - 1},}}
    # Match only whitespace characters until the end of the line.
    \s*$
    """
    res = bool(re.match(separator_pattern, line, re.VERBOSE))
    return res


def is_header(line: str) -> Tuple[bool, int, str]:
    """
    Check if the given line is a Markdown header.

    :return: A tuple containing:
        - A boolean indicating if the line is a header
        - The level of the header (0 if not a header)
        - The title of the header (empty string if not a header)
    """
    # hdbg.dassert(not is_markdown_line_separator(line), "line='%s'", line)
    m = re.match(r"(#+)\s+(.*)", line)
    is_header_ = bool(m)
    if m:
        level = len(m.group(1))
        title = m.group(2)
    else:
        level = 0
        title = ""
    return is_header_, level, title


def process_comment_block(line: str, in_skip_block: bool) -> Tuple[bool, bool]:
    """
    Process lines of text to identify blocks that start with '<!--' or '/*' and
    end with '-->' or '*/'.

    :param line: The current line of text being processed.
    :param in_skip_block: A flag indicating if the function is currently
        inside a comment block.
    :return: A tuple
        - do_continue: whether to continue processing the current line or skip
          it
        - in_skip_block: a boolean indicating whether the function is currently
          inside a comment block
    """
    do_continue = False
    if line.startswith(r"<!--") or re.search(r"^\s*\/\*", line):
        hdbg.dassert(not in_skip_block)
        # Start skipping comments.
        in_skip_block = True
    if in_skip_block:
        if line.endswith(r"-->") or re.search(r"^\s*\*\/", line):
            # End skipping comments.
            in_skip_block = False
        # Skip comment.
        _LOG.debug("  -> skip")
        do_continue = True
    return do_continue, in_skip_block


def process_code_block(
    line: str, in_code_block: bool, i: int, lines: List[str]
) -> Tuple[bool, bool, List[str]]:
    """
    Process lines of text to handle code blocks that start and end with '```'.

    The transformation is to:
    - add an empty line before the start/end of the code
    - indent the code block with four spaces
    - replace '//' with '# ' to comment out lines in Python code

    :param line: The current line of text being processed.
    :param in_code_block: A flag indicating if the function is currently
        inside a code block.
    :param i: The index of the current line in the list of lines.
    :param lines: the lines of text to process
    :return: A tuple
        - do_continue: whether to continue processing the current line or skip
          it
        - in_code_block: a boolean indicating whether the function is currently
          inside a code block
        - a list of processed lines of text
    """
    out: List[str] = []
    do_continue = False
    # Look for a code block.
    if re.match(r"^(\s*)```", line):
        _LOG.debug("  -> code block")
        in_code_block = not in_code_block
        # Add empty line before the start of the code block.
        if (
            in_code_block
            and (i + 1 < len(lines))
            and re.match(r"\s*", lines[i + 1])
        ):
            out.append("\n")
        out.append("    " + line)
        if (
            not in_code_block
            and (i + 1 < len(lines))
            and re.match(r"\s*", lines[i + 1])
        ):
            out.append("\n")
        do_continue = True
        return do_continue, in_code_block, out
    if in_code_block:
        line = line.replace("// ", "# ")
        out.append("    " + line)
        # We don't do any of the other post-processing.
        do_continue = True
        return do_continue, in_code_block, out
    return do_continue, in_code_block, out


def process_single_line_comment(line: str) -> bool:
    """
    Handle single line comment.

    We need to do it after the // in code blocks have been handled.
    """
    do_continue = False
    if line.startswith(r"%%") or line.startswith(r"//"):
        do_continue = True
        _LOG.debug("  -> do_continue=True")
        return do_continue
    # Skip frame.
    if is_markdown_line_separator(line):
        do_continue = True
        _LOG.debug("  -> do_continue=True")
        return do_continue
    # Nothing to do.
    return do_continue


def process_lines(lines: List[str]) -> Generator[Tuple[int, str], None, None]:
    """
    Process lines of text to handle comment blocks, code blocks, and single
    line comments.

    :param lines: The list of all the lines of text being processed.
    :return: A list of processed lines of text.
    """
    out: List[str] = []
    in_skip_block = False
    in_code_block = False
    for i, line in enumerate(lines):
        _LOG.debug("%s:line=%s", i, line)
        # 1) Remove comment block.
        if _TRACE:
            _LOG.debug("# 1) Process comment block.")
        do_continue, in_skip_block = process_comment_block(line, in_skip_block)
        if do_continue:
            continue
        # 2) Remove code block.
        if _TRACE:
            _LOG.debug("# 2) Process code block.")
        do_continue, in_code_block, out_tmp = process_code_block(
            line, in_code_block, i, lines
        )
        out.extend(out_tmp)
        if do_continue:
            continue
        # 3) Remove single line comment.
        if _TRACE:
            _LOG.debug("# 3) Process single line comment.")
        do_continue = process_single_line_comment(line)
        if do_continue:
            continue
        out.append(line)
    #
    yield from enumerate(out)


def remove_end_of_line_periods(txt: str) -> str:
    """
    Remove periods at the end of each line in the given text.

    :param txt: The input text to process
    :return: The text with end-of-line periods removed
    """
    hdbg.dassert_isinstance(txt, str)
    txt_out = [line.rstrip(".") for line in txt.split("\n")]
    txt_out = "\n".join(txt_out)
    return txt_out


def remove_empty_lines(txt: str) -> str:
    """
    Remove empty lines from the given text.

    :param txt: The input text to process
    :return: The text with empty lines removed
    """
    hdbg.dassert_isinstance(txt, str)
    txt_out = [line for line in txt.split("\n") if line != ""]
    txt_out = "\n".join(txt_out)
    return txt_out


# TODO(gp): Add tests.
def remove_code_delimiters(txt: str) -> str:
    """
    Remove ```python and ``` delimiters from a given text.

    :param text: The input text containing code delimiters.
    :return: The text with the code delimiters removed.
    """
    # Replace the ```python and ``` delimiters with empty strings.
    txt_out = txt.replace("```python", "").replace("```", "")
    txt_out = txt_out.strip()
    # Remove the numbers at the beginning of the line, if needed
    # E.g., `3: """` -> `"""`.
    txt_out = re.sub(r"(^\d+: )", "", txt_out, flags=re.MULTILINE)
    return txt_out


def add_line_numbers(txt: str) -> str:
    """
    Add line numbers to each line of text.
    """
    lines = txt.split("\n")
    numbered_lines = []
    for i, line in enumerate(lines, 1):
        numbered_lines.append(f"{i}: {line}")
    txt_out = "\n".join(numbered_lines)
    return txt_out


def remove_formatting(txt: str) -> str:
    # Replace bold markdown syntax with plain text.
    txt = re.sub(r"\*\*(.*?)\*\*", r"\1", txt)
    # Replace italic markdown syntax with plain text.
    txt = re.sub(r"\*(.*?)\*", r"\1", txt)
    # Remove \textcolor{red}{ ... }.
    txt = re.sub(r"\\textcolor\{(.*?)\}\{(.*?)\}", r"\2", txt)
    # Remove \red{ ... }.
    txt = re.sub(r"\\\S+\{(.*?)\}", r"\1", txt)
    return txt


def md_clean_up(txt: str) -> str:
<<<<<<< HEAD
    # Replace \( ... \) math syntax with $ ... $.
    txt = re.sub(r"\\\(\s*(.*?)\s*\\\)", r"$\1$", txt)
    # Replace \[ ... \] math syntax with $$ ... $$, handling multiline equations.
    txt = re.sub(r"\\\[(.*?)\\\]", r"$$\1$$", txt, flags=re.DOTALL)
    # Replace `P(.)`` with `\Pr(.)`.
    # txt = re.sub(r"P\((.*?)\)", r"\\Pr(\1)", txt)
    # Replace \left[, \right].
    txt = re.sub(r"\\left\[", r"[", txt)
    txt = re.sub(r"\\right\]", r"]", txt)
    # Replace \mid with `|`.
    txt = re.sub(r"\\mid", r"|", txt)
=======
    """
    Clean up a Markdown file copy-pasted from Google Docs, ChatGPT.

    :param txt: The input text to process
    :return: The text with the cleaning up applied
    """
    # 0) General formatting.
    # Remove dot at the end of each line.
    txt = re.sub(r"\.\s*$", "", txt, flags=re.MULTILINE)
    # 1) ChatGPT formatting.
>>>>>>> 9121b41b
    # E.g.,``  • Description Logics (DLs) are a family``
    # Replace `•` with `-`
    txt = re.sub(r"•\s+", r"- ", txt)
    # Replace `\t` with 2 spaces
    txt = re.sub(r"\t", r"  ", txt)
    # Remove `⋅`.
    txt = re.sub(r"⸻", r"", txt)
    # “
    txt = re.sub(r"“", r'"', txt)
    # ”
    txt = re.sub(r"”", r'"', txt)
    # ’
    txt = re.sub(r"’", r"'", txt)
    # 2) Latex formatting.
    # Replace \( ... \) math syntax with $ ... $.
    txt = re.sub(r"\\\(\s*(.*?)\s*\\\)", r"$\1$", txt)
    # Replace \[ ... \] math syntax with $$ ... $$, handling multiline equations.
    txt = re.sub(r"\\\[(.*?)\\\]", r"$$\1$$", txt, flags=re.DOTALL)
    # Replace `P(.)`` with `\Pr(.)`.
    txt = re.sub(r"P\((.*?)\)", r"\\Pr(\1)", txt)
    #
    txt = re.sub(r"\\left\[", r"[", txt)
    txt = re.sub(r"\\right\]", r"]", txt)
    #
    txt = re.sub(r"\\mid", r"|", txt)
    #
    txt = re.sub(r"→", r"$\\rightarrow$", txt)
    # Remove empty spaces at beginning / end of Latex equations $...$.
    # E.g., $ \text{Student} $ becomes $\text{Student}$
    # txt = re.sub(r"\$\s+(.*?)\s\$", r"$\1$", txt)
    # Transform `Example: Training a deep` into `E.g., training a deep`,
    # converting the word after `Example:` to lower case.
    txt = re.sub(r"\bExample:", "E.g.,", txt)
    txt = re.sub(r"\bE.g.,\s+(\w)", lambda m: "E.g., " + m.group(1).lower(), txt)
    return txt


# #############################################################################
# Header processing
# #############################################################################


# TODO(gp): This could be done by processing `HeaderList`.
def extract_section_from_markdown(content: str, header_name: str) -> str:
    """
    Extract a section of text from a Markdown document based on the header
    name.

    The function identifies a section by locating the specified header
    and captures all lines until encountering another header of the same
    or higher level. Headers are identified by the '#' prefix, and their
    level is determined by the number of '#' characters.

    :param content: The markdown content as a single string.
    :param header_name: The exact header name to extract (excluding '#'
        symbols).
    :return: The extracted section as a string, including the header
        line itself and all lines until the next header of the same or
        higher level.
    """
    lines = content.splitlines()
    _LOG.debug(hprint.to_str("lines"))
    extracted_lines = []
    # Level of the current header being processed.
    current_level: Optional[int] = None
    # Flag to indicate if we're inside the desired section.
    inside_section: bool = False
    found = False
    # Process each line in the markdown content.
    for line in lines:
        _LOG.debug(hprint.to_str("line"))
        # Check if the line is a markdown header.
        if line.strip().startswith("#"):
            # Determine the level of the header by counting leading '#'
            # characters.
            header_level = len(line) - len(line.lstrip("#"))
            # Extract the actual header text by stripping '#' and surrounding
            # whitespace.
            header_text = line.strip("#").strip()
            _LOG.debug(hprint.to_str("header_level, header_text"))
            # Handle the end of the desired section when encountering another
            # header.
            if inside_section:
                hdbg.dassert_is_not(current_level, None)
                current_level = cast(int, current_level)
                if header_level <= current_level:
                    break
            # Check if the current line is the desired header.
            if header_text == header_name:
                found = True
                # Set the level of the matched header.
                current_level = header_level
                # Mark that we are now inside the desired section.
                inside_section = True
        # Add the line to the output if inside the desired section.
        if inside_section:
            extracted_lines.append(line)
            _LOG.debug(hprint.to_str("extracted_lines"))
    if not found:
        raise ValueError(f"Header '{header_name}' not found")
    return "\n".join(extracted_lines)


# #############################################################################
# HeaderInfo
# #############################################################################


@dataclasses.dataclass
class HeaderInfo:
    """
    Store the header level, the description, and the line number in the
    original file.

    E.g., `(1, "Chapter 1", 5)` and `(2, "Section 1.1", 10)`
    """

    level: int
    description: str
    line_number: int

    def __init__(self, level: int, description: str, line_number: int):
        hdbg.dassert_isinstance(level, int)
        hdbg.dassert_lte(1, level)
        self.level = level
        #
        hdbg.dassert_isinstance(description, str)
        hdbg.dassert_ne(
            description,
            "",
            "Invalid HeaderInfo: %s, %s, %s",
            level,
            description,
            line_number,
        )
        self.description = description
        #
        hdbg.dassert_isinstance(line_number, int)
        hdbg.dassert_lte(1, line_number)
        self.line_number = line_number
        #
        self.children: List[HeaderInfo] = []

    def __repr__(self) -> str:
        return (
            f"HeaderInfo({self.level}, '{self.description}', {self.line_number})"
        )

    def as_tuple(self) -> Tuple[int, str, int]:
        return (self.level, self.description, self.line_number)


HeaderList = List[HeaderInfo]


def sanity_check_header_list(header_list: HeaderList) -> None:
    """
    Check that the header list is valid.

    1) The first header should be level 1.
    2) All level 1 headers are unique.
    3) Check that consecutive elements in the header list only increase by at
       most one level at a time (even if it can decrease by multiple levels).
       - E.g., the following is valid:
         ```
         # Header 1
         # Header 2
         ## Header 2.1
         ## Header 2.2
         # Header 3
         ```
       - E.g., the following is valid:
         ```
         # Header1
         ## Header 1.1
         ### Header 1.1.1
         # Header 2
         ```
       - E.g., the following is not valid:
         ```
         # Header 1
         ### Header 1.0.1
         # Header 2
         ```
    """
    # 1) The first header should be level 1.
    if header_list and header_list[0].level > 1:
        _LOG.warning(
            "First header '%s' at line %s is not level 1, but %s",
            header_list[0].description,
            header_list[0].line_number,
            header_list[0].level,
        )
    # 2) All level 1 headers are unique.
    level_1_headers = [
        header.description for header in header_list if header.level == 1
    ]
    hdbg.dassert_no_duplicates(level_1_headers)
    # 3) Check that consecutive elements in the header list only increase by at
    #    most one level at a time (even if it can decrease by multiple levels).
    if len(header_list) > 1:
        for i in range(1, len(header_list)):
            hdbg.dassert_isinstance(header_list[i - 1], HeaderInfo)
            hdbg.dassert_isinstance(header_list[i], HeaderInfo)
            if header_list[i].level - header_list[i - 1].level > 1:
                msg = []
                msg.append("Consecutive headers increase by more than one level:")
                msg.append(f"  {header_list[i - 1]}")
                msg.append(f"  {header_list[i]}")
                msg = "\n".join(msg)
                raise ValueError(msg)


# TODO(gp): Move sanity check outside?
def extract_headers_from_markdown(
    txt: str, max_level: int, *, sanity_check: bool = True
) -> HeaderList:
    """
    Extract headers from Markdown file and return an `HeaderList`.

    :param txt: content of the input Markdown file.
    :param max_level: Maximum header levels to parse (e.g., 3 parses all levels
        included `###`, but not `####`)
    :param sanity_check: If True, check that the header list is valid.
    :return: the generated `HeaderList`, e.g.,
        ```
        [
            (1, "Chapter 1", 5),
            (2, "Section 1.1", 10), ...]
        ```
    """
    hdbg.dassert_isinstance(txt, str)
    hdbg.dassert_lte(1, max_level)
    header_list: HeaderList = []
    # Process the input file to extract headers.
    for line_number, line in enumerate(txt.splitlines(), start=1):
        # TODO(gp): Use the iterator.
        # Skip the visual separators.
        if is_markdown_line_separator(line):
            continue
        # Get the header level and title.
        is_header_, level, title = is_header(line)
        if is_header_ and level <= max_level:
            header_info = HeaderInfo(level, title, line_number)
            header_list.append(header_info)
    # Check the header list.
    if sanity_check:
        sanity_check_header_list(header_list)
    else:
        _LOG.debug("Skipping sanity check")
    return header_list


def extract_slides_from_markdown(
    txt: str,
) -> HeaderList:
    """
    Extract slides (i.e., sections prepended by `*`) from Markdown file and
    return an `HeaderList`.

    :param txt: content of the input Markdown file.
    :return: the generated `HeaderList`, e.g.,
        ```
        [
            (1, "Slide 1", 5),
            (1, "Slide 2", 10), ...]
        ```
    """
    hdbg.dassert_isinstance(txt, str)
    header_list: HeaderList = []
    # Process the input file to extract headers.
    for line_number, line in enumerate(txt.splitlines(), start=1):
        _LOG.debug("%d: %s", line_number, line)
        # TODO(gp): Use the iterator.
        # Skip the visual separators.
        if is_markdown_line_separator(line):
            continue
        # Get the header level and title.
        m = re.match(r"^\* (.*)$", line)
        is_slide = m is not None
        if is_slide:
            title = m.group(1)
            header_info = HeaderInfo(1, title, line_number)
            header_list.append(header_info)
    return header_list


def header_list_to_vim_cfile(markdown_file: str, header_list: HeaderList) -> str:
    """
    Convert a list of headers into a Vim cfile format.

    Use the generated file in Vim as:
        `:cfile <output_file>`
        Use `:cnext` and `:cprev` to navigate between headers.

    :param markdown_file: Path to the input Markdown file.
    :param header_list: List of headers, where each header is a tuple containing
        the line number, level, and title.
    :return: The generated cfile content as a string in the format:
        ```
        ...
        <file path>:<line number>:<header title>
        ...
        ```
    """
    hdbg.dassert_isinstance(header_list, list)
    _LOG.debug(hprint.to_str("markdown_file header_list"))
    output_lines = [
        f"{markdown_file}:{header_info.line_number}:{header_info.description}"
        for header_info in header_list
    ]
    output_content = "\n".join(output_lines)
    return output_content


def header_list_to_markdown(header_list: HeaderList, mode: str) -> str:
    """
    Convert a list of headers into a Markdown format.

    :param header_list: List of headers, where each header is a tuple
        containing the level, title, and line number.
    :param mode: Specifies the format of the output.
        - "list": Indents headers to create a nested list.
        - "headers": Uses Markdown header syntax (e.g., #, ##, ###).
    :return: The generated Markdown content as a string.
    """
    hdbg.dassert_isinstance(header_list, list)
    _LOG.debug(hprint.to_str("header_list mode"))
    output_lines = []
    for header_info in header_list:
        level, title, line_number = header_info.as_tuple()
        _ = line_number
        if mode == "list":
            header_prefix = "  " * (level - 1) + "-"
        elif mode == "headers":
            header_prefix = "#" * level
        else:
            raise ValueError(f"Invalid mode '{mode}'")
        output_lines.append(f"{header_prefix} {title}")
    output_content = "\n".join(output_lines)
    return output_content


# #############################################################################
# Rules processing.
# #############################################################################

# Rules are organized in 4 levels of a markdown file:
#
# 1) Rule sets (level 1)
#    - E.g., `General`, `Python`, `Notebooks`, `Markdown`
#    - Level 1 is a set of rules determined mainly by the type of the file we
#      are processing
#    - Several sets of rules can be applied to a given file type
#      - E.g., rules in `Python` and `Notebooks` apply to all Python files
# 2) Sections (level 2)
#    - E.g., `Naming`, `Comments`, `Code_design`, `Imports`, `Type_annotations`
# 3) Targets (level 3)
#    - E.g., LLM vs Linter
# 4) Atomic rules (level 4)
#    - This is the set of rules that are applied to the file
#    ```
#    - Spell commands in lower case and programs with the first letter in upper case
#      - E.g., `git` as a command, `Git` as a program
#      - E.g., capitalize the first letter of `Python`
#    ```

# Extract the rules from the markdown file:
# ```
# > extract_headers_from_markdown.py -i docs/code_guidelines/all.coding_style_guidelines.reference.md --max_level 2
# - General
#   - Spelling
#     - LLM
#     - Linter
# - Python
#   - Naming
#     - LLM
#     - Linter
#   - Docstrings
#     - ...
#   - Comments
#   - Code_implementation
#   - Code_design
#   - Imports
#   - Type_annotations
#   - Functions
#   - Scripts
#   - Logging
#   - Misc
# - Unit_tests
#   - All
# - Notebooks
#   - General
#   - Plotting
#   - Jupytext
# - Markdown
#   - Naming
#   - General
# ```

# - The rules to apply to a Python file are automatically extractedas:
#   `([`General:*`, `Python:*`], `LLM`)`
# - The rules to apply to a Notebook file are automatically extracted as:
#   `([`General:*`, `Python:*`, `Notebooks:*`], `LLM`)`
# - A user can specify to apply a subset of rules like
#   `([`General:*`, `Python:Naming,Docstrings`], `LLM,Linter`)`
# - Atomic rules are the first-level bullets of the markdown file, e.g.,
#   ```
#   - Spell commands in lower case and programs with the first letter in upper case
#     - E.g., `git` as a command, `Git` as a program
#     - E.g., capitalize the first letter of `Python`
#   ```


def sanity_check_rules(txt: List[str]) -> None:
    """
    Sanity check the rules.
    """
    txt_tmp = "\n".join(txt)
    header_list = extract_headers_from_markdown(txt_tmp, max_level=5)
    # 1) Start with level 1 headers.
    # 2) All level 1 headers are unique.
    # 3) Header levels are increasing / decreasing by at most 1.
    sanity_check_header_list(header_list)
    # 4) Level 3 headers are always `LLM` or `Linter`.
    # for header in header_list:
    #     if header.level != 3:
    #         hdbg.dassert_in(header.description, ["LLM", "Linter"])
    # TODO(gp): Implement this.
    # 5) All headers have no spaces.
    # TODO(gp): Implement this.


# A `Rule` is a string separated by `:` characters, where each part can be:
# - `*` (which means "match any string")
# - a `string` (e.g., `Spelling`)
# - a list of strings separated by `|` (e.g., `LLM|Linter`)
#
# E.g., valid rules are:
# - `General:*:LLM`, `*:*:Linter|LLM`, `General|Python:*:LLM`, `Python:*:Linter`
# - For a Python file -> `General|Python:*:LLM`
# - For a Notebook file -> `General|Python|Notebooks:*:LLM`
# - `Python:Naming|Docstrings|Comments:LLM`
SelectionRule = str


# A `Guidelines`` is a header list with only level 1 headers storing the full
# hierarchy of the rules as a description, e.g.,
# `(1, "Spelling:All:LLM", xyz)`
# TODO(gp): Make Guidelines descend from HeaderList.
Guidelines = HeaderList


def convert_header_list_into_guidelines(header_list: HeaderList) -> Guidelines:
    """
    Convert the header list into a `Guidelines` object with only level 1
    headers and full hierarchy of the rules as description.

    Expand a header list like:
    ```
    - General
      - Spelling
        - LLM
        - Linter
    - Python
      - Naming
        - LLM
        - Linter
    ```
    represented internally as:
    ```
        (1, "General", xyz),
        (2, "Spelling", xyz),
        (3, "LLM", xyz),
        (3, "Linter", xyz),
        (1, "Python", xyz),
        (2, "Naming", xyz),
        (3, "LLM", xyz),
        (3, "Linter", xyz),
    ```
    into:
    ```
    [
        (1, "Spelling:All:LLM", xyz),
        (1, "Spelling:All:Linter", xyz),
        (1, "Python:Naming:LLM", xyz),
        (1, "Python:Naming:Linter", xyz),
    ]
    ```
    """
    hdbg.dassert_isinstance(header_list, list)
    # Store the last level headers.
    level_1 = ""
    level_2 = ""
    # Accumulate the last level headers.
    level_3_headers = []
    # Scan the header list.
    for header_info in header_list:
        level, description, line_number = header_info.as_tuple()
        # Store the headers found at each level.
        if level == 1:
            level_1 = description
        elif level == 2:
            level_2 = description
        elif level == 3:
            # Store the level 3 header.
            hdbg.dassert_ne(level_1, "")
            hdbg.dassert_ne(level_2, "")
            full_level_3 = f"{level_1}:{level_2}:{description}"
            header_info_tmp = HeaderInfo(1, full_level_3, line_number)
            level_3_headers.append(header_info_tmp)
        else:
            raise ValueError(f"Invalid header info={header_info}")
    return level_3_headers


def _convert_rule_into_regex(selection_rule: SelectionRule) -> str:
    r"""
    Convert a rule into an actual regular expression.

    E.g.,
    - `Spelling:*:LLM` -> `Spelling:(\S*):LLM`
    - `*:*:Linter|LLM` -> `(\S*):(\S*):(Linter|LLM)`
    - `Spelling|Python:*:LLM` -> `Spelling|Python:(\S*):LLM`
    - `Python:*:Linter` -> `Python:(\S*):Linter`
    """
    hdbg.dassert_isinstance(selection_rule, SelectionRule)
    # Parse the rule into tokens.
    selection_rule_parts = selection_rule.split(":")
    hdbg.dassert_eq(len(selection_rule_parts), 3)
    # Process each part of the rule regex.
    rule_parts_out = []
    for rule_part_in in selection_rule_parts:
        hdbg.dassert_not_in(" ", rule_part_in)
        if rule_part_in == "*":
            # Convert `*` into `\S*`.
            rule_part_out = r"(\S*)"
        elif "|" in rule_part_in:
            # Convert `LLM|Linter` into `(LLM|Linter)`.
            rule_part_out = "(" + rule_part_in + ")"
        else:
            # Keep the string as is.
            rule_part_out = rule_part_in
        rule_parts_out.append(rule_part_out)
    # Join the parts of the rule back together.
    rule_out = ":".join(rule_parts_out)
    return rule_out


def extract_rules(
    guidelines: Guidelines, selection_rules: List[SelectionRule]
) -> Guidelines:
    """
    Extract the set of rules from the `guidelines` that match the rule regex.

    :param guidelines: The guidelines to extract the rules from.
    :param selection_rules: The selection rules to use to extract the
        rules.
    :return: The extracted rules.
    """
    hdbg.dassert_isinstance(guidelines, list)
    hdbg.dassert_isinstance(selection_rules, list)
    # A rule regex is a string separated by `:` characters, where each part is
    # - `*` (meaning "any string")
    # - a `string` (e.g., `Spelling`)
    # - a list of strings separated by `|` (e.g., `LLM|Linter`)
    # E.g., `Spelling:*:LLM`, `*:*:Linter|LLM`, `Spelling|Python:*:LLM`.
    # Convert each rule regex into a regular expression.
    rule_regex_map: Dict[str, str] = {}
    for rule_regex_str in selection_rules:
        hdbg.dassert_isinstance(rule_regex_str, SelectionRule)
        regex = _convert_rule_into_regex(rule_regex_str)
        _LOG.debug(hprint.to_str("rule_regex_str regex"))
        hdbg.dassert_not_in(rule_regex_str, rule_regex_map)
        rule_regex_map[rule_regex_str] = regex
    # Extract the set of rules from the `guidelines` that match the rule regex.
    rule_sections = []
    for guideline in guidelines:
        # A guideline description is a string separated by `:` characters, where each part is
        # (1, "Python:Naming:Linter", xyz),
        for k, v in rule_regex_map.items():
            if re.match(v, guideline.description):
                _LOG.debug("%s matches %s", k, guideline.description)
                if guideline not in rule_sections:
                    rule_sections.append(guideline)
    # Select the rules.
    _LOG.debug(
        "Selected %s sections:\n%s",
        len(rule_sections),
        "\n".join([r.description for r in rule_sections]),
    )
    return rule_sections


def parse_rules_from_txt(txt: str) -> List[str]:
    """
    Parse rules from a chunk of markdown text.

    - Extract first-level bullet point list items from text until the next one.
    - Sub-lists nested under first-level items are extracted together with the
      first-level items.

    :param txt: text to process
        ```
        - Item 1
        - Item 2
           - Item 3
        - Item 4
        ```
    :return: extracted bullet points, e.g.,
    """
    lines = txt.split("\n")
    # Store the first-level bullet points.
    bullet_points = []
    # Store the current item including the first level bullet point and all
    # its sub-items.
    current_item = ""
    for line in lines:
        line = line.rstrip()
        if not line:
            continue
        if re.match(r"^- ", line):
            # Match first-level bullet point item.
            if current_item:
                # Store the previous item, if any.
                bullet_points.append(current_item)
            # Start a new first-level bullet point item.
            current_item = line
        elif re.match(r"^\s+- ", line):
            # Match a sub-item (non first-level bullet point item).
            # Append a sub-item to the current item.
            current_item += "\n" + line
        elif len(line.strip()) != 0 and current_item:
            # Append a line to the current item.
            current_item += "\n" + line
    # Add the last item if there is one.
    if current_item:
        bullet_points.append(current_item)
    return bullet_points


def extract_rules_from_section(txt: str, line_number: int) -> List[str]:
    """
    Extract rules from a section of a markdown file.

    :param txt: The markdown text to extract the rules from.
    :param line_number: The line number of the section to start
        extracting the rules from.
    :return: The extracted rules.
    """
    # Find the line number of the next header.
    i = line_number
    while True:
        hdbg.dassert_lt(i, len(txt))
        line = txt[i]
        if line.startswith("#"):
            break
        i += 1
    # Parse the markdown text into a list of bullet points.
    bullet_points = parse_rules_from_txt(txt)
    # Extract the rules from the bullet points.
    rules = []
    for bullet_point in bullet_points:
        rules.append(bullet_point)
    return rules


# #############################################################################
# Process headers.
# #############################################################################


def format_headers(in_file_name: str, out_file_name: str, max_lev: int) -> None:
    """
    Format the headers in the input file and write the formatted text to the
    output file.

    :param in_file_name: The name of the input file to read
    :param out_file_name: The name of the output file to write the
        formatted text to
    :param max_lev: The maximum level of headings to include in the
        formatted text
    """
    txt = hparser.read_file(in_file_name)
    #
    for line in txt:
        m = re.search(r"max_level=(\d+)", line)
        if m:
            max_lev = int(m.group(1))
            _LOG.warning("Inferred max_level=%s", max_lev)
            break
    hdbg.dassert_lte(1, max_lev)
    # Remove all headings.
    txt_tmp = []
    for line in txt:
        # Keep the comments.
        if not is_markdown_line_separator(line):
            txt_tmp.append(line)
    txt = txt_tmp[:]
    # Add proper heading of the correct length.
    txt_tmp = []
    for line in txt:
        # Keep comments.
        found = False
        for i in range(1, max_lev + 1):
            if line.startswith("#" * i + " "):
                row = "#" * i + " " + "#" * (79 - 1 - i)
                txt_tmp.append(row)
                txt_tmp.append(line)
                txt_tmp.append(row)
                found = True
        if not found:
            txt_tmp.append(line)
    # TODO(gp): Remove all empty lines after a heading.
    # TODO(gp): Format title (first line capital and then small).
    hparser.write_file(txt_tmp, out_file_name)


def modify_header_level(input_text: str, level: int) -> str:
    """
    Increase or decrease the level of headings by the specified amount.

    :param input_text: the input text to modify
    :param level: the amount to adjust header levels (positive
        increases, negative decreases)
    :return: the modified text with header levels adjusted
    """
    lines = input_text.split("\n")
    #
    txt_tmp = []
    for line in lines:
        # TODO(gp): Use the iterator.
        line = line.rstrip(r"\n")
        is_header_, current_level, title = is_header(line)
        if is_header_:
            modified_level = current_level + level
            # Ensure modified level is within valid range (1-6 for markdown headers).
            hdbg.dassert_lte(1, modified_level)
            hdbg.dassert_lte(modified_level, 6)
            line = "#" * modified_level + " " + title
        txt_tmp.append(line)
    #
    return "\n".join(txt_tmp)


# #############################################################################
# _HeaderTreeNode
# #############################################################################


# This is a different representation of the data than the one in `HeaderList`
# because it is a tree structure. So we use a different type hint.
_HeaderTree = List[HeaderInfo]


def build_header_tree(header_list: HeaderList) -> _HeaderTree:
    """
    Build a tree (list of Node objects) from the flat list.

    We assume that the level changes never jump by more than 1.
    """
    tree: _HeaderTree = []
    stack: _HeaderTree = []
    for node in header_list:
        if node.level == 1:
            tree.append(node)
            stack = [node]
        else:
            # Pop until we find the proper parent: one with level < current
            # level.
            while stack and stack[-1].level >= node.level:
                stack.pop()
            if stack:
                stack[-1].children.append(node)
            else:
                tree.append(node)
            stack.append(node)
    # hdbg.dassert_eq(len(header_list), len(tree))
    # hdbg.dassert_eq(len(stack), 0)
    return tree


def _find_header_tree_ancestry(
    tree: _HeaderTree, level: int, description: str
) -> Optional[_HeaderTree]:
    """
    Recursively search for the node matching (level, description).

    If found, return the ancestry as a list from the root down to that
    node. Otherwise return None.
    """
    for node in tree:
        if node.level == level and node.description == description:
            return [node]
        result = _find_header_tree_ancestry(node.children, level, description)
        if result:
            return [node] + result
    return None


def header_tree_to_str(
    tree: _HeaderTree,
    ancestry: Optional[_HeaderTree],
    *,
    open_modifier: str = "**",
    close_modifier: str = "**",
    indent: int = 0,
) -> str:
    """
    Return the tree as a string.

    Only expand (i.e. recursively include children) for a node if it is part of
    the ancestry of the selected node.

    :param tree: The tree to convert to a string.
    :param ancestry: The ancestry of the selected node.
    :param open_modifier: The modifier to use for the open of the selected node.
    :param close_modifier: The modifier to use for the close of the selected node.
    :param indent: The indent of the tree.

    - Nodes not in the ancestry are included on one line (even if they have
      children).
    - The selected node (last in the ancestry) is included highlighted.
    """
    prefix = "  " * indent + "- "
    result = []
    for node in tree:
        _LOG.debug(hprint.to_str("node"))
        # Check if this node is the next expected one in the ancestry branch.
        if ancestry and node is ancestry[0]:
            # If this is the last in the ancestry, it is the selected node.
            val = prefix
            if len(ancestry) == 1:
                val += open_modifier + node.description + close_modifier
            else:
                val += node.description
            _LOG.debug("-> %s", hprint.to_str("val"))
            if val:
                result.append(val)
            # Expand this node’s children using the rest of the ancestry.
            val = header_tree_to_str(
                node.children,
                ancestry[1:],
                indent=indent + 1,
                open_modifier=open_modifier,
                close_modifier=close_modifier,
            )
        else:
            # For nodes not on the selected branch, include them without
            # expanding.
            val = prefix + node.description
        _LOG.debug("-> %s", hprint.to_str("val"))
        if val:
            result.append(val)
    return "\n".join(result)


def selected_navigation_to_str(
    tree: _HeaderTree,
    level: int,
    description: str,
    *,
    open_modifier: str = "**",
    close_modifier: str = "**",
) -> str:
    """
    Given a level and description for the selected node, print the navigation.
    """
    ancestry = _find_header_tree_ancestry(tree, level, description)
    hdbg.dassert_ne(
        ancestry,
        None,
        "Node (%s, '%s') not found",
        level,
        description,
    )
    _LOG.debug(hprint.to_str("ancestry"))
    txt = header_tree_to_str(
        tree,
        ancestry,
        open_modifier=open_modifier,
        close_modifier=close_modifier,
    )
    return txt


# #############################################################################
# Formatting markdown
# #############################################################################


def capitalize_first_level_bullets(markdown_text: str) -> str:
    """
    Make first-level bullets bold in markdown text.

    :param markdown_text: Input markdown text
    :return: Formatted markdown text with first-level bullets in bold
    """
    # **Subject-Matter Experts (SMEs)** -> **Subject-Matter Experts (SMEs)**
    # Business Strategists -> Business strategists
    # Establish a Phased, Collaborative Approach -> Establish a phased, collaborative approach
    lines = markdown_text.split("\n")
    result = []
    for line in lines:
        # Check if this is a first-level bullet point.
        if re.match(r"^\s*- ", line):
            # Check if the line has bold text it in it.
            if not re.search(r"\*\*", line):
                # Bold first-level bullets.
                indentation = len(line) - len(line.lstrip())
                if indentation == 0:
                    # First-level bullet, add bold markers.
                    line = re.sub(r"^(\s*-\s+)(.*)", r"\1**\2**", line)
            result.append(line)
        else:
            result.append(line)
    return "\n".join(result)


# These are the colors that are supported by Latex / markdown, are readable on
# white, and form an equidistant color palette.
_ALL_COLORS = [
    "red",
    "orange",
    "brown",
    "olive",
    "green",
    "teal",
    "cyan",
    "blue",
    "violet",
    "darkgray",
    "gray",
]


def bold_first_level_bullets(markdown_text: str, *, max_length: int = 30) -> str:
    """
    Make first-level bullets bold in markdown text.

    :param markdown_text: Input markdown text
    :param max_length: Max length of the bullet text to be bolded. -1
        means no limit.
    :return: Formatted markdown text with first-level bullets in bold
    """
    lines = markdown_text.split("\n")
    result = []
    for line in lines:
        # Check if this is a first-level bullet point.
        if re.match(r"^\s*- ", line):
            # Check if the line has already bold text it in it.
            if not re.search(r"\*\*", line):
                # Bold first-level bullets.
                indentation = len(line) - len(line.lstrip())
                if indentation == 0:
                    # First-level bullet, add bold markers.
                    m = re.match(r"^(\s*-\s+)(.*)", line)
                    hdbg.dassert(m, "Can't parse line='%s'", line)
                    bullet_text = m.group(2)  # type: ignore[union-attr]
                    if max_length > -1 and len(bullet_text) <= max_length:
                        spaces = m.group(1)  # type: ignore[union-attr]
                        line = spaces + "**" + bullet_text + "**"
        result.append(line)
    return "\n".join(result)


def colorize_bold_text(
    markdown_text: str, *, use_abbreviations: bool = True
) -> str:
    r"""
    Add colors to bold text in markdown using equidistant colors from an array.

    The function finds all bold text (enclosed in ** or __) and adds
    LaTeX color commands while preserving the rest of the markdown
    unchanged.

    :param markdown_text: Input markdown text
    :param use_abbreviations: Use LaTeX abbreviations for colors,
        `\red{text}` instead of `\textcolor{red}{text}`
    :return: Markdown text with colored bold sections
    """
    # Remove any existing color formatting.
    # Remove \color{text} format.
    markdown_text = re.sub(r"\\[a-z]+\{([^}]+)\}", r"\1", markdown_text)
    # Remove \textcolor{color}{text} format.
    markdown_text = re.sub(
        r"\\textcolor\{[^}]+\}\{([^}]+)\}", r"\1", markdown_text
    )
    # Find all bold text (both ** and __ formats).
    bold_pattern = r"\*\*(.*?)\*\*|__(.*?)__"
    # matches will look like:
    # For **text**: group(1)='text', group(2)=None.
    # For __text__: group(1)=None, group(2)='text'.
    matches = list(re.finditer(bold_pattern, markdown_text))
    if not matches:
        return markdown_text
    result = markdown_text
    # Calculate color spacing to use equidistant colors.
    color_step = len(_ALL_COLORS) / len(matches)
    # Process matches in reverse to not mess up string indices.
    for i, match in enumerate(reversed(matches)):
        # Get the matched bold text (either ** or __ format).
        bold_text = match.group(1) or match.group(2)
        # Calculate `color_idx` using equidistant spacing.
        color_idx = int((len(matches) - 1 - i) * color_step) % len(_ALL_COLORS)
        color = _ALL_COLORS[color_idx]
        # Create the colored version.
        if use_abbreviations:
            # E.g., \red{text}
            colored_text = f"\\{color}{{{bold_text}}}"
        else:
            # E.g., \textcolor{red}{text}
            colored_text = f"\\textcolor{{{color}}}{{{bold_text}}}"
        # Apply bold.
        colored_text = f"**{colored_text}**"
        # Replace in the original text.
        result = result[: match.start()] + colored_text + result[match.end() :]
    return result


def format_first_level_bullets(markdown_text: str) -> str:
    """
    Add empty lines only before first level bullets and remove all empty lines
    from markdown text.

    :param markdown_text: Input markdown text
    :return: Formatted markdown text
    """
    # Split into lines and remove empty ones.
    lines = [line for line in markdown_text.split("\n") if line.strip()]
    # Add empty lines only before first level bullets.
    result = []
    for i, line in enumerate(lines):
        # Check if current line is a first level bullet (no indentation).
        if re.match(r"^- ", line):
            # Add empty line before first level bullet if not at start.
            if i > 0:
                result.append("")
        result.append(line)
    return "\n".join(result)


def remove_empty_lines_from_markdown(markdown_text: str) -> str:
    """
    Remove all empty lines from markdown text.

    :param markdown_text: Input markdown text
    :return: Formatted markdown text
    """
    # Split into lines and remove empty ones.
    result = [line for line in markdown_text.split("\n") if line.strip()]
    return "\n".join(result)


def prettier_markdown(txt: str) -> str:
    """
    Format markdown text using `prettier`.
    """
    file_type = "md"
    txt = dshdlino.prettier_on_str(txt, file_type)
    txt_ = cast(str, txt)
    return txt_


def format_markdown(txt: str) -> str:
    """
    Format markdown text.
    """
    file_type = "md"
    txt = dshdlino.prettier_on_str(txt, file_type)
    txt = remove_empty_lines_from_markdown(txt)
    return txt


def format_markdown_slide(txt: str) -> str:
    """
    Format markdown text for a slide.
    """
    # Split the text into title and body.
    txt = bold_first_level_bullets(txt)
    file_type = "md"
    txt = dshdlino.prettier_on_str(txt, file_type)
    txt = format_first_level_bullets(txt)
    # txt = capitalize_slide_titles(txt)
    return txt


def format_latex(txt: str) -> str:
    file_type = "tex"
    txt = dshdlino.prettier_on_str(txt, file_type)
    txt_ = cast(str, txt)
    return txt_<|MERGE_RESOLUTION|>--- conflicted
+++ resolved
@@ -284,19 +284,6 @@
 
 
 def md_clean_up(txt: str) -> str:
-<<<<<<< HEAD
-    # Replace \( ... \) math syntax with $ ... $.
-    txt = re.sub(r"\\\(\s*(.*?)\s*\\\)", r"$\1$", txt)
-    # Replace \[ ... \] math syntax with $$ ... $$, handling multiline equations.
-    txt = re.sub(r"\\\[(.*?)\\\]", r"$$\1$$", txt, flags=re.DOTALL)
-    # Replace `P(.)`` with `\Pr(.)`.
-    # txt = re.sub(r"P\((.*?)\)", r"\\Pr(\1)", txt)
-    # Replace \left[, \right].
-    txt = re.sub(r"\\left\[", r"[", txt)
-    txt = re.sub(r"\\right\]", r"]", txt)
-    # Replace \mid with `|`.
-    txt = re.sub(r"\\mid", r"|", txt)
-=======
     """
     Clean up a Markdown file copy-pasted from Google Docs, ChatGPT.
 
@@ -307,7 +294,6 @@
     # Remove dot at the end of each line.
     txt = re.sub(r"\.\s*$", "", txt, flags=re.MULTILINE)
     # 1) ChatGPT formatting.
->>>>>>> 9121b41b
     # E.g.,``  • Description Logics (DLs) are a family``
     # Replace `•` with `-`
     txt = re.sub(r"•\s+", r"- ", txt)
