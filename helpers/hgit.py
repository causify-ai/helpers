"""
Import as:

import helpers.hgit as hgit
"""

import collections
import functools
import logging
import os
import pprint
import random
import re
import string
from typing import Dict, List, Match, Optional, Tuple, cast

import helpers.hdbg as hdbg
import helpers.henv as henv
import helpers.hprint as hprint
import helpers.hserver as hserver
import helpers.hsystem as hsystem

# This module can depend only on:
# - Python standard modules
# - a few helpers as described in `helpers/dependencies.txt`


_LOG = logging.getLogger(__name__)

# We refer to "Git" when we talk about the control system (e.g., "in a Git
# repository") and `git` when we refer to implementation of Git as a program
# installed in a computer.

# TODO(gp): Check
#  https://git-scm.com/book/en/v2/Appendix-B%3A-Embedding-Git-in-your-Applications-Dulwich

# TODO(gp): Avoid "stuttering": the module is already called "git", so no need
#  to make reference to git again.

# TODO(gp): Add mem caching to some functions below. We assume that one doesn't
#  change dir (which is a horrible idea) and thus we can memoize.

# TODO(gp): Spell super_module and sub_module always in the same way in both
#  comments and code. For simplicity (e.g., instead of `super_module` in code and
#  `super-module` in comment) we might want to spell `supermodule` everywhere.

# #############################################################################
# Git branch functions
# #############################################################################


@functools.lru_cache()
def get_branch_name(dir_name: str = ".") -> str:
    """
    Return the name of the Git branch including a certain dir.

    E.g., `master` or `AmpTask672_Add_script_to_check_and_merge_PR`
    """
    hdbg.dassert_path_exists(dir_name)
    # > git rev-parse --abbrev-ref HEAD
    # master
    cmd = f"cd {dir_name} && git rev-parse --abbrev-ref HEAD"
    data: Tuple[int, str] = hsystem.system_to_one_line(cmd)
    _, output = data
    return output


def get_branch_next_name(
    dir_name: str = ".",
    *,
    curr_branch_name: Optional[str] = None,
    log_verb: int = logging.DEBUG,
) -> str:
    """
    Return a name derived from the branch so that the branch doesn't exist.

    E.g., `AmpTask1903_Implemented_system_Portfolio` ->
    `AmpTask1903_Implemented_system_Portfolio_3`
    """
    if curr_branch_name is None:
        curr_branch_name = get_branch_name(dir_name=dir_name)
    hdbg.dassert_ne(curr_branch_name, "master")
    _LOG.log(log_verb, "curr_branch_name='%s'", curr_branch_name)
    #
    max_num_ids = 100
    for i in range(1, max_num_ids):
        new_branch_name = f"{curr_branch_name}_{i}"
        _LOG.log(log_verb, "Trying branch name '%s'", new_branch_name)
        mode = "all"
        exists = does_branch_exist(new_branch_name, mode, dir_name=dir_name)
        _LOG.log(log_verb, "-> exists=%s", exists)
        if not exists:
            _LOG.log(log_verb, "new_branch_name='%s'", new_branch_name)
            return new_branch_name
    raise ValueError(
        f"Can't find the next branch name for '{curr_branch_name}' within %s ids",
        max_num_ids,
    )


def get_branch_hash(dir_name: str = ".") -> str:
    """
    Return the hash of the commit right before the branch in `dir_name` was
    created.
    """
    curr_branch_name = get_branch_name(dir_name=dir_name)
    hdbg.dassert_ne(curr_branch_name, "master")
    _LOG.debug("curr_branch_name=%s", curr_branch_name)
    #
    cmd = f"cd {dir_name} && git merge-base master {curr_branch_name}"
    _, hash_ = hsystem.system_to_string(cmd)
    hash_ = hash_.rstrip("\n").lstrip("\n")
    hash_ = cast(str, hash_)
    hdbg.dassert_eq(len(hash_.split("\n")), 1)
    return hash_


# #############################################################################
# Git submodule functions
# #############################################################################


@functools.lru_cache()
def get_client_root(super_module: bool) -> str:
    """
    Return the full path of the root of the Git client.

    E.g., `/Users/saggese/src/.../amp`.

    :param super_module: if True use the root of the Git super_module,
        if we are in a submodule. Otherwise use the Git sub_module root
    """
    if super_module and is_inside_submodule():
        # https://stackoverflow.com/questions/957928
        # > cd /Users/saggese/src/.../amp
        # > git rev-parse --show-superproject-working-tree
        # /Users/saggese/src/...
        cmd = "git rev-parse --show-superproject-working-tree"
    else:
        # > git rev-parse --show-toplevel
        # /Users/saggese/src/.../amp
        cmd = "git rev-parse --show-toplevel"
    # TODO(gp): Use system_to_one_line().
    _, out = hsystem.system_to_string(cmd)
    out = out.rstrip("\n")
    hdbg.dassert_eq(len(out.split("\n")), 1, msg=f"Invalid out='{out}'")
    client_root: str = os.path.realpath(out)
    return client_root


# TODO(gp): Replace get_client_root with this.
def find_git_root(path: str = ".") -> str:
    """
    Find recursively the dir of the outermost super module.
    """
    path = os.path.abspath(path)
    while not os.path.isdir(os.path.join(path, ".git")):
        git_dir_file = os.path.join(path, ".git")
        if os.path.isfile(git_dir_file):
            with open(git_dir_file, "r") as f:
                for line in f:
                    if line.startswith("gitdir:"):
                        git_dir = line.split(":", 1)[1].strip()
                        return os.path.abspath(
                            os.path.join(path, git_dir, "..", "..")
                        )
        parent = os.path.dirname(path)
        hdbg.dassert_ne(parent, path)
        path = parent
    return path


def get_project_dirname(only_index: bool = False) -> str:
    """
    Return the name of the project name (e.g., `/Users/saggese/src/amp1` ->
    `amp1`).

    NOTE: this works properly only outside Docker, e.g., when calling from `invoke`.
    Inside Docker the result might be incorrect since the Git client is mapped on
    `/app`.

    :param only_index: return only the index of the client if possible, e.g.,
        E.g., for `/Users/saggese/src/amp1` it returns the string `1`
    """
    git_dir = get_client_root(super_module=True)
    _LOG.debug("git_dir=%s", git_dir)
    ret = os.path.basename(git_dir)
    if only_index:
        last_char = ret[-1]
        hdbg.dassert(
            last_char.isdigit(),
            "The last char `%s` of the git dir `%s` is not a digit",
            last_char,
            git_dir,
        )
        ret = last_char
    _LOG.debug("ret=%s", ret)
    return ret


@functools.lru_cache()
def is_inside_submodule(git_dir: str = ".") -> bool:
    """
    Return whether a dir is inside a Git submodule or a Git supermodule.

    We determine this checking if the current Git repo is included
    inside another Git repo.
    """
    cmd = []
    # - Find the git root of the current directory
    # - Check if the dir one level up is a valid Git repo
    # Go to the dir.
    cmd.append(f"cd {git_dir}")
    # > cd im/
    # > git rev-parse --show-toplevel
    # /Users/saggese/src/.../amp
    cmd.append('cd "$(git rev-parse --show-toplevel)/.."')
    # > git rev-parse --is-inside-work-tree
    # true
    cmd.append("(git rev-parse --is-inside-work-tree | grep -q true)")
    cmd_as_str = " && ".join(cmd)
    rc = hsystem.system(cmd_as_str, abort_on_error=False)
    ret: bool = rc == 0
    return ret


def _is_repo(repo_short_name: str) -> bool:
    """
    Return whether we are inside `amp` and `amp` is a submodule.
    """
    repo_full_name = get_repo_full_name_from_dirname(".", include_host_name=False)
    return get_repo_name(repo_full_name, in_mode="full_name") == repo_short_name


def is_helpers() -> bool:
    """
    Return whether we are inside `helpers` repo.

    Either as super module, or a sub module depending on a current
    working directory.
    """
    return _is_repo("helpers")


def is_amp() -> bool:
    """
    Return whether we are inside `amp` repo.

    Either as super module, or a sub module depending on a current
    working directory.
    """
    return _is_repo("amp") or _is_repo("cmamp") or _is_repo("sorr")


def is_in_helpers_as_supermodule() -> bool:
    """
    Return whether we are in the `helpers` repo and it's a super-module, i.e.,
    `helpers` by itself.
    """
    return is_helpers() and not is_inside_submodule(".")


# TODO(gp): Be consistent with submodule and sub-module in the code. Same for
#  supermodule.
def is_in_amp_as_submodule() -> bool:
    """
    Return whether we are in the `amp` repo and it's a sub-module, e.g., of
    `lm`.
    """
    return is_amp() and is_inside_submodule(".")


def is_in_amp_as_supermodule() -> bool:
    """
    Return whether we are in the `amp` repo and it's a super-module, i.e.,
    `amp` by itself.
    """
    return is_amp() and not is_inside_submodule(".")


def is_amp_present(*, dir_name: str = ".") -> bool:
    """
    Return whether the `amp` dir exists.

    This is a bit of an hacky way of knowing if there is the amp
    submodule.

    :param dir_name: path to the directory where we want to
      check the existence of `amp`.
    """
    amp_path = os.path.join(dir_name, "amp")
    return os.path.exists(amp_path)


# Using these functions is the last resort to skip / change the tests depending
# on the repo. We should control the tests through what functionalities they have,
# e.g.,
# ```
# henv.execute_repo_config_code("has_dind_support()"),
# ```
#
# rather than their name.


def is_dev_tools() -> bool:
    """
    Return whether we are inside `dev_tools` repo.
    """
    return _is_repo("dev_tools")


def is_cmamp() -> bool:
    """
    Return whether we are inside `cmamp` repo.
    """
    return _is_repo("cmamp")


def is_lem() -> bool:
    """
    Return whether we are inside `lem` repo.
    """
    return _is_repo("lem")


def is_lime() -> bool:
    """
    Return whether we are inside `lime` repo.
    """
    return _is_repo("lime")


# #############################################################################


def _get_submodule_hash(dir_name: str) -> str:
    """
    Report the Git hash that a submodule (e.g., amp) is at from the point of
    view of a supermodule.

    > git ls-tree master | grep <dir_name>
    """
    hdbg.dassert_path_exists(dir_name)
    cmd = f"git ls-tree master | grep {dir_name}"
    data: Tuple[int, str] = hsystem.system_to_one_line(cmd)
    _, output = data
    # 160000 commit 0011776388b4c0582161eb2749b665fc45b87e7e  amp
    _LOG.debug("output=%s", output)
    data: List[str] = output.split()
    _LOG.debug("data=%s", data)
    git_hash = data[2]
    return git_hash


@functools.lru_cache()
def get_path_from_supermodule() -> Tuple[str, str]:
    """
    Return the path to the Git repo including the Git submodule for a
    submodule, and return empty for a supermodule. See AmpTask1017.

    E.g.,
    - for amp included in another repo returns 'amp'
    - for amp without supermodule returns ''
    """
    cmd = "git rev-parse --show-superproject-working-tree"
    # > cd /Users/saggese/src/.../lm/amp
    # > git rev-parse --show-superproject-working-tree
    # /Users/saggese/src/.../lm
    #
    # > cd /Users/saggese/src/.../lm
    # > git rev-parse --show-superproject-working-tree
    # (No result)
    superproject_path: str = hsystem.system_to_one_line(cmd)[1]
    _LOG.debug("superproject_path='%s'", superproject_path)
    #
    cmd = (
        f"git config --file {superproject_path}/.gitmodules --get-regexp path"
        '| grep $(basename "$(pwd)")'
        "| awk '{ print $2 }'"
    )
    # > git config --file /Users/saggese/src/.../.gitmodules --get-regexp path
    # submodule.amp.path amp
    submodule_path: str = hsystem.system_to_one_line(cmd)[1]
    _LOG.debug("submodule_path='%s'", submodule_path)
    return superproject_path, submodule_path


@functools.lru_cache()
def get_submodule_paths() -> List[str]:
    """
    Return the path of the submodules in this repo, e.g., `["amp"]` or `[]`.
    """
    # > git config --file .gitmodules --get-regexp path
    # submodule.amp.path amp
    cmd = "git config --file .gitmodules --get-regexp path | awk '{ print $2 }'"
    _, txt = hsystem.system_to_string(cmd)
    _LOG.debug("txt=%s", txt)
    files: List[str] = hsystem.text_to_list(txt)
    _LOG.debug("files=%s", files)
    return files


def has_submodules() -> bool:
    return len(get_submodule_paths()) > 0


# #############################################################################


def _get_hash(git_hash: str, short_hash: bool, num_digits: int = 8) -> str:
    hdbg.dassert_lte(1, num_digits)
    if short_hash:
        ret = git_hash[:num_digits]
    else:
        ret = git_hash
    return ret


def _group_hashes(head_hash: str, remh_hash: str, subm_hash: str) -> str:
    """
    head_hash: a
    remh_hash: b
    subm_hash: c
    """
    map_ = collections.OrderedDict()
    map_["head_hash"] = head_hash
    map_["remh_hash"] = remh_hash
    if subm_hash:
        map_["subm_hash"] = subm_hash
    #
    inv_map = collections.OrderedDict()
    for k, v in map_.items():
        if v not in inv_map:
            inv_map[v] = [k]
        else:
            inv_map[v].append(k)
    #
    txt = []
    for k, v in inv_map.items():
        # Transform:
        #   ('a2bfc704', ['head_hash', 'remh_hash'])
        # into
        #   'head_hash = remh_hash = a2bfc704'
        txt.append(f"{' = '.join(v)} = {k}")
    txt = "\n".join(txt)
    return txt


def report_submodule_status(dir_names: List[str], short_hash: bool) -> str:
    """
    Return a string representing the status of the repos in `dir_names`.
    """
    txt = []
    for dir_name in dir_names:
        txt.append(f"dir_name='{dir_name}'")
        txt.append(f"  is_inside_submodule: {is_inside_submodule(dir_name)}")
        #
        branch_name = get_branch_name(dir_name)
        if branch_name != "master":
            branch_name = f"!!! {branch_name} !!!"
        txt.append(f"  branch: {branch_name}")
        #
        head_hash = get_head_hash(dir_name)
        head_hash = _get_hash(head_hash, short_hash)
        txt.append(f"  head_hash: {head_hash}")
        #
        remh_hash = get_remote_head_hash(dir_name)
        remh_hash = _get_hash(remh_hash, short_hash)
        txt.append(f"  remh_hash: {remh_hash}")
        #
        if dir_name != ".":
            subm_hash = _get_submodule_hash(dir_name)
            subm_hash = _get_hash(subm_hash, short_hash)
            txt.append(f"  subm_hash: {subm_hash}")
    txt_as_str = "\n".join(txt)
    return txt_as_str


# #############################################################################
# GitHub repository name
# #############################################################################


# All functions should take as input `repo_short_name` and have a switch `mode`
# to distinguish full vs short repo name.

# TODO(gp): Maybe rename full -> long to keep it more symmetric "short vs long".


def _parse_github_repo_name(repo_name: str) -> Tuple[str, str]:
    """
    Parse a repo name from `git remote`.

    The supported formats are both SSH and HTTPS, e.g.,
    - `git@github.com:alphamatic/amp`
    - `https://github.com/alphamatic/amp`

    For both of these strings the function returns ("github.com", "alphamatic/amp").
    """
    # Try to parse the SSH format, e.g., `git@github.com:alphamatic/amp`
    m = re.match(r"^git@(\S+.com):(\S+)$", repo_name)
    if not m:
        # Try tp parse the HTTPS format, e.g., `https://github.com/alphamatic/amp`
        m = re.match(r"^https://(\S+.com)/(\S+)$", repo_name)
    hdbg.dassert(m, "Can't parse '%s'", repo_name)
    m: Match[str]
    host_name = m.group(1)
    repo_name = m.group(2)
    _LOG.debug("host_name=%s repo_name=%s", host_name, repo_name)
    # We expect something like "alphamatic/amp".
    m = re.match(r"^\S+/\S+$", repo_name)
    hdbg.dassert(m, "repo_name='%s'", repo_name)
    # origin  git@github.com:.../ORG_....git (fetch)
    suffix_to_remove = ".git"
    if repo_name.endswith(suffix_to_remove):
        repo_name = repo_name[: -len(suffix_to_remove)]
    return host_name, repo_name


def get_repo_full_name_from_dirname(
    dir_name: str, include_host_name: bool
) -> str:
    """
    Return the full name of the repo in `git_dir`, e.g., "alphamatic/amp".

    This function relies on `git remote` to gather the required information.

    :param include_hostname: prepend also the GitHub hostname, e.g., returning
        "github.com/alphamatic/amp"
    :return: the full name of the repo in `git_dir`, e.g., "alphamatic/amp".
    """
    hdbg.dassert_path_exists(dir_name)
    #
    cmd = f"cd {dir_name}; (git remote -v | grep origin | grep fetch)"
    _, output = hsystem.system_to_string(cmd)
    # > git remote -v
    # origin  git@github.com:alphamatic/amp (fetch)
    # origin  git@github.com:alphamatic/amp (push)
    # TODO(gp): Make it more robust, by checking both fetch and push.
    #  "origin  git@github.com:alphamatic/amp (fetch)"
    data: List[str] = output.split()
    _LOG.debug("data=%s", data)
    hdbg.dassert_eq(len(data), 3, "data='%s'", str(data))
    # Extract the middle string, e.g., "git@github.com:alphamatic/amp"
    repo_name = data[1]
    # Parse the string.
    host_name, repo_name = _parse_github_repo_name(repo_name)
    if include_host_name:
        res = f"{host_name}/{repo_name}"
    else:
        res = repo_name
    return res


def get_repo_full_name_from_client(super_module: bool) -> str:
    """
    Return the full name of the repo (e.g., "alphamatic/amp") from a Git
    client.

    :param super_module: like in get_client_root()
    """
    # Get the Git remote in the dir containing the Git repo.
    git_dir = get_client_root(super_module)
    repo_name = get_repo_full_name_from_dirname(git_dir, include_host_name=False)
    return repo_name


# /////////////////////////////////////////////////////////////////////////


def _decorate_with_host_name(
    dict_: Dict[str, str], host_name: str
) -> Dict[str, str]:
    """
    Prepend the host name to all the values of the passed dictionary.
    """
    res = {k: f"{host_name}/{v}" for k, v in dict_.items()}
    return res


@functools.lru_cache()
def _get_repo_short_to_full_name(include_host_name: bool) -> Dict[str, str]:
    """
    Return the map from short name (e.g., "amp") to full name (e.g.,
    "alphamatic/amp") using the information in `repo_config.py`
    """
    # From short name to long name.
    repo_map = {
        "amp": "alphamatic/amp",
        "dev_tools": "causify-ai/dev_tools",
<<<<<<< HEAD
=======
        # TODO(Juraj, GP): this was enabled but it breaks
        # invoke docker_bash
>>>>>>> a7b20413
        "helpers": "causify-ai/helpers",
    }
    if include_host_name:
        host_name = "github.com"
        repo_map = _decorate_with_host_name(repo_map, host_name)
    _LOG.debug(
        "include_host_name=%s, repo_map=\n%s",
        include_host_name,
        pprint.pformat(repo_map),
    )
    # Read the info from the current repo.
    code = henv._get_repo_config_code()
    # TODO(gp): make the linter happy creating this symbol that comes from the
    # `exec()`.
    exec(code, globals())  # pylint: disable=exec-used
    current_repo_map = (
        get_repo_map()  # type: ignore[name-defined]  # noqa: F821  # pylint: disable=undefined-variable
    )
    if include_host_name:
        host_name = (
            get_host_name()  # type: ignore[name-defined]  # noqa: F821  # pylint: disable=undefined-variable
        )
        current_repo_map = _decorate_with_host_name(current_repo_map, host_name)
    _LOG.debug(
        "include_host_name=%s, current_repo_map=\n%s",
        include_host_name,
        pprint.pformat(current_repo_map),
    )
    # Update the map.
    # hdbg.dassert_not_intersection(repo_map.keys(), current_repo_map.keys())
    repo_map.update(
        get_repo_map()  # type: ignore[name-defined]  # noqa: F821  # pylint: disable=undefined-variable
    )
    hdbg.dassert_no_duplicates(repo_map.values())
    _LOG.debug(
        "include_host_name=%s, repo_map=\n%s",
        include_host_name,
        pprint.pformat(repo_map),
    )
    return repo_map


# /////////////////////////////////////////////////////////////////////////


def get_complete_repo_map(
    in_mode: str, include_host_name: bool = False
) -> Dict[str, str]:
    """
    Return the full / short name of a Git repo based on the alternative name.

    :param in_mode: the values `full_name` or `short_name` determine how to interpret
        `name`
    """
    repo_map = _get_repo_short_to_full_name(include_host_name)
    if in_mode == "full_name":
        # Compute the reverse map.
        repo_map = {v: k for (k, v) in repo_map.items()}
    elif in_mode == "short_name":
        pass
    else:
        raise ValueError(f"Invalid in_mode='{in_mode}'")
    _LOG.debug(
        "For in_mode=%s, include_host_name=%s, repo_map=\n%s",
        in_mode,
        include_host_name,
        pprint.pformat(repo_map),
    )
    return repo_map


def get_repo_name(
    name: str, in_mode: str, include_host_name: bool = False
) -> str:
    """
    Return the full/short name of a Git repo based on the other name.

    :param in_mode: the values `full_name` or `short_name` determine how to interpret
        `name`
    """
    repo_map = get_complete_repo_map(in_mode, include_host_name)
    hdbg.dassert_in(
        name, repo_map, "Invalid name='%s' for in_mode='%s'", name, in_mode
    )
    ret = repo_map[name]
    return ret


def get_all_repo_names(
    in_mode: str, include_host_name: bool = False
) -> List[str]:
    """
    Return the names (full or short depending on `mode`) of all the Git repos.

    :param in_mode: if "full_name" return the full names (e.g.,
        "alphamatic/amp") if "short_name" return the short names (e.g.,
        "amp")
    """
    repo_map = get_complete_repo_map(in_mode, include_host_name)
    return sorted(list(repo_map.keys()))


def get_task_prefix_from_repo_short_name(short_name: str) -> str:
    """
    Return the task prefix for a repo (e.g., "amp" -> "AmpTask").
    """
    if short_name == "amp":
        prefix = "AmpTask"
    elif short_name == "dev_tools":
        prefix = "DevToolsTask"
    else:
        # We assume that we can build the prefix from the name (e.g., "lm" ->
        # "LmTask").
        # TODO(gp): A more general approach is to save this information inside
        #  `repo_config.py`.
        prefix = short_name.capitalize() + "Task"
    return prefix


# #############################################################################
# Git path
# #############################################################################


@functools.lru_cache()
def find_file_in_git_tree(
    file_name: str, super_module: bool = True, remove_tmp_base: bool = False
) -> str:
    """
    Find the path of a file in a Git tree.

    We get the Git root and then search for the file from there.
    """
    root_dir = get_client_root(super_module=super_module)
    cmd = rf"find {root_dir} -name '{file_name}' -not -path '*/.git/*'"
    if remove_tmp_base:
        cmd += rf" -not -path '*/tmp\.base/*'"
    _, file_name = hsystem.system_to_one_line(cmd)
    _LOG.debug("file_name=%s", file_name)
    hdbg.dassert_ne(
        file_name, "", "Can't find file '%s' in dir '%s'", file_name, root_dir
    )
    file_name: str = os.path.abspath(file_name)
    hdbg.dassert_path_exists(file_name)
    return file_name


def get_path_from_git_root(
    file_name: str,
    super_module: bool,
    *,
    git_root: Optional[str] = None,
) -> str:
    """
    Get the path of `file_name` from the root of the Git client.

    E.g., in Docker:
        - `super_module=True` -> git_root=/app
        - `super_module=False` -> git_root=/app/amp

    :param super_module: like get_client_root()
    """
    # Get the root of the Git client.
    if git_root is None:
        git_root = get_client_root(super_module)
    #
    git_root = os.path.normpath(git_root)
    _LOG.debug("git_root=%s", git_root)
    file_name = os.path.normpath(file_name)
    _LOG.debug("file_name=%s", file_name)
    if file_name.startswith(git_root):
        # Remove the `git_root` from file_name.
        ret = os.path.relpath(file_name, git_root)
    else:
        # If the file is not under the root, we can't normalize it.
        raise ValueError(
            f"Can't normalize file_name='{file_name}' for git_root='{git_root}'"
        )
    _LOG.debug(
        "file_name=%s, git_root=%s (super_module=%s) -> ret=%s",
        file_name,
        git_root,
        super_module,
        ret,
    )
    return ret


@functools.lru_cache()
def get_amp_abs_path(remove_tmp_base: bool = True) -> str:
    """
    Return the absolute path of `amp` dir.
    """
    repo_sym_name = get_repo_full_name_from_client(super_module=False)
    _LOG.debug("repo_sym_name=%s", repo_sym_name)
    #
    repo_sym_names = ["alphamatic/amp"]
    code = "get_extra_amp_repo_sym_name()"
    try:
        repo_sym_names.append(henv.execute_repo_config_code(code))
    except NameError:
        _LOG.debug("Can't execute the code '%s'", code)
    _LOG.debug("repo_sym_names=%s", repo_sym_names)
    #
    if repo_sym_name in repo_sym_names:
        # If we are in the amp repo, then the git client root is the amp
        # directory.
        git_root = get_client_root(super_module=False)
        amp_dir = git_root
    else:
        # If we are not in the amp repo, then look for the amp dir.
        amp_dir = find_file_in_git_tree(
            "amp", super_module=True, remove_tmp_base=True
        )
        git_root = get_client_root(super_module=True)
        amp_dir = os.path.join(git_root, amp_dir)
    amp_dir = os.path.abspath(amp_dir)
    # Sanity check.
    hdbg.dassert_dir_exists(amp_dir)
    return amp_dir


# TODO(gp): Is this needed?
def get_repo_dirs() -> List[str]:
    """
    Return the list of the repo repositories, e.g., `[".", "amp", "infra"]`.
    """
    dir_names = ["."]
    dirs = ["amp"]
    for dir_name in dirs:
        if os.path.exists(dir_name):
            dir_names.append(dir_name)
    return dir_names


def find_docker_file(
    file_name: str,
    *,
    root_dir: str = ".",
    dir_depth: int = -1,
    mode: str = "return_all_results",
    candidate_files: Optional[List[str]] = None,
) -> List[str]:
    """
    Convert a file or dir that was generated inside Docker to a file in the
    current Git client.

    This operation is best effort since it might not be able to find the
    corresponding file in the current repo.

    E.g.,
    - A file like '/app/amp/core/dataflow_model/utils.py', in a Docker container with
      Git root in '/app' becomes 'amp/core/dataflow_model/utils.py'
    - For a file like '/app/amp/core/dataflow_model/utils.py' outside Docker, we look
      for the file 'dataflow_model/utils.py' in the current client and then normalize
      with respect to the

    :param dir_depth: same meaning as in `find_file_with_dir()`
    :param mode: same as `system_interaction.select_result_file_from_list()`
    :param candidate_files: list of results from the `find` command for unit
        test mocking
    :return: the best guess for the file name corresponding to `file_name`
    """
    _LOG.debug("# Processing file_name='%s'", file_name)
    hdbg.dassert_isinstance(file_name, str)
    # Clean up file name.
    file_name = os.path.normpath(file_name)
    _LOG.debug("file_name=%s", file_name)
    # Find the file in the dir.
    file_names = hsystem.find_file_with_dir(
        file_name,
        root_dir=root_dir,
        dir_depth=dir_depth,
        mode=mode,
        candidate_files=candidate_files,
    )
    # Purify.
    _LOG.debug("Purifying file_names=%s", file_names)
    file_names = [
        os.path.relpath(file_name, root_dir) for file_name in file_names
    ]
    return file_names


# #############################################################################
# Git hash
# #############################################################################


def get_head_hash(dir_name: str = ".", short_hash: bool = False) -> str:
    """
    Report the hash that a Git repo is synced at.

    ```
    > git rev-parse HEAD
    4759b3685f903e6c669096e960b248ec31c63b69
    ```
    """
    hdbg.dassert_path_exists(dir_name)
    opts = "--short " if short_hash else " "
    cmd = f"cd {dir_name} && git rev-parse {opts}HEAD"
    data: Tuple[int, str] = hsystem.system_to_one_line(cmd)
    _, output = data
    # Check whether we are building an orange image. If the condition
    # is True, add './amp' hash to the tag as well.
    if is_amp_present(dir_name=dir_name):
        amp_hash = get_head_hash(os.path.join(dir_name, "amp"), short_hash=True)
        output = output + "-" + amp_hash
    else:
        random_string = "".join(
            random.choices(string.ascii_lowercase + string.digits, k=3)
        )
        output = output + "-" + random_string
    return output


# TODO(gp): Use get_head_hash() and remove this.
def get_current_commit_hash(dir_name: str = ".") -> str:
    hdbg.dassert_path_exists(dir_name)
    cmd = f"cd {dir_name} && git rev-parse HEAD"
    data: Tuple[int, str] = hsystem.system_to_one_line(cmd)
    _, sha = data
    # 0011776388b4c0582161eb2749b665fc45b87e7e
    _LOG.debug("sha=%s", sha)
    return sha


def get_remote_head_hash(dir_name: str) -> str:
    """
    Report the hash that the remote Git repo is at.
    """
    hdbg.dassert_path_exists(dir_name)
    sym_name = get_repo_full_name_from_dirname(dir_name, include_host_name=False)
    cmd = f"git ls-remote git@github.com:{sym_name} HEAD 2>/dev/null"
    data: Tuple[int, str] = hsystem.system_to_one_line(cmd)
    _, output = data
    # > git ls-remote git@github.com:alphamatic/amp HEAD 2>/dev/null
    # 921676624f6a5f3f36ab507baed1b886227ac2e6        HEAD
    return output


# #############################################################################
# Modified files
# #############################################################################


def get_modified_files(
    dir_name: str = ".", remove_files_non_present: bool = True
) -> List[str]:
    """
    Return the files that are added and modified in the Git client.

    In other words the files that will be committed with a `git commit -am ...`.
    Equivalent to `dev_scripts/git_files.sh`

    :param dir_name: directory with Git client
    :param remove_files_non_present: remove the files that are not
        currently present in the client
    :return: list of files
    """
    # If the client status is:
    #   > git status -s
    #   AM dev_scripts/infra/ssh_tunnels.py
    #   M helpers/git.py
    #   ?? linter_warnings.txt
    #
    # The result is:
    #   > git diff --cached --name-only
    #   dev_scripts/infra/ssh_tunnels.py
    #
    #   > git ls-files -m
    #   dev_scripts/infra/ssh_tunnels.py
    #   helpers/git.py
    cmd = "(git diff --cached --name-only; git ls-files -m) | sort | uniq"
    files: List[str] = hsystem.system_to_files(
        cmd, dir_name, remove_files_non_present
    )
    return files


# TODO(gp): -> ...previously...
def get_previous_committed_files(
    dir_name: str = ".",
    num_commits: int = 1,
    remove_files_non_present: bool = True,
) -> List[str]:
    """
    Return files changed in the Git client in the last `num_commits` commits.

    Equivalent to `dev_scripts/git_previous_commit_files.sh`

    :param dir_name: directory with Git client
    :param num_commits: how many commits in the past to consider
    :param remove_files_non_present: remove the files that are not
        currently present in the client
    :return: list of files
    """
    cmd = []
    cmd.append('git show --pretty="" --name-only')
    cmd.append(f"$(git log --author $(git config user.name) -{num_commits}")
    cmd.append(r"""| \grep "^commit " | perl -pe 's/commit (.*)/$1/')""")
    cmd_as_str = " ".join(cmd)
    files: List[str] = hsystem.system_to_files(
        cmd_as_str, dir_name, remove_files_non_present
    )
    return files


def get_modified_files_in_branch(
    dst_branch: str, dir_name: str = ".", remove_files_non_present: bool = True
) -> List[str]:
    """
    Return files modified in the current branch with respect to `dst_branch`.

    Equivalent to `git diff --name-only master...`
    Please remember that there is a difference between `master` and `origin/master`.
    See https://stackoverflow.com/questions/18137175

    :param dir_name: directory with Git client
    :param dst_branch: branch to compare to, e.g., `master`, `HEAD`
    :param remove_files_non_present: remove the files that are not
        currently present in the client
    :return: list of files
    """
    if dst_branch == "HEAD":
        target = dst_branch
    else:
        target = f"{dst_branch}..."
    cmd = f"git diff --name-only {target}"
    files: List[str] = hsystem.system_to_files(
        cmd, dir_name, remove_files_non_present
    )
    return files


def get_summary_files_in_branch(
    dst_branch: str,
    *,
    dir_name: str = ".",
) -> str:
    """
    Report summary of files in the current branch with respect to `dst_branch'.

    Same interface as `get_modified_files_in_branch`.
    """
    # File types (from https://git-scm.com/docs/git-diff).
    file_types = [
        ("added", "A"),
        ("copied", "C"),
        ("deleted", "D"),
        ("modified", "M"),
        ("renamed", "R"),
        ("type changed", "T"),
        ("unmerged", "U"),
        ("unknown", "X"),
        ("broken pairing", "B"),
    ]
    res = ""
    for tag, diff_type in file_types:
        cmd = f"git diff --diff-filter={diff_type} --name-only {dst_branch}..."
        files = hsystem.system_to_files(
            cmd, dir_name, remove_files_non_present=False
        )
        _LOG.debug("files=%s", "\n".join(files))
        if files:
            res += f"# {tag}: {len(files)}\n"
            res += hprint.indent("\n".join(files)) + "\n"
    res = res.rstrip("\n")
    return res


# #############################################################################
# Git commands.
# #############################################################################


# TODO(gp): -> get_user_name()
@functools.lru_cache()
def get_git_name() -> str:
    """
    Return the git user name.
    """
    cmd = "git config --get user.name"
    # For some reason data is annotated as Any by mypy, instead of
    # Tuple[int, str] so we need to cast it to the right value.
    data: Tuple[int, str] = hsystem.system_to_one_line(cmd)
    _, output = data
    return output


def git_log(num_commits: int = 5, my_commits: bool = False) -> str:
    """
    Return the output of a pimped version of git log.

    :param num_commits: number of commits to report
    :param my_commits: True to report only the current user commits
    :return: string
    """
    cmd = []
    cmd.append("git log --date=local --oneline --graph --date-order --decorate")
    cmd.append(
        "--pretty=format:" "'%h %<(8)%aN%  %<(65)%s (%>(14)%ar) %ad %<(10)%d'"
    )
    cmd.append(f"-{num_commits}")
    if my_commits:
        # This doesn't work in a container if the user relies on `~/.gitconfig` to
        # set the user name.
        # TODO(gp): We should use `get_git_name()`.
        cmd.append("--author $(git config user.name)")
    cmd = " ".join(cmd)
    data: Tuple[int, str] = hsystem.system_to_string(cmd)
    _, txt = data
    return txt


def git_stash_push(
    prefix: str, msg: Optional[str] = None, log_level: int = logging.DEBUG
) -> Tuple[str, bool]:
    import helpers.hdatetime as hdateti

    user_name = hsystem.get_user_name()
    server_name = hsystem.get_server_name()
    timestamp = hdateti.get_current_timestamp_as_string("naive_ET")
    tag = f"{user_name}-{server_name}-{timestamp}"
    tag = prefix + "." + tag
    _LOG.debug("tag='%s'", tag)
    cmd = "git stash push"
    _LOG.debug("msg='%s'", msg)
    push_msg = tag[:]
    if msg:
        push_msg += ": " + msg
    cmd += f" -m '{push_msg}'"
    hsystem.system(cmd, suppress_output=False, log_level=log_level)
    # Check if we actually stashed anything.
    cmd = rf"git stash list | \grep '{tag}' | wc -l"
    _, output = hsystem.system_to_string(cmd)
    was_stashed = int(output) > 0
    if not was_stashed:
        msg = "Nothing was stashed"
        _LOG.warning(msg)
        # raise RuntimeError(msg)
    return tag, was_stashed


def git_stash_apply(mode: str, log_level: int = logging.DEBUG) -> None:
    _LOG.debug("# Checking stash head ...")
    cmd = "git stash list | head -3"
    hsystem.system(cmd, suppress_output=False, log_level=log_level)
    #
    _LOG.debug("# Restoring local changes...")
    if mode == "pop":
        cmd = "git stash pop --quiet"
    elif mode == "apply":
        cmd = "git stash apply --quiet"
    else:
        raise ValueError(f"mode='{mode}'")
    hsystem.system(cmd, suppress_output=False, log_level=log_level)


# TODO(gp): Consider using this everywhere. Maybe it can simplify handling issues
#  stemming from the super-module / sub-module repo.
def _get_git_cmd(super_module: bool) -> str:
    """
    Build the first part of a Git command line.
    """
    cmd = []
    cmd.append("git")
    client_root = get_client_root(super_module=super_module)
    # Set the path to the repository (".git" directory), avoiding Git to search for
    # it (from https://git-scm.com/docs/git)
    cmd.append(f"--git-dir='{client_root}/.git'")
    # Set the path to the working tree.
    cmd.append(f"--work-tree='{client_root}'")
    cmd = " ".join(cmd)
    return cmd


def git_tag(
    tag_name: str, super_module: bool = True, log_level: int = logging.DEBUG
) -> None:
    """
    Tag the Git tree with `tag_name` without pushing the tag to the remote.
    """
    _LOG.debug("# Tagging current commit ...")
    git_cmd = _get_git_cmd(super_module)
    cmd = f"{git_cmd} tag -f {tag_name}"
    _ = hsystem.system(cmd, suppress_output=False, log_level=log_level)


def git_push_tag(
    tag_name: str,
    remote: str = "origin",
    super_module: bool = True,
    log_level: int = logging.DEBUG,
) -> None:
    """
    Push the tag `tag_name` to the given remote.
    """
    _LOG.debug("# Pushing current commit ...")
    git_cmd = _get_git_cmd(super_module)
    cmd = f"{git_cmd} push {remote} {tag_name}"
    _ = hsystem.system(cmd, suppress_output=False, log_level=log_level)


def git_describe(
    match: Optional[str] = None, log_level: int = logging.DEBUG
) -> str:
    """
    Return the closest tag in the repo, e.g., 1.0.0.

    If there is no tag, this will return short commit hash.

    :param match: e.g., `dev_tools-*`, only consider tags matching the
        given glob pattern
    """
    _LOG.debug("# Looking for version ...")
    cmd = "git describe --tags --always --abbrev=0"
    if match is not None:
        hdbg.dassert_isinstance(match, str)
        hdbg.dassert_ne(match, "")
        cmd = f"{cmd} --match '{match}'"
    num, tag = hsystem.system_to_one_line(cmd, log_level=log_level)
    _ = num
    tag = cast(str, tag)
    return tag


def git_add_update(
    file_list: Optional[List[str]] = None, log_level: int = logging.DEBUG
) -> None:
    """
    Add list of files to hgit.

    If `file_list` is not specified, it adds all modified files.

    :param file_list: list of files to `git add`
    """
    _LOG.debug("# Adding all changed files to staging ...")
    cmd = f"git add {' '.join(file_list) if file_list is not None else '-u'}"
    hsystem.system(cmd, suppress_output=False, log_level=log_level)


def fetch_origin_master_if_needed() -> None:
    """
    If inside CI system, force fetching `master` branch from Git repo.

    When testing a branch, `master` is not always fetched, but it might
    be needed by tests.
    """
    if hserver.is_inside_ci():
        _LOG.warning("Running inside CI so fetching master")
        cmd = "git branch -a"
        _, txt = hsystem.system_to_string(cmd)
        _LOG.debug("%s=%s", cmd, txt)
        cmd = r'git branch -a | egrep "\s+master\s*$" | wc -l'
        # * (HEAD detached at pull/1337/merge)
        # master
        # remotes/origin/master
        # remotes/pull/1337/merge
        _, num = hsystem.system_to_one_line(cmd)
        num = int(num)
        _LOG.debug("num=%s", num)
        if num == 0:
            # See AmpTask1321 and AmpTask1338 for details.
            cmd = "git fetch origin master:refs/remotes/origin/master"
            hsystem.system(cmd)
            cmd = "git branch --track master origin/master"
            hsystem.system(cmd)


def is_client_clean(
    dir_name: str = ".",
    abort_if_not_clean: bool = False,
) -> bool:
    """
    Return whether there are files modified, added, or removed in `dir_name`.

    :param abort_if_not_clean: if True and the client is not clean,
        abort reporting the files modified
    """
    _LOG.debug(hprint.to_str("abort_if_not_clean"))
    files = get_modified_files(dir_name)
    # Remove "amp" from files.
    if "amp" in files:
        _LOG.warning("Skipping 'amp' in modified files")
        files = [f for f in files if "amp" != f]
    elif "helpers_root" in files:
        # Remove "helpers_root" from files.
        _LOG.warning("Skipping 'helpers_root' in modified files")
        files = [f for f in files if "helpers_root" != f]
    # A Git client is clean iff there are no files in the index.
    is_clean = len(files) == 0
    if abort_if_not_clean:
        hdbg.dassert(
            is_clean, "The Git client is not clean:\n%s", "\n".join(files)
        )
    return is_clean


@functools.lru_cache()
def _get_gh_pr_list() -> str:
    cmd = "gh pr list -s all --limit 1000"
    rc, txt = hsystem.system_to_string(cmd)
    _ = rc
    txt = cast(str, txt)
    return txt


def does_branch_exist(
    branch_name: str,
    mode: str,
    *,
    dir_name: str = ".",
) -> bool:
    """
    Check if a branch with the given name exists in Git or GitHub.
    """
    _LOG.debug(hprint.to_str("branch_name mode dir_name"))
    # Handle the "all" case by recursion on all the possible modes.
    if mode == "all":
        exists = False
        for mode_tmp in ("git_local", "git_remote", "github"):
            exists_tmp = does_branch_exist(
                branch_name, mode_tmp, dir_name=dir_name
            )
            exists |= exists_tmp
        return exists
    #
    hdbg.dassert_in(mode, ("git_local", "git_remote", "github"))
    exists = False
    if mode in ("git_local", "git_remote"):
        # From https://stackoverflow.com/questions/35941566
        cmd = f"cd {dir_name} && git fetch --prune"
        hsystem.system(cmd, abort_on_error=False)
        # From https://stackoverflow.com/questions/5167957
        # > git rev-parse --verify LimeTask197_Get_familiar_with_CF2
        # f03bfa0b4577c2524afd6a1f24d06013f8aa9f1a
        # > git rev-parse --verify I_dont_exist
        # fatal: Needed a single revision
        git_branch_name = branch_name
        if mode == "git_remote":
            git_branch_name = f"origin/{git_branch_name}"
        cmd = f"cd {dir_name} && git rev-parse --verify {git_branch_name}"
        rc = hsystem.system(cmd, abort_on_error=False)
        exists = rc == 0
        _LOG.debug("branch_name='%s' on git: exists=%s", branch_name, exists)
    # Check on GitHub.
    if mode == "github":
        txt = _get_gh_pr_list()
        # ```
        # > gh pr list -s all --limit 10000 | grep AmpTask2163
        # 347     AmpTask2163_Implement_tiled_backtesting_1  AmpTask2163 ... MERGED
        # ```
        # The text is separated by tabs.
        #
        # If there are no issues on the GitHub repo, just return.
        # ```
        # > gh pr list -s all --limit 1000
        # no pull requests match your search in causify-ai/sports_analytics
        # ```
        if txt == "":
            return False
        for line in txt.split("\n"):
            # number, GH branch name, Git branch name, status.
            fields = line.split("\t")
            # fields=['179',
            #   'CmTask2914: Add end-to-end unit test for prod reconcile',
            #   'CmTask2914_Add_end_to_end_unit_test_around_the_prod_reconciliation',
            #   'DRAFT', '2022-09-27 19:56:50 +0000 UTC']
            hdbg.dassert_lte(4, len(fields), "fields=%s", fields)
            number, gh_branch_name, git_branch_name = fields[:3]
            _ = number, gh_branch_name
            if branch_name == git_branch_name:
                exists = True
                _LOG.debug(
                    "branch_name='%s' on github: exists=%s", branch_name, exists
                )
    return exists


def delete_branches(
    dir_name: str,
    mode: str,
    branches: List[str],
    confirm_delete: bool,
    abort_on_error: bool = True,
) -> None:
    """
    Delete local or remote branches.

    :param mode: local or remote
    :param branches: list of branches to delete
    :param confirm_delete: ask the user to confirm before deleting, or
        just do it
    """
    hdbg.dassert_isinstance(branches, list)
    delete_cmd = f"cd {dir_name} && "
    if mode == "local":
        delete_cmd += "git branch -d"
    elif mode == "remote":
        delete_cmd += "git push origin --delete"
    else:
        raise ValueError(f"Invalid mode='{mode}'")
    # Ask whether to continue.
    if confirm_delete:
        branches_as_str = " ".join(branches)
        msg = (
            hdbg.WARNING
            + f": Delete {len(branches)} {mode} branch(es) '{branches_as_str}'?"
        )
        hsystem.query_yes_no(msg, abort_on_no=True)
    for branch in branches:
        if mode == "remote":
            prefix = "origin/"
            hdbg.dassert(
                branch.startswith(prefix),
                "Remote branch '%s' needs to start with '%s'",
                branch,
                prefix,
            )
            branch = branch[len(prefix) :]
        cmd = f"{delete_cmd} {branch}"
        hsystem.system(
            cmd,
            suppress_output=False,
            log_level="echo",
            abort_on_error=abort_on_error,
        )<|MERGE_RESOLUTION|>--- conflicted
+++ resolved
@@ -588,11 +588,6 @@
     repo_map = {
         "amp": "alphamatic/amp",
         "dev_tools": "causify-ai/dev_tools",
-<<<<<<< HEAD
-=======
-        # TODO(Juraj, GP): this was enabled but it breaks
-        # invoke docker_bash
->>>>>>> a7b20413
         "helpers": "causify-ai/helpers",
     }
     if include_host_name:
