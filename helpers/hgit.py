"""
Import as:

import helpers.hgit as hgit
"""

import collections
import functools
import logging
import os
import pprint
import random
import re
import string
from typing import Dict, List, Match, Optional, Tuple, cast

import helpers.hdbg as hdbg
import helpers.henv as henv
import helpers.hprint as hprint
import helpers.hserver as hserver
import helpers.hsystem as hsystem

# This module can depend only on:
# - Python standard modules
# - a few helpers as described in `helpers/dependencies.txt`


_LOG = logging.getLogger(__name__)

# We refer to "Git" when we talk about the control system (e.g., "in a Git
# repository") and `git` when we refer to implementation of Git as a program
# installed in a computer.

# TODO(gp): Check
#  https://git-scm.com/book/en/v2/Appendix-B%3A-Embedding-Git-in-your-Applications-Dulwich

# TODO(gp): Avoid "stuttering": the module is already called "git", so no need
#  to make reference to git again.

# TODO(gp): Add mem caching to some functions below. We assume that one doesn't
#  change dir (which is a horrible idea) and thus we can memoize.

# TODO(gp): Spell super_module and sub_module always in the same way in both
#  comments and code. For simplicity (e.g., instead of `super_module` in code and
#  `super-module` in comment) we might want to spell `supermodule` everywhere.

# #############################################################################
# Git branch functions
# #############################################################################


def extract_gh_issue_number_from_branch(branch_name: str) -> Optional[int]:
    """
    Extract the GitHub issue number from a branch name.

    Example:
    CmampTask10725_Add_more_tabs_to_orange_tmux -> 10725
    HelpersTask23_Add_more_tabs_to_orange_tmux -> 23.

    Works only if `invoke gh_branch_create` was used to create the branch.
    or the name was retrieved using `invoke gh_issue_title`.

    :param branch_name: the name of the branch
    :return: the issue number or None if it can't be extracted
    """
    match = re.match(r".*Task_?(\d+)(?:_\w+)?", branch_name)
    if match:
        # Return the captured number.
        return int(match.group(1))
    return None


@functools.lru_cache()
def get_branch_name(dir_name: str = ".") -> str:
    """
    Return the name of the Git branch including a certain dir.

    E.g., `master` or `AmpTask672_Add_script_to_check_and_merge_PR`
    """
    hdbg.dassert_path_exists(dir_name)
    # > git rev-parse --abbrev-ref HEAD
    # master
    cmd = f"cd {dir_name} && git rev-parse --abbrev-ref HEAD"
    data: Tuple[int, str] = hsystem.system_to_one_line(cmd)
    _, output = data
    return output


def get_branch_next_name(
    dir_name: str = ".",
    *,
    curr_branch_name: Optional[str] = None,
    log_verb: int = logging.DEBUG,
) -> str:
    """
    Return a name derived from the branch so that the branch doesn't exist.

    E.g., `AmpTask1903_Implemented_system_Portfolio` ->
    `AmpTask1903_Implemented_system_Portfolio_3`
    """
    if curr_branch_name is None:
        curr_branch_name = get_branch_name(dir_name=dir_name)
    hdbg.dassert_ne(curr_branch_name, "master")
    _LOG.log(log_verb, "curr_branch_name='%s'", curr_branch_name)
    #
    max_num_ids = 100
    for i in range(1, max_num_ids):
        new_branch_name = f"{curr_branch_name}_{i}"
        _LOG.log(log_verb, "Trying branch name '%s'", new_branch_name)
        mode = "all"
        exists = does_branch_exist(new_branch_name, mode, dir_name=dir_name)
        _LOG.log(log_verb, "-> exists=%s", exists)
        if not exists:
            _LOG.log(log_verb, "new_branch_name='%s'", new_branch_name)
            return new_branch_name
    raise ValueError(
        f"Can't find the next branch name for '{curr_branch_name}' within %s ids",
        max_num_ids,
    )


def get_branch_hash(dir_name: str = ".") -> str:
    """
    Return the hash of the commit right before the branch in `dir_name` was
    created.
    """
    curr_branch_name = get_branch_name(dir_name=dir_name)
    hdbg.dassert_ne(curr_branch_name, "master")
    _LOG.debug("curr_branch_name=%s", curr_branch_name)
    #
    cmd = f"cd {dir_name} && git merge-base master {curr_branch_name}"
    _, hash_ = hsystem.system_to_string(cmd)
    hash_ = hash_.rstrip("\n").lstrip("\n")
    hash_ = cast(str, hash_)
    hdbg.dassert_eq(len(hash_.split("\n")), 1)
    return hash_


# #############################################################################
# Git submodule functions
# #############################################################################


@functools.lru_cache()
def get_client_root(super_module: bool) -> str:
    """
    Return the full path of the root of the Git client.

    E.g., `/Users/saggese/src/.../amp`.

    :param super_module: if True use the root of the Git super_module,
        if we are in a submodule. Otherwise use the Git sub_module root
    """
    if super_module and is_inside_submodule():
        # https://stackoverflow.com/questions/957928
        # > cd /Users/saggese/src/.../amp
        # > git rev-parse --show-superproject-working-tree
        # /Users/saggese/src/...
        cmd = "git rev-parse --show-superproject-working-tree"
    else:
        # > git rev-parse --show-toplevel
        # /Users/saggese/src/.../amp
        cmd = "git rev-parse --show-toplevel"
    # TODO(gp): Use system_to_one_line().
    _, out = hsystem.system_to_string(cmd)
    out = out.rstrip("\n")
    hdbg.dassert_eq(len(out.split("\n")), 1, msg=f"Invalid out='{out}'")
    client_root: str = os.path.realpath(out)
    return client_root


# TODO(gp): Replace get_client_root with this.
def find_git_root(path: str = ".") -> str:
    """
    Find recursively the dir of the outermost super module.
    """
    path = os.path.abspath(path)
    while not os.path.isdir(os.path.join(path, ".git")):
        git_dir_file = os.path.join(path, ".git")
        if os.path.isfile(git_dir_file):
            with open(git_dir_file, "r") as f:
                for line in f:
                    if line.startswith("gitdir:"):
                        git_dir = line.split(":", 1)[1].strip()
                        return os.path.abspath(
                            os.path.join(path, git_dir, "..", "..")
                        )
        parent = os.path.dirname(path)
        hdbg.dassert_ne(parent, path)
        path = parent
    return path


def get_project_dirname(only_index: bool = False) -> str:
    """
    Return the name of the project name (e.g., `/Users/saggese/src/amp1` ->
    `amp1`).

    NOTE: this works properly only outside Docker, e.g., when calling from `invoke`.
    Inside Docker the result might be incorrect since the Git client is mapped on
    `/app`.

    :param only_index: return only the index of the client if possible, e.g.,
        E.g., for `/Users/saggese/src/amp1` it returns the string `1`
    """
    git_dir = get_client_root(super_module=True)
    _LOG.debug("git_dir=%s", git_dir)
    ret = os.path.basename(git_dir)
    if only_index:
        last_char = ret[-1]
        hdbg.dassert(
            last_char.isdigit(),
            "The last char `%s` of the git dir `%s` is not a digit",
            last_char,
            git_dir,
        )
        ret = last_char
    _LOG.debug("ret=%s", ret)
    return ret


@functools.lru_cache()
def is_inside_submodule(git_dir: str = ".") -> bool:
    """
    Return whether a dir is inside a Git submodule or a Git supermodule.

    We determine this checking if the current Git repo is included
    inside another Git repo.
    """
    cmd = []
    # - Find the git root of the current directory
    # - Check if the dir one level up is a valid Git repo
    # Go to the dir.
    cmd.append(f"cd {git_dir}")
    # > cd im/
    # > git rev-parse --show-toplevel
    # /Users/saggese/src/.../amp
    cmd.append('cd "$(git rev-parse --show-toplevel)/.."')
    # > git rev-parse --is-inside-work-tree
    # true
    cmd.append("(git rev-parse --is-inside-work-tree | grep -q true)")
    cmd_as_str = " && ".join(cmd)
    rc = hsystem.system(cmd_as_str, abort_on_error=False)
    ret: bool = rc == 0
    return ret


def _is_repo(repo_short_name: str) -> bool:
    """
    Return whether we are inside `amp` and `amp` is a submodule.
    """
    repo_full_name = get_repo_full_name_from_dirname(".", include_host_name=False)
    return get_repo_name(repo_full_name, in_mode="full_name") == repo_short_name


def is_helpers() -> bool:
    """
    Return whether we are inside `helpers` repo.

    Either as super module, or a sub module depending on a current
    working directory.
    """
    return _is_repo("helpers")


def is_amp() -> bool:
    """
    Return whether we are inside `amp` repo.

    Either as super module, or a sub module depending on a current
    working directory.
    """
    return _is_repo("amp") or _is_repo("cmamp") or _is_repo("sorr")


def is_in_helpers_as_supermodule() -> bool:
    """
    Return whether we are in the `helpers` repo and it's a super-module, i.e.,
    `helpers` by itself.
    """
    return is_helpers() and not is_inside_submodule(".")


# TODO(gp): Be consistent with submodule and sub-module in the code. Same for
#  supermodule.
def is_in_amp_as_submodule() -> bool:
    """
    Return whether we are in the `amp` repo and it's a sub-module, e.g., of
    `lm`.
    """
    return is_amp() and is_inside_submodule(".")


def is_in_amp_as_supermodule() -> bool:
    """
    Return whether we are in the `amp` repo and it's a super-module, i.e.,
    `amp` by itself.
    """
    return is_amp() and not is_inside_submodule(".")


def is_amp_present(*, dir_name: str = ".") -> bool:
    """
    Return whether the `amp` dir exists.

    This is a bit of an hacky way of knowing if there is the amp
    submodule.

    :param dir_name: path to the directory where we want to
      check the existence of `amp`.
    """
    amp_path = os.path.join(dir_name, "amp")
    return os.path.exists(amp_path)


# Using these functions is the last resort to skip / change the tests depending
# on the repo. We should control the tests through what functionalities they have,
# e.g.,
# ```
# henv.execute_repo_config_code("has_dind_support()"),
# ```
#
# rather than their name.


def is_dev_tools() -> bool:
    """
    Return whether we are inside `dev_tools` repo.
    """
    return _is_repo("dev_tools")


def is_cmamp() -> bool:
    """
    Return whether we are inside `cmamp` repo.
    """
    return _is_repo("cmamp")


def is_lem() -> bool:
    """
    Return whether we are inside `lem` repo.
    """
    return _is_repo("lem")


def is_lime() -> bool:
    """
    Return whether we are inside `lime` repo.
    """
    return _is_repo("lime")


# #############################################################################


def _get_submodule_hash(dir_name: str) -> str:
    """
    Report the Git hash that a submodule (e.g., amp) is at from the point of
    view of a supermodule.

    > git ls-tree master | grep <dir_name>
    """
    hdbg.dassert_path_exists(dir_name)
    cmd = f"git ls-tree master | grep {dir_name}"
    data: Tuple[int, str] = hsystem.system_to_one_line(cmd)
    _, output = data
    # 160000 commit 0011776388b4c0582161eb2749b665fc45b87e7e  amp
    _LOG.debug("output=%s", output)
    data: List[str] = output.split()
    _LOG.debug("data=%s", data)
    git_hash = data[2]
    return git_hash


@functools.lru_cache()
def get_path_from_supermodule() -> Tuple[str, str]:
    """
    Return the path to the Git repo including the Git submodule for a
    submodule, and return empty for a supermodule. See AmpTask1017.

    E.g.,
    - for amp included in another repo returns 'amp'
    - for amp without supermodule returns ''
    """
    cmd = "git rev-parse --show-superproject-working-tree"
    # > cd /Users/saggese/src/.../lm/amp
    # > git rev-parse --show-superproject-working-tree
    # /Users/saggese/src/.../lm
    #
    # > cd /Users/saggese/src/.../lm
    # > git rev-parse --show-superproject-working-tree
    # (No result)
    superproject_path: str = hsystem.system_to_one_line(cmd)[1]
    _LOG.debug("superproject_path='%s'", superproject_path)
    #
    cmd = (
        f"git config --file {superproject_path}/.gitmodules --get-regexp path"
        '| grep $(basename "$(pwd)")'
        "| awk '{ print $2 }'"
    )
    # > git config --file /Users/saggese/src/.../.gitmodules --get-regexp path
    # submodule.amp.path amp
    submodule_path: str = hsystem.system_to_one_line(cmd)[1]
    _LOG.debug("submodule_path='%s'", submodule_path)
    return superproject_path, submodule_path


@functools.lru_cache()
def get_submodule_paths() -> List[str]:
    """
    Return the path of the submodules in this repo, e.g., `["amp"]` or `[]`.
    """
    # > git config --file .gitmodules --get-regexp path
    # submodule.amp.path amp
    cmd = "git config --file .gitmodules --get-regexp path | awk '{ print $2 }'"
    _, txt = hsystem.system_to_string(cmd)
    _LOG.debug("txt=%s", txt)
    files: List[str] = hsystem.text_to_list(txt)
    _LOG.debug("files=%s", files)
    return files


def has_submodules() -> bool:
    return len(get_submodule_paths()) > 0


# #############################################################################


def _get_hash(git_hash: str, short_hash: bool, num_digits: int = 8) -> str:
    hdbg.dassert_lte(1, num_digits)
    if short_hash:
        ret = git_hash[:num_digits]
    else:
        ret = git_hash
    return ret


def _group_hashes(head_hash: str, remh_hash: str, subm_hash: str) -> str:
    """
    head_hash: a
    remh_hash: b
    subm_hash: c
    """
    map_ = collections.OrderedDict()
    map_["head_hash"] = head_hash
    map_["remh_hash"] = remh_hash
    if subm_hash:
        map_["subm_hash"] = subm_hash
    #
    inv_map = collections.OrderedDict()
    for k, v in map_.items():
        if v not in inv_map:
            inv_map[v] = [k]
        else:
            inv_map[v].append(k)
    #
    txt = []
    for k, v in inv_map.items():
        # Transform:
        #   ('a2bfc704', ['head_hash', 'remh_hash'])
        # into
        #   'head_hash = remh_hash = a2bfc704'
        txt.append(f"{' = '.join(v)} = {k}")
    txt = "\n".join(txt)
    return txt


def report_submodule_status(dir_names: List[str], short_hash: bool) -> str:
    """
    Return a string representing the status of the repos in `dir_names`.
    """
    txt = []
    for dir_name in dir_names:
        txt.append(f"dir_name='{dir_name}'")
        txt.append(f"  is_inside_submodule: {is_inside_submodule(dir_name)}")
        #
        branch_name = get_branch_name(dir_name)
        if branch_name != "master":
            branch_name = f"!!! {branch_name} !!!"
        txt.append(f"  branch: {branch_name}")
        #
        head_hash = get_head_hash(dir_name)
        head_hash = _get_hash(head_hash, short_hash)
        txt.append(f"  head_hash: {head_hash}")
        #
        remh_hash = get_remote_head_hash(dir_name)
        remh_hash = _get_hash(remh_hash, short_hash)
        txt.append(f"  remh_hash: {remh_hash}")
        #
        if dir_name != ".":
            subm_hash = _get_submodule_hash(dir_name)
            subm_hash = _get_hash(subm_hash, short_hash)
            txt.append(f"  subm_hash: {subm_hash}")
    txt_as_str = "\n".join(txt)
    return txt_as_str


# #############################################################################
# GitHub repository name
# #############################################################################


# All functions should take as input `repo_short_name` and have a switch `mode`
# to distinguish full vs short repo name.

# TODO(gp): Maybe rename full -> long to keep it more symmetric "short vs long".


def _parse_github_repo_name(repo_name: str) -> Tuple[str, str]:
    """
    Parse a repo name from `git remote`.

    The supported formats are both SSH and HTTPS, e.g.,
    - `git@github.com:alphamatic/amp`
    - `https://github.com/alphamatic/amp`

    For both of these strings the function returns ("github.com", "alphamatic/amp").
    """
    # Try to parse the SSH format, e.g., `git@github.com:alphamatic/amp`
    m = re.match(r"^git@(\S+.com):(\S+)$", repo_name)
    if not m:
        # Try tp parse the HTTPS format, e.g., `https://github.com/alphamatic/amp`
        m = re.match(r"^https://(\S+.com)/(\S+)$", repo_name)
    hdbg.dassert(m, "Can't parse '%s'", repo_name)
    m: Match[str]
    host_name = m.group(1)
    repo_name = m.group(2)
    _LOG.debug("host_name=%s repo_name=%s", host_name, repo_name)
    # We expect something like "alphamatic/amp".
    m = re.match(r"^\S+/\S+$", repo_name)
    hdbg.dassert(m, "repo_name='%s'", repo_name)
    # origin  git@github.com:.../ORG_....git (fetch)
    suffix_to_remove = ".git"
    if repo_name.endswith(suffix_to_remove):
        repo_name = repo_name[: -len(suffix_to_remove)]
    return host_name, repo_name


def get_repo_full_name_from_dirname(
    dir_name: str, include_host_name: bool
) -> str:
    """
    Return the full name of the repo in `git_dir`, e.g., "alphamatic/amp".

    This function relies on `git remote` to gather the required information.

    :param include_hostname: prepend also the GitHub hostname, e.g., returning
        "github.com/alphamatic/amp"
    :return: the full name of the repo in `git_dir`, e.g., "alphamatic/amp".
    """
    hdbg.dassert_path_exists(dir_name)
    #
    cmd = f"cd {dir_name}; (git remote -v | grep origin | grep fetch)"
    _, output = hsystem.system_to_string(cmd)
    # > git remote -v
    # origin  git@github.com:alphamatic/amp (fetch)
    # origin  git@github.com:alphamatic/amp (push)
    # TODO(gp): Make it more robust, by checking both fetch and push.
    #  "origin  git@github.com:alphamatic/amp (fetch)"
    data: List[str] = output.split()
    _LOG.debug("data=%s", data)
    hdbg.dassert_eq(len(data), 3, "data='%s'", str(data))
    # Extract the middle string, e.g., "git@github.com:alphamatic/amp"
    repo_name = data[1]
    # Parse the string.
    host_name, repo_name = _parse_github_repo_name(repo_name)
    if include_host_name:
        res = f"{host_name}/{repo_name}"
    else:
        res = repo_name
    return res


def get_repo_full_name_from_client(super_module: bool) -> str:
    """
    Return the full name of the repo (e.g., "alphamatic/amp") from a Git
    client.

    :param super_module: like in get_client_root()
    """
    # Get the Git remote in the dir containing the Git repo.
    git_dir = get_client_root(super_module)
    repo_name = get_repo_full_name_from_dirname(git_dir, include_host_name=False)
    return repo_name


# /////////////////////////////////////////////////////////////////////////


def _decorate_with_host_name(
    dict_: Dict[str, str], host_name: str
) -> Dict[str, str]:
    """
    Prepend the host name to all the values of the passed dictionary.
    """
    res = {k: f"{host_name}/{v}" for k, v in dict_.items()}
    return res


@functools.lru_cache()
def _get_repo_short_to_full_name(include_host_name: bool) -> Dict[str, str]:
    """
    Return the map from short name (e.g., "amp") to full name (e.g.,
    "alphamatic/amp") using the information in `repo_config.py`
    """
    # From short name to long name.
    repo_map = {
        "amp": "alphamatic/amp",
<<<<<<< HEAD
        # TODO(gp): This is a hack since the repo_config should declare this,
        # instead of being centralized.
        "dev_tools": "kaizen-ai/dev_tools",
        # TODO(Juraj, GP): this was enabled but it breaks
        # invoke docker_bash
        "helpers": "kaizen-ai/helpers",
=======
        "dev_tools": "causify-ai/dev_tools",
        "helpers": "causify-ai/helpers",
>>>>>>> 170970f7
    }
    if include_host_name:
        host_name = "github.com"
        repo_map = _decorate_with_host_name(repo_map, host_name)
    _LOG.debug(
        "include_host_name=%s, repo_map=\n%s",
        include_host_name,
        pprint.pformat(repo_map),
    )
    # Read the info from the current repo.
    code = henv._get_repo_config_code()
    # TODO(gp): make the linter happy creating this symbol that comes from the
    # `exec()`.
    exec(code, globals())  # pylint: disable=exec-used
    current_repo_map = (
        get_repo_map()  # type: ignore[name-defined]  # noqa: F821  # pylint: disable=undefined-variable
    )
    if include_host_name:
        host_name = (
            get_host_name()  # type: ignore[name-defined]  # noqa: F821  # pylint: disable=undefined-variable
        )
        current_repo_map = _decorate_with_host_name(current_repo_map, host_name)
    _LOG.debug(
        "include_host_name=%s, current_repo_map=\n%s",
        include_host_name,
        pprint.pformat(current_repo_map),
    )
    # Update the map.
    # hdbg.dassert_not_intersection(repo_map.keys(), current_repo_map.keys())
    repo_map.update(
        get_repo_map()  # type: ignore[name-defined]  # noqa: F821  # pylint: disable=undefined-variable
    )
    hdbg.dassert_no_duplicates(repo_map.values())
    _LOG.debug(
        "include_host_name=%s, repo_map=\n%s",
        include_host_name,
        pprint.pformat(repo_map),
    )
    return repo_map


# /////////////////////////////////////////////////////////////////////////


def get_complete_repo_map(
    in_mode: str, include_host_name: bool = False
) -> Dict[str, str]:
    """
    Return the full / short name of a Git repo based on the alternative name.

    :param in_mode: the values `full_name` or `short_name` determine how to interpret
        `name`
    """
    repo_map = _get_repo_short_to_full_name(include_host_name)
    if in_mode == "full_name":
        # Compute the reverse map.
        repo_map = {v: k for (k, v) in repo_map.items()}
    elif in_mode == "short_name":
        pass
    else:
        raise ValueError(f"Invalid in_mode='{in_mode}'")
    _LOG.debug(
        "For in_mode=%s, include_host_name=%s, repo_map=\n%s",
        in_mode,
        include_host_name,
        pprint.pformat(repo_map),
    )
    return repo_map


def get_repo_name(
    name: str, in_mode: str, include_host_name: bool = False
) -> str:
    """
    Return the full/short name of a Git repo based on the other name.

    :param in_mode: the values `full_name` or `short_name` determine how to interpret
        `name`
    """
    repo_map = get_complete_repo_map(in_mode, include_host_name)
    hdbg.dassert_in(
        name, repo_map, "Invalid name='%s' for in_mode='%s'", name, in_mode
    )
    ret = repo_map[name]
    return ret


def get_all_repo_names(
    in_mode: str, include_host_name: bool = False
) -> List[str]:
    """
    Return the names (full or short depending on `mode`) of all the Git repos.

    :param in_mode: if "full_name" return the full names (e.g.,
        "alphamatic/amp") if "short_name" return the short names (e.g.,
        "amp")
    """
    repo_map = get_complete_repo_map(in_mode, include_host_name)
    return sorted(list(repo_map.keys()))


def get_task_prefix_from_repo_short_name(short_name: str) -> str:
    """
    Return the task prefix for a repo (e.g., "amp" -> "AmpTask").
    """
    if short_name == "amp":
        prefix = "AmpTask"
    elif short_name == "dev_tools":
        prefix = "DevToolsTask"
    else:
        # We assume that we can build the prefix from the name (e.g., "lm" ->
        # "LmTask").
        # TODO(gp): A more general approach is to save this information inside
        #  `repo_config.py`.
        prefix = short_name.capitalize() + "Task"
    return prefix


# #############################################################################
# Git path
# #############################################################################


@functools.lru_cache()
def find_file_in_git_tree(
    file_name: str, super_module: bool = True, remove_tmp_base: bool = False
) -> str:
    """
    Find the path of a file in a Git tree.

    We get the Git root and then search for the file from there.
    """
    root_dir = get_client_root(super_module=super_module)
    cmd = rf"find {root_dir} -name '{file_name}' -not -path '*/.git/*'"
    if remove_tmp_base:
        cmd += rf" -not -path '*/tmp\.base/*'"
    _, file_name = hsystem.system_to_one_line(cmd)
    _LOG.debug("file_name=%s", file_name)
    hdbg.dassert_ne(
        file_name, "", "Can't find file '%s' in dir '%s'", file_name, root_dir
    )
    file_name: str = os.path.abspath(file_name)
    hdbg.dassert_path_exists(file_name)
    return file_name


def get_path_from_git_root(
    file_name: str,
    super_module: bool,
    *,
    git_root: Optional[str] = None,
) -> str:
    """
    Get the path of `file_name` from the root of the Git client.

    E.g., in Docker:
        - `super_module=True` -> git_root=/app
        - `super_module=False` -> git_root=/app/amp

    :param super_module: like get_client_root()
    """
    # Get the root of the Git client.
    if git_root is None:
        git_root = get_client_root(super_module)
    #
    git_root = os.path.normpath(git_root)
    _LOG.debug("git_root=%s", git_root)
    file_name = os.path.normpath(file_name)
    _LOG.debug("file_name=%s", file_name)
    if file_name.startswith(git_root):
        # Remove the `git_root` from file_name.
        ret = os.path.relpath(file_name, git_root)
    else:
        # If the file is not under the root, we can't normalize it.
        raise ValueError(
            f"Can't normalize file_name='{file_name}' for git_root='{git_root}'"
        )
    _LOG.debug(
        "file_name=%s, git_root=%s (super_module=%s) -> ret=%s",
        file_name,
        git_root,
        super_module,
        ret,
    )
    return ret


@functools.lru_cache()
def get_amp_abs_path(remove_tmp_base: bool = True) -> str:
    """
    Return the absolute path of `amp` dir.
    """
    repo_sym_name = get_repo_full_name_from_client(super_module=False)
    _LOG.debug("repo_sym_name=%s", repo_sym_name)
    #
    repo_sym_names = ["alphamatic/amp"]
    code = "get_extra_amp_repo_sym_name()"
    try:
        repo_sym_names.append(henv.execute_repo_config_code(code))
    except NameError:
        _LOG.debug("Can't execute the code '%s'", code)
    _LOG.debug("repo_sym_names=%s", repo_sym_names)
    #
    if repo_sym_name in repo_sym_names:
        # If we are in the amp repo, then the git client root is the amp
        # directory.
        git_root = get_client_root(super_module=False)
        amp_dir = git_root
    else:
        # If we are not in the amp repo, then look for the amp dir.
        amp_dir = find_file_in_git_tree(
            "amp", super_module=True, remove_tmp_base=True
        )
        git_root = get_client_root(super_module=True)
        amp_dir = os.path.join(git_root, amp_dir)
    amp_dir = os.path.abspath(amp_dir)
    # Sanity check.
    hdbg.dassert_dir_exists(amp_dir)
    return amp_dir


# TODO(gp): Is this needed?
def get_repo_dirs() -> List[str]:
    """
    Return the list of the repo repositories, e.g., `[".", "amp", "infra"]`.
    """
    dir_names = ["."]
    dirs = ["amp"]
    for dir_name in dirs:
        if os.path.exists(dir_name):
            dir_names.append(dir_name)
    return dir_names


def find_docker_file(
    file_name: str,
    *,
    root_dir: str = ".",
    dir_depth: int = -1,
    mode: str = "return_all_results",
    candidate_files: Optional[List[str]] = None,
) -> List[str]:
    """
    Convert a file or dir that was generated inside Docker to a file in the
    current Git client.

    This operation is best effort since it might not be able to find the
    corresponding file in the current repo.

    E.g.,
    - A file like '/app/amp/core/dataflow_model/utils.py', in a Docker container with
      Git root in '/app' becomes 'amp/core/dataflow_model/utils.py'
    - For a file like '/app/amp/core/dataflow_model/utils.py' outside Docker, we look
      for the file 'dataflow_model/utils.py' in the current client and then normalize
      with respect to the

    :param dir_depth: same meaning as in `find_file_with_dir()`
    :param mode: same as `system_interaction.select_result_file_from_list()`
    :param candidate_files: list of results from the `find` command for unit
        test mocking
    :return: the best guess for the file name corresponding to `file_name`
    """
    _LOG.debug("# Processing file_name='%s'", file_name)
    hdbg.dassert_isinstance(file_name, str)
    # Clean up file name.
    file_name = os.path.normpath(file_name)
    _LOG.debug("file_name=%s", file_name)
    # Find the file in the dir.
    file_names = hsystem.find_file_with_dir(
        file_name,
        root_dir=root_dir,
        dir_depth=dir_depth,
        mode=mode,
        candidate_files=candidate_files,
    )
    # Purify.
    _LOG.debug("Purifying file_names=%s", file_names)
    file_names = [
        os.path.relpath(file_name, root_dir) for file_name in file_names
    ]
    return file_names


# #############################################################################
# Git hash
# #############################################################################


def get_head_hash(dir_name: str = ".", short_hash: bool = False) -> str:
    """
    Report the hash that a Git repo is synced at.

    ```
    > git rev-parse HEAD
    4759b3685f903e6c669096e960b248ec31c63b69
    ```
    """
    hdbg.dassert_path_exists(dir_name)
    opts = "--short " if short_hash else " "
    cmd = f"cd {dir_name} && git rev-parse {opts}HEAD"
    data: Tuple[int, str] = hsystem.system_to_one_line(cmd)
    _, output = data
    # Check whether we are building an orange image. If the condition
    # is True, add './amp' hash to the tag as well.
    if is_amp_present(dir_name=dir_name):
        amp_hash = get_head_hash(os.path.join(dir_name, "amp"), short_hash=True)
        output = output + "-" + amp_hash
    else:
        random_string = "".join(
            random.choices(string.ascii_lowercase + string.digits, k=3)
        )
        output = output + "-" + random_string
    return output


# TODO(gp): Use get_head_hash() and remove this.
def get_current_commit_hash(dir_name: str = ".") -> str:
    hdbg.dassert_path_exists(dir_name)
    cmd = f"cd {dir_name} && git rev-parse HEAD"
    data: Tuple[int, str] = hsystem.system_to_one_line(cmd)
    _, sha = data
    # 0011776388b4c0582161eb2749b665fc45b87e7e
    _LOG.debug("sha=%s", sha)
    return sha


def get_remote_head_hash(dir_name: str) -> str:
    """
    Report the hash that the remote Git repo is at.
    """
    hdbg.dassert_path_exists(dir_name)
    sym_name = get_repo_full_name_from_dirname(dir_name, include_host_name=False)
    cmd = f"git ls-remote git@github.com:{sym_name} HEAD 2>/dev/null"
    data: Tuple[int, str] = hsystem.system_to_one_line(cmd)
    _, output = data
    # > git ls-remote git@github.com:alphamatic/amp HEAD 2>/dev/null
    # 921676624f6a5f3f36ab507baed1b886227ac2e6        HEAD
    return output


# #############################################################################
# Modified files
# #############################################################################


def get_modified_files(
    dir_name: str = ".", remove_files_non_present: bool = True
) -> List[str]:
    """
    Return the files that are added and modified in the Git client.

    In other words the files that will be committed with a `git commit -am ...`.
    Equivalent to `dev_scripts/git_files.sh`

    :param dir_name: directory with Git client
    :param remove_files_non_present: remove the files that are not
        currently present in the client
    :return: list of files
    """
    # If the client status is:
    #   > git status -s
    #   AM dev_scripts/infra/ssh_tunnels.py
    #   M helpers/git.py
    #   ?? linter_warnings.txt
    #
    # The result is:
    #   > git diff --cached --name-only
    #   dev_scripts/infra/ssh_tunnels.py
    #
    #   > git ls-files -m
    #   dev_scripts/infra/ssh_tunnels.py
    #   helpers/git.py
    cmd = "(git diff --cached --name-only; git ls-files -m) | sort | uniq"
    files: List[str] = hsystem.system_to_files(
        cmd, dir_name, remove_files_non_present
    )
    return files


# TODO(gp): -> ...previously...
def get_previous_committed_files(
    dir_name: str = ".",
    num_commits: int = 1,
    remove_files_non_present: bool = True,
) -> List[str]:
    """
    Return files changed in the Git client in the last `num_commits` commits.

    Equivalent to `dev_scripts/git_previous_commit_files.sh`

    :param dir_name: directory with Git client
    :param num_commits: how many commits in the past to consider
    :param remove_files_non_present: remove the files that are not
        currently present in the client
    :return: list of files
    """
    cmd = []
    cmd.append('git show --pretty="" --name-only')
    cmd.append(f"$(git log --author $(git config user.name) -{num_commits}")
    cmd.append(r"""| \grep "^commit " | perl -pe 's/commit (.*)/$1/')""")
    cmd_as_str = " ".join(cmd)
    files: List[str] = hsystem.system_to_files(
        cmd_as_str, dir_name, remove_files_non_present
    )
    return files


def get_modified_files_in_branch(
    dst_branch: str, dir_name: str = ".", remove_files_non_present: bool = True
) -> List[str]:
    """
    Return files modified in the current branch with respect to `dst_branch`.

    Equivalent to `git diff --name-only master...`
    Please remember that there is a difference between `master` and `origin/master`.
    See https://stackoverflow.com/questions/18137175

    :param dir_name: directory with Git client
    :param dst_branch: branch to compare to, e.g., `master`, `HEAD`
    :param remove_files_non_present: remove the files that are not
        currently present in the client
    :return: list of files
    """
    if dst_branch == "HEAD":
        target = dst_branch
    else:
        target = f"{dst_branch}..."
    cmd = f"git diff --name-only {target}"
    files: List[str] = hsystem.system_to_files(
        cmd, dir_name, remove_files_non_present
    )
    return files


def get_summary_files_in_branch(
    dst_branch: str,
    *,
    dir_name: str = ".",
) -> str:
    """
    Report summary of files in the current branch with respect to `dst_branch'.

    Same interface as `get_modified_files_in_branch`.
    """
    # File types (from https://git-scm.com/docs/git-diff).
    file_types = [
        ("added", "A"),
        ("copied", "C"),
        ("deleted", "D"),
        ("modified", "M"),
        ("renamed", "R"),
        ("type changed", "T"),
        ("unmerged", "U"),
        ("unknown", "X"),
        ("broken pairing", "B"),
    ]
    res = ""
    for tag, diff_type in file_types:
        cmd = f"git diff --diff-filter={diff_type} --name-only {dst_branch}..."
        files = hsystem.system_to_files(
            cmd, dir_name, remove_files_non_present=False
        )
        _LOG.debug("files=%s", "\n".join(files))
        if files:
            res += f"# {tag}: {len(files)}\n"
            res += hprint.indent("\n".join(files)) + "\n"
    res = res.rstrip("\n")
    return res


# #############################################################################
# Git commands.
# #############################################################################


# TODO(gp): -> get_user_name()
@functools.lru_cache()
def get_git_name() -> str:
    """
    Return the git user name.
    """
    cmd = "git config --get user.name"
    # For some reason data is annotated as Any by mypy, instead of
    # Tuple[int, str] so we need to cast it to the right value.
    data: Tuple[int, str] = hsystem.system_to_one_line(cmd)
    _, output = data
    return output


def git_log(num_commits: int = 5, my_commits: bool = False) -> str:
    """
    Return the output of a pimped version of git log.

    :param num_commits: number of commits to report
    :param my_commits: True to report only the current user commits
    :return: string
    """
    cmd = []
    cmd.append("git log --date=local --oneline --graph --date-order --decorate")
    cmd.append(
        "--pretty=format:" "'%h %<(8)%aN%  %<(65)%s (%>(14)%ar) %ad %<(10)%d'"
    )
    cmd.append(f"-{num_commits}")
    if my_commits:
        # This doesn't work in a container if the user relies on `~/.gitconfig` to
        # set the user name.
        # TODO(gp): We should use `get_git_name()`.
        cmd.append("--author $(git config user.name)")
    cmd = " ".join(cmd)
    data: Tuple[int, str] = hsystem.system_to_string(cmd)
    _, txt = data
    return txt


def git_stash_push(
    prefix: str, msg: Optional[str] = None, log_level: int = logging.DEBUG
) -> Tuple[str, bool]:
    import helpers.hdatetime as hdateti

    user_name = hsystem.get_user_name()
    server_name = hsystem.get_server_name()
    timestamp = hdateti.get_current_timestamp_as_string("naive_ET")
    tag = f"{user_name}-{server_name}-{timestamp}"
    tag = prefix + "." + tag
    _LOG.debug("tag='%s'", tag)
    cmd = "git stash push"
    _LOG.debug("msg='%s'", msg)
    push_msg = tag[:]
    if msg:
        push_msg += ": " + msg
    cmd += f" -m '{push_msg}'"
    hsystem.system(cmd, suppress_output=False, log_level=log_level)
    # Check if we actually stashed anything.
    cmd = rf"git stash list | \grep '{tag}' | wc -l"
    _, output = hsystem.system_to_string(cmd)
    was_stashed = int(output) > 0
    if not was_stashed:
        msg = "Nothing was stashed"
        _LOG.warning(msg)
        # raise RuntimeError(msg)
    return tag, was_stashed


def git_stash_apply(mode: str, log_level: int = logging.DEBUG) -> None:
    _LOG.debug("# Checking stash head ...")
    cmd = "git stash list | head -3"
    hsystem.system(cmd, suppress_output=False, log_level=log_level)
    #
    _LOG.debug("# Restoring local changes...")
    if mode == "pop":
        cmd = "git stash pop --quiet"
    elif mode == "apply":
        cmd = "git stash apply --quiet"
    else:
        raise ValueError(f"mode='{mode}'")
    hsystem.system(cmd, suppress_output=False, log_level=log_level)


# TODO(gp): Consider using this everywhere. Maybe it can simplify handling issues
#  stemming from the super-module / sub-module repo.
def _get_git_cmd(super_module: bool) -> str:
    """
    Build the first part of a Git command line.
    """
    cmd = []
    cmd.append("git")
    client_root = get_client_root(super_module=super_module)
    # Set the path to the repository (".git" directory), avoiding Git to search for
    # it (from https://git-scm.com/docs/git)
    cmd.append(f"--git-dir='{client_root}/.git'")
    # Set the path to the working tree.
    cmd.append(f"--work-tree='{client_root}'")
    cmd = " ".join(cmd)
    return cmd


def git_tag(
    tag_name: str, super_module: bool = True, log_level: int = logging.DEBUG
) -> None:
    """
    Tag the Git tree with `tag_name` without pushing the tag to the remote.
    """
    _LOG.debug("# Tagging current commit ...")
    git_cmd = _get_git_cmd(super_module)
    cmd = f"{git_cmd} tag -f {tag_name}"
    _ = hsystem.system(cmd, suppress_output=False, log_level=log_level)


def git_push_tag(
    tag_name: str,
    remote: str = "origin",
    super_module: bool = True,
    log_level: int = logging.DEBUG,
) -> None:
    """
    Push the tag `tag_name` to the given remote.
    """
    _LOG.debug("# Pushing current commit ...")
    git_cmd = _get_git_cmd(super_module)
    cmd = f"{git_cmd} push {remote} {tag_name}"
    _ = hsystem.system(cmd, suppress_output=False, log_level=log_level)


def git_describe(
    match: Optional[str] = None, log_level: int = logging.DEBUG
) -> str:
    """
    Return the closest tag in the repo, e.g., 1.0.0.

    If there is no tag, this will return short commit hash.

    :param match: e.g., `dev_tools-*`, only consider tags matching the
        given glob pattern
    """
    _LOG.debug("# Looking for version ...")
    cmd = "git describe --tags --always --abbrev=0"
    if match is not None:
        hdbg.dassert_isinstance(match, str)
        hdbg.dassert_ne(match, "")
        cmd = f"{cmd} --match '{match}'"
    num, tag = hsystem.system_to_one_line(cmd, log_level=log_level)
    _ = num
    tag = cast(str, tag)
    return tag


def git_add_update(
    file_list: Optional[List[str]] = None, log_level: int = logging.DEBUG
) -> None:
    """
    Add list of files to hgit.

    If `file_list` is not specified, it adds all modified files.

    :param file_list: list of files to `git add`
    """
    _LOG.debug("# Adding all changed files to staging ...")
    cmd = f"git add {' '.join(file_list) if file_list is not None else '-u'}"
    hsystem.system(cmd, suppress_output=False, log_level=log_level)


def fetch_origin_master_if_needed() -> None:
    """
    If inside CI system, force fetching `master` branch from Git repo.

    When testing a branch, `master` is not always fetched, but it might
    be needed by tests.
    """
    if hserver.is_inside_ci():
        _LOG.warning("Running inside CI so fetching master")
        cmd = "git branch -a"
        _, txt = hsystem.system_to_string(cmd)
        _LOG.debug("%s=%s", cmd, txt)
        cmd = r'git branch -a | egrep "\s+master\s*$" | wc -l'
        # * (HEAD detached at pull/1337/merge)
        # master
        # remotes/origin/master
        # remotes/pull/1337/merge
        _, num = hsystem.system_to_one_line(cmd)
        num = int(num)
        _LOG.debug("num=%s", num)
        if num == 0:
            # See AmpTask1321 and AmpTask1338 for details.
            cmd = "git fetch origin master:refs/remotes/origin/master"
            hsystem.system(cmd)
            cmd = "git branch --track master origin/master"
            hsystem.system(cmd)


def is_client_clean(
    dir_name: str = ".",
    abort_if_not_clean: bool = False,
) -> bool:
    """
    Return whether there are files modified, added, or removed in `dir_name`.

    :param abort_if_not_clean: if True and the client is not clean,
        abort reporting the files modified
    """
    _LOG.debug(hprint.to_str("abort_if_not_clean"))
    files = get_modified_files(dir_name)
    # Remove "amp" from files.
    if "amp" in files:
        _LOG.warning("Skipping 'amp' in modified files")
        files = [f for f in files if "amp" != f]
    elif "helpers_root" in files:
        # Remove "helpers_root" from files.
        _LOG.warning("Skipping 'helpers_root' in modified files")
        files = [f for f in files if "helpers_root" != f]
    # A Git client is clean iff there are no files in the index.
    is_clean = len(files) == 0
    if abort_if_not_clean:
        hdbg.dassert(
            is_clean, "The Git client is not clean:\n%s", "\n".join(files)
        )
    return is_clean


@functools.lru_cache()
def _get_gh_pr_list() -> str:
    cmd = "gh pr list -s all --limit 1000"
    rc, txt = hsystem.system_to_string(cmd)
    _ = rc
    txt = cast(str, txt)
    return txt


def does_branch_exist(
    branch_name: str,
    mode: str,
    *,
    dir_name: str = ".",
) -> bool:
    """
    Check if a branch with the given name exists in Git or GitHub.
    """
    _LOG.debug(hprint.to_str("branch_name mode dir_name"))
    # Handle the "all" case by recursion on all the possible modes.
    if mode == "all":
        exists = False
        for mode_tmp in ("git_local", "git_remote", "github"):
            exists_tmp = does_branch_exist(
                branch_name, mode_tmp, dir_name=dir_name
            )
            exists |= exists_tmp
        return exists
    #
    hdbg.dassert_in(mode, ("git_local", "git_remote", "github"))
    exists = False
    if mode in ("git_local", "git_remote"):
        # From https://stackoverflow.com/questions/35941566
        cmd = f"cd {dir_name} && git fetch --prune"
        hsystem.system(cmd, abort_on_error=False)
        # From https://stackoverflow.com/questions/5167957
        # > git rev-parse --verify LimeTask197_Get_familiar_with_CF2
        # f03bfa0b4577c2524afd6a1f24d06013f8aa9f1a
        # > git rev-parse --verify I_dont_exist
        # fatal: Needed a single revision
        git_branch_name = branch_name
        if mode == "git_remote":
            git_branch_name = f"origin/{git_branch_name}"
        cmd = f"cd {dir_name} && git rev-parse --verify {git_branch_name}"
        rc = hsystem.system(cmd, abort_on_error=False)
        exists = rc == 0
        _LOG.debug("branch_name='%s' on git: exists=%s", branch_name, exists)
    # Check on GitHub.
    if mode == "github":
        txt = _get_gh_pr_list()
        # ```
        # > gh pr list -s all --limit 10000 | grep AmpTask2163
        # 347     AmpTask2163_Implement_tiled_backtesting_1  AmpTask2163 ... MERGED
        # ```
        # The text is separated by tabs.
        #
        # If there are no issues on the GitHub repo, just return.
        # ```
        # > gh pr list -s all --limit 1000
        # no pull requests match your search in causify-ai/sports_analytics
        # ```
        if txt == "":
            return False
        for line in txt.split("\n"):
            # number, GH branch name, Git branch name, status.
            fields = line.split("\t")
            # fields=['179',
            #   'CmTask2914: Add end-to-end unit test for prod reconcile',
            #   'CmTask2914_Add_end_to_end_unit_test_around_the_prod_reconciliation',
            #   'DRAFT', '2022-09-27 19:56:50 +0000 UTC']
            hdbg.dassert_lte(4, len(fields), "fields=%s", fields)
            number, gh_branch_name, git_branch_name = fields[:3]
            _ = number, gh_branch_name
            if branch_name == git_branch_name:
                exists = True
                _LOG.debug(
                    "branch_name='%s' on github: exists=%s", branch_name, exists
                )
    return exists


def delete_branches(
    dir_name: str,
    mode: str,
    branches: List[str],
    confirm_delete: bool,
    abort_on_error: bool = True,
) -> None:
    """
    Delete local or remote branches.

    :param mode: local or remote
    :param branches: list of branches to delete
    :param confirm_delete: ask the user to confirm before deleting, or
        just do it
    """
    hdbg.dassert_isinstance(branches, list)
    delete_cmd = f"cd {dir_name} && "
    if mode == "local":
        delete_cmd += "git branch -d"
    elif mode == "remote":
        delete_cmd += "git push origin --delete"
    else:
        raise ValueError(f"Invalid mode='{mode}'")
    # Ask whether to continue.
    if confirm_delete:
        branches_as_str = " ".join(branches)
        msg = (
            hdbg.WARNING
            + f": Delete {len(branches)} {mode} branch(es) '{branches_as_str}'?"
        )
        hsystem.query_yes_no(msg, abort_on_no=True)
    for branch in branches:
        if mode == "remote":
            prefix = "origin/"
            hdbg.dassert(
                branch.startswith(prefix),
                "Remote branch '%s' needs to start with '%s'",
                branch,
                prefix,
            )
            branch = branch[len(prefix) :]
        cmd = f"{delete_cmd} {branch}"
        hsystem.system(
            cmd,
            suppress_output=False,
            log_level="echo",
            abort_on_error=abort_on_error,
        )<|MERGE_RESOLUTION|>--- conflicted
+++ resolved
@@ -608,17 +608,8 @@
     # From short name to long name.
     repo_map = {
         "amp": "alphamatic/amp",
-<<<<<<< HEAD
-        # TODO(gp): This is a hack since the repo_config should declare this,
-        # instead of being centralized.
-        "dev_tools": "kaizen-ai/dev_tools",
-        # TODO(Juraj, GP): this was enabled but it breaks
-        # invoke docker_bash
-        "helpers": "kaizen-ai/helpers",
-=======
         "dev_tools": "causify-ai/dev_tools",
         "helpers": "causify-ai/helpers",
->>>>>>> 170970f7
     }
     if include_host_name:
         host_name = "github.com"
