"""
Import as:

import helpers.hgit as hgit
"""

import collections
import functools
import logging
import os
import pprint
import random
import re
import string
from typing import Dict, List, Match, Optional, Tuple, cast

import helpers.hdbg as hdbg
import helpers.henv as henv
import helpers.hprint as hprint
import helpers.hserver as hserver
import helpers.hsystem as hsystem

# This module can depend only on:
# - Python standard modules
# - a few helpers as described in `helpers/dependencies.txt`


_LOG = logging.getLogger(__name__)

# We refer to "Git" when we talk about the control system (e.g., "in a Git
# repository") and `git` when we refer to implementation of Git as a program
# installed in a computer.

# TODO(gp): Check
#  https://git-scm.com/book/en/v2/Appendix-B%3A-Embedding-Git-in-your-Applications-Dulwich

# TODO(gp): Avoid "stuttering": the module is already called "git", so no need
#  to make reference to git again.

# TODO(gp): Add mem caching to some functions below. We assume that one doesn't
#  change dir (which is a horrible idea) and thus we can memoize.

# TODO(gp): Spell super_module and sub_module always in the same way in both
#  comments and code. For simplicity (e.g., instead of `super_module` in code and
#  `super-module` in comment) we might want to spell `supermodule` everywhere.

# #############################################################################
# Git branch functions
# #############################################################################


@functools.lru_cache()
def get_branch_name(dir_name: str = ".") -> str:
    """
    Return the name of the Git branch including a certain dir.

    E.g., `master` or `AmpTask672_Add_script_to_check_and_merge_PR`
    """
    hdbg.dassert_path_exists(dir_name)
    # > git rev-parse --abbrev-ref HEAD
    # master
    cmd = f"cd {dir_name} && git rev-parse --abbrev-ref HEAD"
    data: Tuple[int, str] = hsystem.system_to_one_line(cmd)
    _, output = data
    return output


def get_branch_next_name(
    dir_name: str = ".",
    *,
    curr_branch_name: Optional[str] = None,
    log_verb: int = logging.DEBUG,
) -> str:
    """
    Return a name derived from the branch so that the branch doesn't exist.

    E.g., `AmpTask1903_Implemented_system_Portfolio` ->
    `AmpTask1903_Implemented_system_Portfolio_3`
    """
    if curr_branch_name is None:
        curr_branch_name = get_branch_name(dir_name=dir_name)
    hdbg.dassert_ne(curr_branch_name, "master")
    _LOG.log(log_verb, "curr_branch_name='%s'", curr_branch_name)
    #
    max_num_ids = 100
    for i in range(1, max_num_ids):
        new_branch_name = f"{curr_branch_name}_{i}"
        _LOG.log(log_verb, "Trying branch name '%s'", new_branch_name)
        mode = "all"
        exists = does_branch_exist(new_branch_name, mode, dir_name=dir_name)
        _LOG.log(log_verb, "-> exists=%s", exists)
        if not exists:
            _LOG.log(log_verb, "new_branch_name='%s'", new_branch_name)
            return new_branch_name
    raise ValueError(
        f"Can't find the next branch name for '{curr_branch_name}' within %s ids",
        max_num_ids,
    )


def get_branch_hash(dir_name: str = ".") -> str:
    """
    Return the hash of the commit right before the branch in `dir_name` was
    created.
    """
    curr_branch_name = get_branch_name(dir_name=dir_name)
    hdbg.dassert_ne(curr_branch_name, "master")
    _LOG.debug("curr_branch_name=%s", curr_branch_name)
    #
    cmd = f"cd {dir_name} && git merge-base master {curr_branch_name}"
    _, hash_ = hsystem.system_to_string(cmd)
    hash_ = hash_.rstrip("\n").lstrip("\n")
    hash_ = cast(str, hash_)
    hdbg.dassert_eq(len(hash_.split("\n")), 1)
    return hash_


# #############################################################################
# Git submodule functions
# #############################################################################


@functools.lru_cache()
def get_client_root(super_module: bool) -> str:
    """
    Return the full path of the root of the Git client.

    E.g., `/Users/saggese/src/.../amp`.

    :param super_module: if True use the root of the Git super_module,
        if we are in a submodule. Otherwise use the Git sub_module root
    """
    if super_module and is_inside_submodule():
        # https://stackoverflow.com/questions/957928
        # > cd /Users/saggese/src/.../amp
        # > git rev-parse --show-superproject-working-tree
        # /Users/saggese/src/...
        cmd = "git rev-parse --show-superproject-working-tree"
    else:
        # > git rev-parse --show-toplevel
        # /Users/saggese/src/.../amp
        cmd = "git rev-parse --show-toplevel"
    # TODO(gp): Use system_to_one_line().
    _, out = hsystem.system_to_string(cmd)
    out = out.rstrip("\n")
    hdbg.dassert_eq(len(out.split("\n")), 1, msg=f"Invalid out='{out}'")
    client_root: str = os.path.realpath(out)
    return client_root


# TODO(gp): Replace get_client_root with this.
def find_git_root(path: str = '.') -> str:
    """
    Find recursively the dir of the outermost super module.
    """
    path = os.path.abspath(path)
    while not os.path.isdir(os.path.join(path, '.git')):
        git_dir_file = os.path.join(path, '.git')
        if os.path.isfile(git_dir_file):
            with open(git_dir_file, 'r') as f:
                for line in f:
                    if line.startswith('gitdir:'):
                        git_dir = line.split(':', 1)[1].strip()
                        return os.path.abspath(os.path.join(path, git_dir, '..', '..'))
        parent = os.path.dirname(path)
        if parent == path:
            return None
        path = parent
    return path


def get_project_dirname(only_index: bool = False) -> str:
    """
    Return the name of the project name (e.g., `/Users/saggese/src/amp1` ->
    `amp1`).

    NOTE: this works properly only outside Docker, e.g., when calling from `invoke`.
    Inside Docker the result might be incorrect since the Git client is mapped on
    `/app`.

    :param only_index: return only the index of the client if possible, e.g.,
        E.g., for `/Users/saggese/src/amp1` it returns the string `1`
    """
    git_dir = get_client_root(super_module=True)
    _LOG.debug("git_dir=%s", git_dir)
    ret = os.path.basename(git_dir)
    if only_index:
        last_char = ret[-1]
        hdbg.dassert(
            last_char.isdigit(),
            "The last char `%s` of the git dir `%s` is not a digit",
            last_char,
            git_dir,
        )
        ret = last_char
    _LOG.debug("ret=%s", ret)
    return ret


@functools.lru_cache()
def is_inside_submodule(git_dir: str = ".") -> bool:
    """
    Return whether a dir is inside a Git submodule or a Git supermodule.

    We determine this checking if the current Git repo is included
    inside another Git repo.
    """
    cmd = []
    # - Find the git root of the current directory
    # - Check if the dir one level up is a valid Git repo
    # Go to the dir.
    cmd.append(f"cd {git_dir}")
    # > cd im/
    # > git rev-parse --show-toplevel
    # /Users/saggese/src/.../amp
    cmd.append('cd "$(git rev-parse --show-toplevel)/.."')
    # > git rev-parse --is-inside-work-tree
    # true
    cmd.append("(git rev-parse --is-inside-work-tree | grep -q true)")
    cmd_as_str = " && ".join(cmd)
    rc = hsystem.system(cmd_as_str, abort_on_error=False)
    ret: bool = rc == 0
    return ret


def _is_repo(repo_short_name: str) -> bool:
    """
    Return whether we are inside `amp` and `amp` is a submodule.
    """
    repo_full_name = get_repo_full_name_from_dirname(".", include_host_name=False)
    return get_repo_name(repo_full_name, in_mode="full_name") == repo_short_name


def is_amp() -> bool:
    """
    Return whether we are inside `amp` repo.

    Either as super module, or a sub module depending on a current
    working directory.
    """
    return _is_repo("amp") or _is_repo("cmamp") or _is_repo("sorr")


# TODO(gp): Be consistent with submodule and sub-module in the code. Same for
#  supermodule.
def is_in_amp_as_submodule() -> bool:
    """
    Return whether we are in the `amp` repo and it's a sub-module, e.g., of
    `lm`.
    """
    return is_amp() and is_inside_submodule(".")


def is_in_amp_as_supermodule() -> bool:
    """
    Return whether we are in the `amp` repo and it's a super-module, i.e.,
    `amp` by itself.
    """
    return is_amp() and not is_inside_submodule(".")


def is_amp_present(*, dir_name: str = ".") -> bool:
    """
    Return whether the `amp` dir exists.

    This is a bit of an hacky way of knowing if there is the amp
    submodule.

    :param dir_name: path to the directory where we want to
      check the existence of `amp`.
    """
    amp_path = os.path.join(dir_name, "amp")
    return os.path.exists(amp_path)


# Using these functions is the last resort to skip / change the tests depending
# on the repo. We should control the tests through what functionalities they have,
# e.g.,
# ```
# henv.execute_repo_config_code("has_dind_support()"),
# ```
#
# rather than their name.


def is_dev_tools() -> bool:
    """
    Return whether we are inside `dev_tools` repo.
    """
    return _is_repo("dev_tools")


def is_cmamp() -> bool:
    """
    Return whether we are inside `cmamp` repo.
    """
    return _is_repo("cmamp")


def is_lem() -> bool:
    """
    Return whether we are inside `lem` repo.
    """
    return _is_repo("lem")


def is_lime() -> bool:
    """
    Return whether we are inside `lime` repo.
    """
    return _is_repo("lime")


# #############################################################################


def _get_submodule_hash(dir_name: str) -> str:
    """
    Report the Git hash that a submodule (e.g., amp) is at from the point of
    view of a supermodule.

    > git ls-tree master | grep <dir_name>
    """
    hdbg.dassert_path_exists(dir_name)
    cmd = f"git ls-tree master | grep {dir_name}"
    data: Tuple[int, str] = hsystem.system_to_one_line(cmd)
    _, output = data
    # 160000 commit 0011776388b4c0582161eb2749b665fc45b87e7e  amp
    _LOG.debug("output=%s", output)
    data: List[str] = output.split()
    _LOG.debug("data=%s", data)
    git_hash = data[2]
    return git_hash


@functools.lru_cache()
def get_path_from_supermodule() -> Tuple[str, str]:
    """
    Return the path to the Git repo including the Git submodule for a
    submodule, and return empty for a supermodule. See AmpTask1017.

    E.g.,
    - for amp included in another repo returns 'amp'
    - for amp without supermodule returns ''
    """
    cmd = "git rev-parse --show-superproject-working-tree"
    # > cd /Users/saggese/src/.../lm/amp
    # > git rev-parse --show-superproject-working-tree
    # /Users/saggese/src/.../lm
    #
    # > cd /Users/saggese/src/.../lm
    # > git rev-parse --show-superproject-working-tree
    # (No result)
    superproject_path: str = hsystem.system_to_one_line(cmd)[1]
    _LOG.debug("superproject_path='%s'", superproject_path)
    #
    cmd = (
        f"git config --file {superproject_path}/.gitmodules --get-regexp path"
        '| grep $(basename "$(pwd)")'
        "| awk '{ print $2 }'"
    )
    # > git config --file /Users/saggese/src/.../.gitmodules --get-regexp path
    # submodule.amp.path amp
    submodule_path: str = hsystem.system_to_one_line(cmd)[1]
    _LOG.debug("submodule_path='%s'", submodule_path)
    return superproject_path, submodule_path


@functools.lru_cache()
def get_submodule_paths() -> List[str]:
    """
    Return the path of the submodules in this repo, e.g., `["amp"]` or `[]`.
    """
    # > git config --file .gitmodules --get-regexp path
    # submodule.amp.path amp
    cmd = "git config --file .gitmodules --get-regexp path | awk '{ print $2 }'"
    _, txt = hsystem.system_to_string(cmd)
    _LOG.debug("txt=%s", txt)
    files: List[str] = hsystem.text_to_list(txt)
    _LOG.debug("files=%s", files)
    return files


def has_submodules() -> bool:
    return len(get_submodule_paths()) > 0


# #############################################################################


def _get_hash(git_hash: str, short_hash: bool, num_digits: int = 8) -> str:
    hdbg.dassert_lte(1, num_digits)
    if short_hash:
        ret = git_hash[:num_digits]
    else:
        ret = git_hash
    return ret


def _group_hashes(head_hash: str, remh_hash: str, subm_hash: str) -> str:
    """
    head_hash: a
    remh_hash: b
    subm_hash: c
    """
    map_ = collections.OrderedDict()
    map_["head_hash"] = head_hash
    map_["remh_hash"] = remh_hash
    if subm_hash:
        map_["subm_hash"] = subm_hash
    #
    inv_map = collections.OrderedDict()
    for k, v in map_.items():
        if v not in inv_map:
            inv_map[v] = [k]
        else:
            inv_map[v].append(k)
    #
    txt = []
    for k, v in inv_map.items():
        # Transform:
        #   ('a2bfc704', ['head_hash', 'remh_hash'])
        # into
        #   'head_hash = remh_hash = a2bfc704'
        txt.append(f"{' = '.join(v)} = {k}")
    txt = "\n".join(txt)
    return txt


def report_submodule_status(dir_names: List[str], short_hash: bool) -> str:
    """
    Return a string representing the status of the repos in `dir_names`.
    """
    txt = []
    for dir_name in dir_names:
        txt.append(f"dir_name='{dir_name}'")
        txt.append(f"  is_inside_submodule: {is_inside_submodule(dir_name)}")
        #
        branch_name = get_branch_name(dir_name)
        if branch_name != "master":
            branch_name = f"!!! {branch_name} !!!"
        txt.append(f"  branch: {branch_name}")
        #
        head_hash = get_head_hash(dir_name)
        head_hash = _get_hash(head_hash, short_hash)
        txt.append(f"  head_hash: {head_hash}")
        #
        remh_hash = get_remote_head_hash(dir_name)
        remh_hash = _get_hash(remh_hash, short_hash)
        txt.append(f"  remh_hash: {remh_hash}")
        #
        if dir_name != ".":
            subm_hash = _get_submodule_hash(dir_name)
            subm_hash = _get_hash(subm_hash, short_hash)
            txt.append(f"  subm_hash: {subm_hash}")
    txt_as_str = "\n".join(txt)
    return txt_as_str


# #############################################################################
# GitHub repository name
# #############################################################################


# All functions should take as input `repo_short_name` and have a switch `mode`
# to distinguish full vs short repo name.

# TODO(gp): Maybe rename full -> long to keep it more symmetric "short vs long".


def _parse_github_repo_name(repo_name: str) -> Tuple[str, str]:
    """
    Parse a repo name from `git remote`.

    The supported formats are both SSH and HTTPS, e.g.,
    - `git@github.com:alphamatic/amp`
    - `https://github.com/alphamatic/amp`

    For both of these strings the function returns ("github.com", "alphamatic/amp").
    """
    # Try to parse the SSH format, e.g., `git@github.com:alphamatic/amp`
    m = re.match(r"^git@(\S+.com):(\S+)$", repo_name)
    if not m:
        # Try tp parse the HTTPS format, e.g., `https://github.com/alphamatic/amp`
        m = re.match(r"^https://(\S+.com)/(\S+)$", repo_name)
    hdbg.dassert(m, "Can't parse '%s'", repo_name)
    m: Match[str]
    host_name = m.group(1)
    repo_name = m.group(2)
    _LOG.debug("host_name=%s repo_name=%s", host_name, repo_name)
    # We expect something like "alphamatic/amp".
    m = re.match(r"^\S+/\S+$", repo_name)
    hdbg.dassert(m, "repo_name='%s'", repo_name)
    # origin  git@github.com:.../ORG_....git (fetch)
    suffix_to_remove = ".git"
    if repo_name.endswith(suffix_to_remove):
        repo_name = repo_name[: -len(suffix_to_remove)]
    return host_name, repo_name


def get_repo_full_name_from_dirname(
    dir_name: str, include_host_name: bool
) -> str:
    """
    Return the full name of the repo in `git_dir`, e.g., "alphamatic/amp".

    This function relies on `git remote` to gather the required information.

    :param include_hostname: prepend also the GitHub hostname, e.g., returning
        "github.com/alphamatic/amp"
    :return: the full name of the repo in `git_dir`, e.g., "alphamatic/amp".
    """
    hdbg.dassert_path_exists(dir_name)
    #
    cmd = f"cd {dir_name}; (git remote -v | grep origin | grep fetch)"
    _, output = hsystem.system_to_string(cmd)
    # > git remote -v
    # origin  git@github.com:alphamatic/amp (fetch)
    # origin  git@github.com:alphamatic/amp (push)
    # TODO(gp): Make it more robust, by checking both fetch and push.
    #  "origin  git@github.com:alphamatic/amp (fetch)"
    data: List[str] = output.split()
    _LOG.debug("data=%s", data)
    hdbg.dassert_eq(len(data), 3, "data='%s'", str(data))
    # Extract the middle string, e.g., "git@github.com:alphamatic/amp"
    repo_name = data[1]
    # Parse the string.
    host_name, repo_name = _parse_github_repo_name(repo_name)
    if include_host_name:
        res = f"{host_name}/{repo_name}"
    else:
        res = repo_name
    return res


def get_repo_full_name_from_client(super_module: bool) -> str:
    """
    Return the full name of the repo (e.g., "alphamatic/amp") from a Git
    client.

    :param super_module: like in get_client_root()
    """
    # Get the Git remote in the dir containing the Git repo.
    git_dir = get_client_root(super_module)
    repo_name = get_repo_full_name_from_dirname(git_dir, include_host_name=False)
    return repo_name


# /////////////////////////////////////////////////////////////////////////


def _decorate_with_host_name(
    dict_: Dict[str, str], host_name: str
) -> Dict[str, str]:
    """
    Prepend the host name to all the values of the passed dictionary.
    """
    res = {k: f"{host_name}/{v}" for k, v in dict_.items()}
    return res


@functools.lru_cache()
def _get_repo_short_to_full_name(include_host_name: bool) -> Dict[str, str]:
    """
    Return the map from short name (e.g., "amp") to full name (e.g.,
    "alphamatic/amp") using the information in `repo_config.py`
    """
    # From short name to long name.
    repo_map = {
        "amp": "alphamatic/amp",
        # TODO(gp): This is a hack since the repo_config should declare this,
        # instead of being centralized.
        "dev_tools": "kaizen-ai/dev_tools",
<<<<<<< HEAD
=======
        # TODO(Juraj, GP): this was enabled but it breaks
        # invoke docker_bash
>>>>>>> 1bb6c0ef
        #"helpers": "kaizen-ai/helpers",
    }
    if include_host_name:
        host_name = "github.com"
        repo_map = _decorate_with_host_name(repo_map, host_name)
    _LOG.debug(
        "include_host_name=%s, repo_map=\n%s",
        include_host_name,
        pprint.pformat(repo_map),
    )
    # Read the info from the current repo.
    code = henv._get_repo_config_code()
    # TODO(gp): make the linter happy creating this symbol that comes from the
    # `exec()`.
    exec(code, globals())  # pylint: disable=exec-used
    current_repo_map = (
        get_repo_map()  # type: ignore[name-defined]  # noqa: F821  # pylint: disable=undefined-variable
    )
    if include_host_name:
        host_name = (
            get_host_name()  # type: ignore[name-defined]  # noqa: F821  # pylint: disable=undefined-variable
        )
        current_repo_map = _decorate_with_host_name(current_repo_map, host_name)
    _LOG.debug(
        "include_host_name=%s, current_repo_map=\n%s",
        include_host_name,
        pprint.pformat(current_repo_map),
    )
    # Update the map.
    hdbg.dassert_not_intersection(repo_map.keys(), current_repo_map.keys())
    repo_map.update(
        get_repo_map()  # type: ignore[name-defined]  # noqa: F821  # pylint: disable=undefined-variable
    )
    hdbg.dassert_no_duplicates(repo_map.values())
    _LOG.debug(
        "include_host_name=%s, repo_map=\n%s",
        include_host_name,
        pprint.pformat(repo_map),
    )
    return repo_map


# /////////////////////////////////////////////////////////////////////////


def get_complete_repo_map(
    in_mode: str, include_host_name: bool = False
) -> Dict[str, str]:
    """
    Return the full / short name of a Git repo based on the alternative name.

    :param in_mode: the values `full_name` or `short_name` determine how to interpret
        `name`
    """
    repo_map = _get_repo_short_to_full_name(include_host_name)
    if in_mode == "full_name":
        # Compute the reverse map.
        repo_map = {v: k for (k, v) in repo_map.items()}
    elif in_mode == "short_name":
        pass
    else:
        raise ValueError(f"Invalid in_mode='{in_mode}'")
    _LOG.debug(
        "For in_mode=%s, include_host_name=%s, repo_map=\n%s",
        in_mode,
        include_host_name,
        pprint.pformat(repo_map),
    )
    return repo_map


def get_repo_name(
    name: str, in_mode: str, include_host_name: bool = False
) -> str:
    """
    Return the full/short name of a Git repo based on the other name.

    :param in_mode: the values `full_name` or `short_name` determine how to interpret
        `name`
    """
    repo_map = get_complete_repo_map(in_mode, include_host_name)
    hdbg.dassert_in(
        name, repo_map, "Invalid name='%s' for in_mode='%s'", name, in_mode
    )
    ret = repo_map[name]
    return ret


def get_all_repo_names(
    in_mode: str, include_host_name: bool = False
) -> List[str]:
    """
    Return the names (full or short depending on `mode`) of all the Git repos.

    :param in_mode: if "full_name" return the full names (e.g.,
        "alphamatic/amp") if "short_name" return the short names (e.g.,
        "amp")
    """
    repo_map = get_complete_repo_map(in_mode, include_host_name)
    return sorted(list(repo_map.keys()))


def get_task_prefix_from_repo_short_name(short_name: str) -> str:
    """
    Return the task prefix for a repo (e.g., "amp" -> "AmpTask").
    """
    if short_name == "amp":
        prefix = "AmpTask"
    elif short_name == "dev_tools":
        prefix = "DevToolsTask"
    else:
        # We assume that we can build the prefix from the name (e.g., "lm" ->
        # "LmTask").
        # TODO(gp): A more general approach is to save this information inside
        #  `repo_config.py`.
        prefix = short_name.capitalize() + "Task"
    return prefix


# #############################################################################
# Git path
# #############################################################################


@functools.lru_cache()
def find_file_in_git_tree(
    file_name: str, super_module: bool = True, remove_tmp_base: bool = False
) -> str:
    """
    Find the path of a file in a Git tree.

    We get the Git root and then search for the file from there.
    """
    root_dir = get_client_root(super_module=super_module)
    if remove_tmp_base:
        cmd = rf"find {root_dir} -name '{file_name}' -not -path '*/\.git/*' -not -path '*/tmp\.base/*'"
    else:
        # TODO(gp): Use -not -path '*/\.git/*'
        cmd = f"find {root_dir} -name '{file_name}' | grep -v .git"
    _, file_name = hsystem.system_to_one_line(cmd)
    _LOG.debug("file_name=%s", file_name)
    hdbg.dassert_ne(
        file_name, "", "Can't find file '%s' in dir '%s'", file_name, root_dir
    )
    file_name: str = os.path.abspath(file_name)
    hdbg.dassert_path_exists(file_name)
    return file_name


def get_path_from_git_root(
    file_name: str,
    super_module: bool,
    *,
    git_root: Optional[str] = None,
) -> str:
    """
    Get the path of `file_name` from the root of the Git client.

    E.g., in Docker:
        - `super_module=True` -> git_root=/app
        - `super_module=False` -> git_root=/app/amp

    :param super_module: like get_client_root()
    """
    # Get the root of the Git client.
    if git_root is None:
        git_root = get_client_root(super_module)
    #
    git_root = os.path.normpath(git_root)
    _LOG.debug("git_root=%s", git_root)
    file_name = os.path.normpath(file_name)
    _LOG.debug("file_name=%s", file_name)
    if file_name.startswith(git_root):
        # Remove the `git_root` from file_name.
        ret = os.path.relpath(file_name, git_root)
    else:
        # If the file is not under the root, we can't normalize it.
        raise ValueError(
            f"Can't normalize file_name='{file_name}' for git_root='{git_root}'"
        )
    _LOG.debug(
        "file_name=%s, git_root=%s (super_module=%s) -> ret=%s",
        file_name,
        git_root,
        super_module,
        ret,
    )
    return ret


@functools.lru_cache()
def get_amp_abs_path(remove_tmp_base: bool = True) -> str:
    """
    Return the absolute path of `amp` dir.
    """
    repo_sym_name = get_repo_full_name_from_client(super_module=False)
    _LOG.debug("repo_sym_name=%s", repo_sym_name)
    repo_sym_names = ["alphamatic/amp"]
    code = "get_extra_amp_repo_sym_name()"
    try:
        repo_sym_names.append(henv.execute_repo_config_code(code))
    except NameError:
        _LOG.debug("Can't execute the code '%s'", code)
    if repo_sym_name in repo_sym_names:
        # If we are in the amp repo, then the git client root is the amp
        # directory.
        git_root = get_client_root(super_module=False)
        amp_dir = git_root
    else:
        # If we are not in the amp repo, then look for the amp dir.
        amp_dir = find_file_in_git_tree(
            "amp", super_module=True, remove_tmp_base=True
        )
        git_root = get_client_root(super_module=True)
        amp_dir = os.path.join(git_root, amp_dir)
    amp_dir = os.path.abspath(amp_dir)
    # Sanity check.
    hdbg.dassert_dir_exists(amp_dir)
    return amp_dir


# TODO(gp): Is this needed?
def get_repo_dirs() -> List[str]:
    """
    Return the list of the repo repositories, e.g., `[".", "amp", "infra"]`.
    """
    dir_names = ["."]
    dirs = ["amp"]
    for dir_name in dirs:
        if os.path.exists(dir_name):
            dir_names.append(dir_name)
    return dir_names


def find_docker_file(
    file_name: str,
    *,
    root_dir: str = ".",
    dir_depth: int = -1,
    mode: str = "return_all_results",
    candidate_files: Optional[List[str]] = None,
) -> List[str]:
    """
    Convert a file or dir that was generated inside Docker to a file in the
    current Git client.

    This operation is best effort since it might not be able to find the
    corresponding file in the current repo.

    E.g.,
    - A file like '/app/amp/core/dataflow_model/utils.py', in a Docker container with
      Git root in '/app' becomes 'amp/core/dataflow_model/utils.py'
    - For a file like '/app/amp/core/dataflow_model/utils.py' outside Docker, we look
      for the file 'dataflow_model/utils.py' in the current client and then normalize
      with respect to the

    :param dir_depth: same meaning as in `find_file_with_dir()`
    :param mode: same as `system_interaction.select_result_file_from_list()`
    :param candidate_files: list of results from the `find` command for unit
        test mocking
    :return: the best guess for the file name corresponding to `file_name`
    """
    _LOG.debug("# Processing file_name='%s'", file_name)
    hdbg.dassert_isinstance(file_name, str)
    # Clean up file name.
    file_name = os.path.normpath(file_name)
    _LOG.debug("file_name=%s", file_name)
    # Find the file in the dir.
    file_names = hsystem.find_file_with_dir(
        file_name,
        root_dir=root_dir,
        dir_depth=dir_depth,
        mode=mode,
        candidate_files=candidate_files,
    )
    # Purify.
    _LOG.debug("Purifying file_names=%s", file_names)
    file_names = [
        os.path.relpath(file_name, root_dir) for file_name in file_names
    ]
    return file_names


# #############################################################################
# Git hash
# #############################################################################


def get_head_hash(dir_name: str = ".", short_hash: bool = False) -> str:
    """
    Report the hash that a Git repo is synced at.

    ```
    > git rev-parse HEAD
    4759b3685f903e6c669096e960b248ec31c63b69
    ```
    """
    hdbg.dassert_path_exists(dir_name)
    opts = "--short " if short_hash else " "
    cmd = f"cd {dir_name} && git rev-parse {opts}HEAD"
    data: Tuple[int, str] = hsystem.system_to_one_line(cmd)
    _, output = data
    # Check whether we are building an orange image. If the condition
    # is True, add './amp' hash to the tag as well.
    if is_amp_present(dir_name=dir_name):
        amp_hash = get_head_hash(os.path.join(dir_name, "amp"), short_hash=True)
        output = output + "-" + amp_hash
    else:
        random_string = "".join(
            random.choices(string.ascii_lowercase + string.digits, k=3)
        )
        output = output + "-" + random_string
    return output


# TODO(gp): Use get_head_hash() and remove this.
def get_current_commit_hash(dir_name: str = ".") -> str:
    hdbg.dassert_path_exists(dir_name)
    cmd = f"cd {dir_name} && git rev-parse HEAD"
    data: Tuple[int, str] = hsystem.system_to_one_line(cmd)
    _, sha = data
    # 0011776388b4c0582161eb2749b665fc45b87e7e
    _LOG.debug("sha=%s", sha)
    return sha


def get_remote_head_hash(dir_name: str) -> str:
    """
    Report the hash that the remote Git repo is at.
    """
    hdbg.dassert_path_exists(dir_name)
    sym_name = get_repo_full_name_from_dirname(dir_name, include_host_name=False)
    cmd = f"git ls-remote git@github.com:{sym_name} HEAD 2>/dev/null"
    data: Tuple[int, str] = hsystem.system_to_one_line(cmd)
    _, output = data
    # > git ls-remote git@github.com:alphamatic/amp HEAD 2>/dev/null
    # 921676624f6a5f3f36ab507baed1b886227ac2e6        HEAD
    return output


# #############################################################################
# Modified files
# #############################################################################


def get_modified_files(
    dir_name: str = ".", remove_files_non_present: bool = True
) -> List[str]:
    """
    Return the files that are added and modified in the Git client.

    In other words the files that will be committed with a `git commit -am ...`.
    Equivalent to `dev_scripts/git_files.sh`

    :param dir_name: directory with Git client
    :param remove_files_non_present: remove the files that are not
        currently present in the client
    :return: list of files
    """
    # If the client status is:
    #   > git status -s
    #   AM dev_scripts/infra/ssh_tunnels.py
    #   M helpers/git.py
    #   ?? linter_warnings.txt
    #
    # The result is:
    #   > git diff --cached --name-only
    #   dev_scripts/infra/ssh_tunnels.py
    #
    #   > git ls-files -m
    #   dev_scripts/infra/ssh_tunnels.py
    #   helpers/git.py
    cmd = "(git diff --cached --name-only; git ls-files -m) | sort | uniq"
    files: List[str] = hsystem.system_to_files(
        cmd, dir_name, remove_files_non_present
    )
    return files


# TODO(gp): -> ...previously...
def get_previous_committed_files(
    dir_name: str = ".",
    num_commits: int = 1,
    remove_files_non_present: bool = True,
) -> List[str]:
    """
    Return files changed in the Git client in the last `num_commits` commits.

    Equivalent to `dev_scripts/git_previous_commit_files.sh`

    :param dir_name: directory with Git client
    :param num_commits: how many commits in the past to consider
    :param remove_files_non_present: remove the files that are not
        currently present in the client
    :return: list of files
    """
    cmd = []
    cmd.append('git show --pretty="" --name-only')
    cmd.append(f"$(git log --author $(git config user.name) -{num_commits}")
    cmd.append(r"""| \grep "^commit " | perl -pe 's/commit (.*)/$1/')""")
    cmd_as_str = " ".join(cmd)
    files: List[str] = hsystem.system_to_files(
        cmd_as_str, dir_name, remove_files_non_present
    )
    return files


def get_modified_files_in_branch(
    dst_branch: str, dir_name: str = ".", remove_files_non_present: bool = True
) -> List[str]:
    """
    Return files modified in the current branch with respect to `dst_branch`.

    Equivalent to `git diff --name-only master...`
    Please remember that there is a difference between `master` and `origin/master`.
    See https://stackoverflow.com/questions/18137175

    :param dir_name: directory with Git client
    :param dst_branch: branch to compare to, e.g., `master`, `HEAD`
    :param remove_files_non_present: remove the files that are not
        currently present in the client
    :return: list of files
    """
    if dst_branch == "HEAD":
        target = dst_branch
    else:
        target = f"{dst_branch}..."
    cmd = f"git diff --name-only {target}"
    files: List[str] = hsystem.system_to_files(
        cmd, dir_name, remove_files_non_present
    )
    return files


def get_summary_files_in_branch(
    dst_branch: str,
    *,
    dir_name: str = ".",
) -> str:
    """
    Report summary of files in the current branch with respect to `dst_branch'.

    Same interface as `get_modified_files_in_branch`.
    """
    # File types (from https://git-scm.com/docs/git-diff).
    file_types = [
        ("added", "A"),
        ("copied", "C"),
        ("deleted", "D"),
        ("modified", "M"),
        ("renamed", "R"),
        ("type changed", "T"),
        ("unmerged", "U"),
        ("unknown", "X"),
        ("broken pairing", "B"),
    ]
    res = ""
    for tag, diff_type in file_types:
        cmd = f"git diff --diff-filter={diff_type} --name-only {dst_branch}..."
        files = hsystem.system_to_files(
            cmd, dir_name, remove_files_non_present=False
        )
        _LOG.debug("files=%s", "\n".join(files))
        if files:
            res += f"# {tag}: {len(files)}\n"
            res += hprint.indent("\n".join(files)) + "\n"
    res = res.rstrip("\n")
    return res


# #############################################################################
# Git commands.
# #############################################################################


# TODO(gp): -> get_user_name()
@functools.lru_cache()
def get_git_name() -> str:
    """
    Return the git user name.
    """
    cmd = "git config --get user.name"
    # For some reason data is annotated as Any by mypy, instead of
    # Tuple[int, str] so we need to cast it to the right value.
    data: Tuple[int, str] = hsystem.system_to_one_line(cmd)
    _, output = data
    return output


def git_log(num_commits: int = 5, my_commits: bool = False) -> str:
    """
    Return the output of a pimped version of git log.

    :param num_commits: number of commits to report
    :param my_commits: True to report only the current user commits
    :return: string
    """
    cmd = []
    cmd.append("git log --date=local --oneline --graph --date-order --decorate")
    cmd.append(
        "--pretty=format:" "'%h %<(8)%aN%  %<(65)%s (%>(14)%ar) %ad %<(10)%d'"
    )
    cmd.append(f"-{num_commits}")
    if my_commits:
        # This doesn't work in a container if the user relies on `~/.gitconfig` to
        # set the user name.
        # TODO(gp): We should use `get_git_name()`.
        cmd.append("--author $(git config user.name)")
    cmd = " ".join(cmd)
    data: Tuple[int, str] = hsystem.system_to_string(cmd)
    _, txt = data
    return txt


def git_stash_push(
    prefix: str, msg: Optional[str] = None, log_level: int = logging.DEBUG
) -> Tuple[str, bool]:
    import helpers.hdatetime as hdateti

    user_name = hsystem.get_user_name()
    server_name = hsystem.get_server_name()
    timestamp = hdateti.get_current_timestamp_as_string("naive_ET")
    tag = f"{user_name}-{server_name}-{timestamp}"
    tag = prefix + "." + tag
    _LOG.debug("tag='%s'", tag)
    cmd = "git stash push"
    _LOG.debug("msg='%s'", msg)
    push_msg = tag[:]
    if msg:
        push_msg += ": " + msg
    cmd += f" -m '{push_msg}'"
    hsystem.system(cmd, suppress_output=False, log_level=log_level)
    # Check if we actually stashed anything.
    cmd = rf"git stash list | \grep '{tag}' | wc -l"
    _, output = hsystem.system_to_string(cmd)
    was_stashed = int(output) > 0
    if not was_stashed:
        msg = "Nothing was stashed"
        _LOG.warning(msg)
        # raise RuntimeError(msg)
    return tag, was_stashed


def git_stash_apply(mode: str, log_level: int = logging.DEBUG) -> None:
    _LOG.debug("# Checking stash head ...")
    cmd = "git stash list | head -3"
    hsystem.system(cmd, suppress_output=False, log_level=log_level)
    #
    _LOG.debug("# Restoring local changes...")
    if mode == "pop":
        cmd = "git stash pop --quiet"
    elif mode == "apply":
        cmd = "git stash apply --quiet"
    else:
        raise ValueError(f"mode='{mode}'")
    hsystem.system(cmd, suppress_output=False, log_level=log_level)


# TODO(gp): Consider using this everywhere. Maybe it can simplify handling issues
#  stemming from the super-module / sub-module repo.
def _get_git_cmd(super_module: bool) -> str:
    """
    Build the first part of a Git command line.
    """
    cmd = []
    cmd.append("git")
    client_root = get_client_root(super_module=super_module)
    # Set the path to the repository (".git" directory), avoiding Git to search for
    # it (from https://git-scm.com/docs/git)
    cmd.append(f"--git-dir='{client_root}/.git'")
    # Set the path to the working tree.
    cmd.append(f"--work-tree='{client_root}'")
    cmd = " ".join(cmd)
    return cmd


def git_tag(
    tag_name: str, super_module: bool = True, log_level: int = logging.DEBUG
) -> None:
    """
    Tag the Git tree with `tag_name` without pushing the tag to the remote.
    """
    _LOG.debug("# Tagging current commit ...")
    git_cmd = _get_git_cmd(super_module)
    cmd = f"{git_cmd} tag -f {tag_name}"
    _ = hsystem.system(cmd, suppress_output=False, log_level=log_level)


def git_push_tag(
    tag_name: str,
    remote: str = "origin",
    super_module: bool = True,
    log_level: int = logging.DEBUG,
) -> None:
    """
    Push the tag `tag_name` to the given remote.
    """
    _LOG.debug("# Pushing current commit ...")
    git_cmd = _get_git_cmd(super_module)
    cmd = f"{git_cmd} push {remote} {tag_name}"
    _ = hsystem.system(cmd, suppress_output=False, log_level=log_level)


def git_describe(
    match: Optional[str] = None, log_level: int = logging.DEBUG
) -> str:
    """
    Return the closest tag in the repo, e.g., 1.0.0.

    If there is no tag, this will return short commit hash.

    :param match: e.g., `dev_tools-*`, only consider tags matching the
        given glob pattern
    """
    _LOG.debug("# Looking for version ...")
    cmd = "git describe --tags --always --abbrev=0"
    if match is not None:
        hdbg.dassert_isinstance(match, str)
        hdbg.dassert_ne(match, "")
        cmd = f"{cmd} --match '{match}'"
    num, tag = hsystem.system_to_one_line(cmd, log_level=log_level)
    _ = num
    tag = cast(str, tag)
    return tag


def git_add_update(
    file_list: Optional[List[str]] = None, log_level: int = logging.DEBUG
) -> None:
    """
    Add list of files to hgit.

    If `file_list` is not specified, it adds all modified files.

    :param file_list: list of files to `git add`
    """
    _LOG.debug("# Adding all changed files to staging ...")
    cmd = f"git add {' '.join(file_list) if file_list is not None else '-u'}"
    hsystem.system(cmd, suppress_output=False, log_level=log_level)


def fetch_origin_master_if_needed() -> None:
    """
    If inside CI system, force fetching `master` branch from Git repo.

    When testing a branch, `master` is not always fetched, but it might
    be needed by tests.
    """
    if hserver.is_inside_ci():
        _LOG.warning("Running inside CI so fetching master")
        cmd = "git branch -a"
        _, txt = hsystem.system_to_string(cmd)
        _LOG.debug("%s=%s", cmd, txt)
        cmd = r'git branch -a | egrep "\s+master\s*$" | wc -l'
        # * (HEAD detached at pull/1337/merge)
        # master
        # remotes/origin/master
        # remotes/pull/1337/merge
        _, num = hsystem.system_to_one_line(cmd)
        num = int(num)
        _LOG.debug("num=%s", num)
        if num == 0:
            # See AmpTask1321 and AmpTask1338 for details.
            cmd = "git fetch origin master:refs/remotes/origin/master"
            hsystem.system(cmd)
            cmd = "git branch --track master origin/master"
            hsystem.system(cmd)


def is_client_clean(
    dir_name: str = ".",
    abort_if_not_clean: bool = False,
) -> bool:
    """
    Return whether there are files modified, added, or removed in `dir_name`.

    :param abort_if_not_clean: if True and the client is not clean,
        abort reporting the files modified
    """
    _LOG.debug(hprint.to_str("abort_if_not_clean"))
    files = get_modified_files(dir_name)
    # Remove "amp" from files.
    if "amp" in files:
        _LOG.warning("Skipping 'amp' in modified files")
        files = [f for f in files if "amp" != f]
    # A Git client is clean iff there are no files in the index.
    is_clean = len(files) == 0
    if abort_if_not_clean:
        hdbg.dassert(
            is_clean, "The Git client is not clean:\n%s", "\n".join(files)
        )
    return is_clean


@functools.lru_cache()
def _get_gh_pr_list() -> str:
    cmd = "gh pr list -s all --limit 1000"
    rc, txt = hsystem.system_to_string(cmd)
    _ = rc
    txt = cast(str, txt)
    return txt


def does_branch_exist(
    branch_name: str,
    mode: str,
    *,
    dir_name: str = ".",
) -> bool:
    """
    Check if a branch with the given name exists in Git or GitHub.
    """
    _LOG.debug(hprint.to_str("branch_name mode dir_name"))
    # Handle the "all" case by recursion on all the possible modes.
    if mode == "all":
        exists = False
        for mode_tmp in ("git_local", "git_remote", "github"):
            exists_tmp = does_branch_exist(
                branch_name, mode_tmp, dir_name=dir_name
            )
            exists |= exists_tmp
        return exists
    #
    hdbg.dassert_in(mode, ("git_local", "git_remote", "github"))
    exists = False
    if mode in ("git_local", "git_remote"):
        # From https://stackoverflow.com/questions/35941566
        cmd = f"cd {dir_name} && git fetch --prune"
        hsystem.system(cmd, abort_on_error=False)
        # From https://stackoverflow.com/questions/5167957
        # > git rev-parse --verify LimeTask197_Get_familiar_with_CF2
        # f03bfa0b4577c2524afd6a1f24d06013f8aa9f1a
        # > git rev-parse --verify I_dont_exist
        # fatal: Needed a single revision
        git_branch_name = branch_name
        if mode == "git_remote":
            git_branch_name = f"origin/{git_branch_name}"
        cmd = f"cd {dir_name} && git rev-parse --verify {git_branch_name}"
        rc = hsystem.system(cmd, abort_on_error=False)
        exists = rc == 0
        _LOG.debug("branch_name='%s' on git: exists=%s", branch_name, exists)
    # Check on GitHub.
    if mode == "github":
        txt = _get_gh_pr_list()
        # ```
        # > gh pr list -s all --limit 10000 | grep AmpTask2163
        # 347     AmpTask2163_Implement_tiled_backtesting_1  AmpTask2163 ... MERGED
        # ```
        # The text is separated by tabs.
        #
        # If there are no issues on the GitHub repo, just return.
        # ```
        # > gh pr list -s all --limit 1000
        # no pull requests match your search in kaizen-ai/sports_analytics
        # ```
        if txt == "":
            return False
        for line in txt.split("\n"):
            # number, GH branch name, Git branch name, status.
            fields = line.split("\t")
            # fields=['179',
            #   'CmTask2914: Add end-to-end unit test for prod reconcile',
            #   'CmTask2914_Add_end_to_end_unit_test_around_the_prod_reconciliation',
            #   'DRAFT', '2022-09-27 19:56:50 +0000 UTC']
            hdbg.dassert_lte(4, len(fields), "fields=%s", fields)
            number, gh_branch_name, git_branch_name = fields[:3]
            _ = number, gh_branch_name
            if branch_name == git_branch_name:
                exists = True
                _LOG.debug(
                    "branch_name='%s' on github: exists=%s", branch_name, exists
                )
    return exists


def delete_branches(
    dir_name: str,
    mode: str,
    branches: List[str],
    confirm_delete: bool,
    abort_on_error: bool = True,
) -> None:
    """
    Delete local or remote branches.

    :param mode: local or remote
    :param branches: list of branches to delete
    :param confirm_delete: ask the user to confirm before deleting, or
        just do it
    """
    hdbg.dassert_isinstance(branches, list)
    delete_cmd = f"cd {dir_name} && "
    if mode == "local":
        delete_cmd += "git branch -d"
    elif mode == "remote":
        delete_cmd += "git push origin --delete"
    else:
        raise ValueError(f"Invalid mode='{mode}'")
    # Ask whether to continue.
    if confirm_delete:
        branches_as_str = " ".join(branches)
        msg = (
            hdbg.WARNING
            + f": Delete {len(branches)} {mode} branch(es) '{branches_as_str}'?"
        )
        hsystem.query_yes_no(msg, abort_on_no=True)
    for branch in branches:
        if mode == "remote":
            prefix = "origin/"
            hdbg.dassert(
                branch.startswith(prefix),
                "Remote branch '%s' needs to start with '%s'",
                branch,
                prefix,
            )
            branch = branch[len(prefix) :]
        cmd = f"{delete_cmd} {branch}"
        hsystem.system(
            cmd,
            suppress_output=False,
            log_level="echo",
            abort_on_error=abort_on_error,
        )<|MERGE_RESOLUTION|>--- conflicted
+++ resolved
@@ -571,11 +571,8 @@
         # TODO(gp): This is a hack since the repo_config should declare this,
         # instead of being centralized.
         "dev_tools": "kaizen-ai/dev_tools",
-<<<<<<< HEAD
-=======
         # TODO(Juraj, GP): this was enabled but it breaks
         # invoke docker_bash
->>>>>>> 1bb6c0ef
         #"helpers": "kaizen-ai/helpers",
     }
     if include_host_name:
