"""
Import as:

import helpers.hgit as hgit
"""

import collections
import functools
import logging
import os
import pprint
import random
import re
import string
from typing import Dict, List, Match, Optional, Tuple, cast

import helpers.hdbg as hdbg
import helpers.henv as henv
import helpers.hprint as hprint
import helpers.hserver as hserver
import helpers.hsystem as hsystem

# This module can depend only on:
# - Python standard modules
# - a few helpers as described in `helpers/dependencies.txt`


_LOG = logging.getLogger(__name__)

# We refer to "Git" when we talk about the control system (e.g., "in a Git
# repository") and `git` when we refer to implementation of Git as a program
# installed in a computer.

# TODO(gp): Check
#  https://git-scm.com/book/en/v2/Appendix-B%3A-Embedding-Git-in-your-Applications-Dulwich

# TODO(gp): Avoid "stuttering": the module is already called "git", so no need
#  to make reference to git again.

# TODO(gp): Add mem caching to some functions below. We assume that one doesn't
#  change dir (which is a horrible idea) and thus we can memoize.

# TODO(gp): Spell super_module and sub_module always in the same way in both
#  comments and code. For simplicity (e.g., instead of `super_module` in code and
#  `super-module` in comment) we might want to spell `supermodule` everywhere.

# #############################################################################
# Git branch functions
# #############################################################################


@functools.lru_cache()
def get_branch_name(dir_name: str = ".") -> str:
    """
    Return the name of the Git branch including a certain dir.

    E.g., `master` or `AmpTask672_Add_script_to_check_and_merge_PR`
    """
    hdbg.dassert_path_exists(dir_name)
    # > git rev-parse --abbrev-ref HEAD
    # master
    cmd = f"cd {dir_name} && git rev-parse --abbrev-ref HEAD"
    data: Tuple[int, str] = hsystem.system_to_one_line(cmd)
    _, output = data
    return output


def get_branch_next_name(
    dir_name: str = ".",
    *,
    curr_branch_name: Optional[str] = None,
    log_verb: int = logging.DEBUG,
) -> str:
    """
    Return a name derived from the branch so that the branch doesn't exist.

    E.g., `AmpTask1903_Implemented_system_Portfolio` ->
    `AmpTask1903_Implemented_system_Portfolio_3`
    """
    if curr_branch_name is None:
        curr_branch_name = get_branch_name(dir_name=dir_name)
    hdbg.dassert_ne(curr_branch_name, "master")
    _LOG.log(log_verb, "curr_branch_name='%s'", curr_branch_name)
    #
    max_num_ids = 100
    for i in range(1, max_num_ids):
        new_branch_name = f"{curr_branch_name}_{i}"
        _LOG.log(log_verb, "Trying branch name '%s'", new_branch_name)
        mode = "all"
        exists = does_branch_exist(new_branch_name, mode, dir_name=dir_name)
        _LOG.log(log_verb, "-> exists=%s", exists)
        if not exists:
            _LOG.log(log_verb, "new_branch_name='%s'", new_branch_name)
            return new_branch_name
    raise ValueError(
        f"Can't find the next branch name for '{curr_branch_name}' within %s ids",
        max_num_ids,
    )


def get_branch_hash(dir_name: str = ".") -> str:
    """
    Return the hash of the commit right before the branch in `dir_name` was
    created.
    """
    curr_branch_name = get_branch_name(dir_name=dir_name)
    hdbg.dassert_ne(curr_branch_name, "master")
    _LOG.debug("curr_branch_name=%s", curr_branch_name)
    #
    cmd = f"cd {dir_name} && git merge-base master {curr_branch_name}"
    _, hash_ = hsystem.system_to_string(cmd)
    hash_ = hash_.rstrip("\n").lstrip("\n")
    hash_ = cast(str, hash_)
    hdbg.dassert_eq(len(hash_.split("\n")), 1)
    return hash_


# #############################################################################
# Git submodule functions
# #############################################################################


@functools.lru_cache()
def get_client_root(super_module: bool) -> str:
    """
    Return the full path of the root of the Git client.

    E.g., `/Users/saggese/src/.../amp`.

    :param super_module: if True use the root of the Git super_module,
        if we are in a submodule. Otherwise use the Git sub_module root
    """
    if super_module and is_inside_submodule():
        # https://stackoverflow.com/questions/957928
        # > cd /Users/saggese/src/.../amp
        # > git rev-parse --show-superproject-working-tree
        # /Users/saggese/src/...
        cmd = "git rev-parse --show-superproject-working-tree"
    else:
        # > git rev-parse --show-toplevel
        # /Users/saggese/src/.../amp
        cmd = "git rev-parse --show-toplevel"
    # TODO(gp): Use system_to_one_line().
    _, out = hsystem.system_to_string(cmd)
    out = out.rstrip("\n")
    hdbg.dassert_eq(len(out.split("\n")), 1, msg=f"Invalid out='{out}'")
    client_root: str = os.path.realpath(out)
    return client_root


# TODO(gp): Replace get_client_root with this.
# TODO(gp): -> get_client_root2() or get_outermost_supermodule_root()
def find_git_root(path: str = ".") -> str:
    """
    Find the dir of the outermost Git super module.

    This function looks for `.git` dirs in the path and its parents until it
    finds one. This is a different approach than asking Git directly.
    Pros:
    - it doesn't require to call `git` through a system call.
    Cons:
    - it relies on `git` internal structure, which might change in the future.
    """
    path = os.path.abspath(path)
    while not os.path.isdir(os.path.join(path, ".git")):
        git_dir_file = os.path.join(path, ".git")
        if os.path.isfile(git_dir_file):
            with open(git_dir_file, "r") as f:
                for line in f:
                    if line.startswith("gitdir:"):
                        git_dir = line.split(":", 1)[1].strip()
                        return os.path.abspath(
                            os.path.join(path, git_dir, "..", "..")
                        )
        parent = os.path.dirname(path)
<<<<<<< HEAD
        if parent == path:
            raise ValueError(f"Can't find the Git root starting from {path}")
=======
        hdbg.dassert_ne(parent, path)
>>>>>>> 89822515
        path = parent
    return path


def get_project_dirname(only_index: bool = False) -> str:
    """
    Return the name of the project name (e.g., `/Users/saggese/src/amp1` ->
    `amp1`).

    NOTE: this works properly only outside Docker, e.g., when calling from
    `invoke`. Inside Docker the result might be incorrect since the Git client
    is mapped on `/app`.

    :param only_index: return only the index of the client if possible, e.g.,
        E.g., for `/Users/saggese/src/amp1` it returns the string `1`
    """
    git_dir = get_client_root(super_module=True)
    _LOG.debug("git_dir=%s", git_dir)
    ret = os.path.basename(git_dir)
    if only_index:
        last_char = ret[-1]
        hdbg.dassert(
            last_char.isdigit(),
            "The last char `%s` of the git dir `%s` is not a digit",
            last_char,
            git_dir,
        )
        ret = last_char
    _LOG.debug("ret=%s", ret)
    return ret


@functools.lru_cache()
def is_inside_submodule(git_dir: str = ".") -> bool:
    """
    Return whether a dir is inside a Git submodule or a Git supermodule.

    We determine this checking if the current Git repo is included
    inside another Git repo.
    """
    cmd = []
    # - Find the git root of the current directory
    # - Check if the dir one level up is a valid Git repo
    # Go to the dir.
    cmd.append(f"cd {git_dir}")
    # > cd im/
    # > git rev-parse --show-toplevel
    # /Users/saggese/src/.../amp
    cmd.append('cd "$(git rev-parse --show-toplevel)/.."')
    # > git rev-parse --is-inside-work-tree
    # true
    cmd.append("(git rev-parse --is-inside-work-tree | grep -q true)")
    cmd_as_str = " && ".join(cmd)
    rc = hsystem.system(cmd_as_str, abort_on_error=False)
    ret: bool = rc == 0
    return ret


def _is_repo(repo_short_name: str) -> bool:
    """
    Return whether we are inside `amp` and `amp` is a submodule.
    """
    repo_full_name = get_repo_full_name_from_dirname(".", include_host_name=False)
    return get_repo_name(repo_full_name, in_mode="full_name") == repo_short_name


def is_helpers() -> bool:
    """
    Return whether we are inside `helpers` repo.

    Either as super module, or a sub module depending on a current working
    directory.
    """
    return _is_repo("helpers")


def is_amp() -> bool:
    """
    Return whether we are inside `amp` repo.

    Either as super module, or a sub module depending on a current
    working directory.
    """
    return _is_repo("amp") or _is_repo("cmamp") or _is_repo("sorr")


def is_in_helpers_as_supermodule() -> bool:
    """
    Return whether we are in the `helpers` repo and it's a super-module, i.e.,
    `helpers` by itself.
    """
    return is_helpers() and not is_inside_submodule(".")


# TODO(gp): Be consistent with submodule and sub-module in the code. Same for
#  supermodule.
def is_in_amp_as_submodule() -> bool:
    """
    Return whether we are in the `amp` repo and it's a sub-module, e.g., of
    `lm`.
    """
    return is_amp() and is_inside_submodule(".")


def is_in_amp_as_supermodule() -> bool:
    """
    Return whether we are in the `amp` repo and it's a super-module, i.e.,
    `amp` by itself.
    """
    return is_amp() and not is_inside_submodule(".")


def is_amp_present(*, dir_name: str = ".") -> bool:
    """
    Return whether the `amp` dir exists.

    This is a bit of an hacky way of knowing if there is the amp
    submodule.

    :param dir_name: path to the directory where we want to
      check the existence of `amp`.
    """
    amp_path = os.path.join(dir_name, "amp")
    return os.path.exists(amp_path)


# Using these functions is the last resort to skip / change the tests depending
# on the repo. We should control the tests through what functionalities they have,
# e.g.,
# ```
# henv.execute_repo_config_code("has_dind_support()"),
# ```
#
# rather than their name.


def is_dev_tools() -> bool:
    """
    Return whether we are inside `dev_tools` repo.
    """
    return _is_repo("dev_tools")


def is_cmamp() -> bool:
    """
    Return whether we are inside `cmamp` repo.
    """
    return _is_repo("cmamp")


def is_lem() -> bool:
    """
    Return whether we are inside `lem` repo.
    """
    return _is_repo("lem")


def is_lime() -> bool:
    """
    Return whether we are inside `lime` repo.
    """
    return _is_repo("lime")


# #############################################################################


def _get_submodule_hash(dir_name: str) -> str:
    """
    Report the Git hash that a submodule (e.g., amp) is at from the point of
    view of a supermodule.

    > git ls-tree master | grep <dir_name>
    """
    hdbg.dassert_path_exists(dir_name)
    cmd = f"git ls-tree master | grep {dir_name}"
    data: Tuple[int, str] = hsystem.system_to_one_line(cmd)
    _, output = data
    # 160000 commit 0011776388b4c0582161eb2749b665fc45b87e7e  amp
    _LOG.debug("output=%s", output)
    data: List[str] = output.split()
    _LOG.debug("data=%s", data)
    git_hash = data[2]
    return git_hash


@functools.lru_cache()
def get_path_from_supermodule() -> Tuple[str, str]:
    """
    Return the path to the Git repo including the Git submodule for a
    submodule, and return empty for a supermodule. See AmpTask1017.

    E.g.,
    - for amp included in another repo returns 'amp'
    - for amp without supermodule returns ''
    """
    cmd = "git rev-parse --show-superproject-working-tree"
    # > cd /Users/saggese/src/.../lm/amp
    # > git rev-parse --show-superproject-working-tree
    # /Users/saggese/src/.../lm
    #
    # > cd /Users/saggese/src/.../lm
    # > git rev-parse --show-superproject-working-tree
    # (No result)
    superproject_path: str = hsystem.system_to_one_line(cmd)[1]
    _LOG.debug("superproject_path='%s'", superproject_path)
    #
    cmd = (
        f"git config --file {superproject_path}/.gitmodules --get-regexp path"
        '| grep $(basename "$(pwd)")'
        "| awk '{ print $2 }'"
    )
    # > git config --file /Users/saggese/src/.../.gitmodules --get-regexp path
    # submodule.amp.path amp
    submodule_path: str = hsystem.system_to_one_line(cmd)[1]
    _LOG.debug("submodule_path='%s'", submodule_path)
    return superproject_path, submodule_path


@functools.lru_cache()
def get_submodule_paths() -> List[str]:
    """
    Return the path of the submodules in this repo, e.g., `["amp"]` or `[]`.
    """
    # > git config --file .gitmodules --get-regexp path
    # submodule.amp.path amp
    cmd = "git config --file .gitmodules --get-regexp path | awk '{ print $2 }'"
    _, txt = hsystem.system_to_string(cmd)
    _LOG.debug("txt=%s", txt)
    files: List[str] = hsystem.text_to_list(txt)
    _LOG.debug("files=%s", files)
    return files


def has_submodules() -> bool:
    return len(get_submodule_paths()) > 0


# #############################################################################


def _get_hash(git_hash: str, short_hash: bool, num_digits: int = 8) -> str:
    hdbg.dassert_lte(1, num_digits)
    if short_hash:
        ret = git_hash[:num_digits]
    else:
        ret = git_hash
    return ret


def _group_hashes(head_hash: str, remh_hash: str, subm_hash: str) -> str:
    """
    head_hash: a
    remh_hash: b
    subm_hash: c
    """
    map_ = collections.OrderedDict()
    map_["head_hash"] = head_hash
    map_["remh_hash"] = remh_hash
    if subm_hash:
        map_["subm_hash"] = subm_hash
    #
    inv_map = collections.OrderedDict()
    for k, v in map_.items():
        if v not in inv_map:
            inv_map[v] = [k]
        else:
            inv_map[v].append(k)
    #
    txt = []
    for k, v in inv_map.items():
        # Transform:
        #   ('a2bfc704', ['head_hash', 'remh_hash'])
        # into
        #   'head_hash = remh_hash = a2bfc704'
        txt.append(f"{' = '.join(v)} = {k}")
    txt = "\n".join(txt)
    return txt


def report_submodule_status(dir_names: List[str], short_hash: bool) -> str:
    """
    Return a string representing the status of the repos in `dir_names`.
    """
    txt = []
    for dir_name in dir_names:
        txt.append(f"dir_name='{dir_name}'")
        txt.append(f"  is_inside_submodule: {is_inside_submodule(dir_name)}")
        #
        branch_name = get_branch_name(dir_name)
        if branch_name != "master":
            branch_name = f"!!! {branch_name} !!!"
        txt.append(f"  branch: {branch_name}")
        #
        head_hash = get_head_hash(dir_name)
        head_hash = _get_hash(head_hash, short_hash)
        txt.append(f"  head_hash: {head_hash}")
        #
        remh_hash = get_remote_head_hash(dir_name)
        remh_hash = _get_hash(remh_hash, short_hash)
        txt.append(f"  remh_hash: {remh_hash}")
        #
        if dir_name != ".":
            subm_hash = _get_submodule_hash(dir_name)
            subm_hash = _get_hash(subm_hash, short_hash)
            txt.append(f"  subm_hash: {subm_hash}")
    txt_as_str = "\n".join(txt)
    return txt_as_str


# #############################################################################
# GitHub repository name
# #############################################################################


# All functions should take as input `repo_short_name` and have a switch `mode`
# to distinguish full vs short repo name.

# TODO(gp): Maybe rename full -> long to keep it more symmetric "short vs long".


def _parse_github_repo_name(repo_name: str) -> Tuple[str, str]:
    """
    Parse a repo name from `git remote`.

    The supported formats are both SSH and HTTPS, e.g.,
    - `git@github.com:alphamatic/amp`
    - `https://github.com/alphamatic/amp`

    For both of these strings the function returns ("github.com", "alphamatic/amp").
    """
    # Try to parse the SSH format, e.g., `git@github.com:alphamatic/amp`
    m = re.match(r"^git@(\S+.com):(\S+)$", repo_name)
    if not m:
        # Try tp parse the HTTPS format, e.g., `https://github.com/alphamatic/amp`
        m = re.match(r"^https://(\S+.com)/(\S+)$", repo_name)
    hdbg.dassert(m, "Can't parse '%s'", repo_name)
    m: Match[str]
    host_name = m.group(1)
    repo_name = m.group(2)
    _LOG.debug("host_name=%s repo_name=%s", host_name, repo_name)
    # We expect something like "alphamatic/amp".
    m = re.match(r"^\S+/\S+$", repo_name)
    hdbg.dassert(m, "repo_name='%s'", repo_name)
    # origin  git@github.com:.../ORG_....git (fetch)
    suffix_to_remove = ".git"
    if repo_name.endswith(suffix_to_remove):
        repo_name = repo_name[: -len(suffix_to_remove)]
    return host_name, repo_name


def get_repo_full_name_from_dirname(
    dir_name: str, include_host_name: bool
) -> str:
    """
    Return the full name of the repo in `git_dir`, e.g., "alphamatic/amp".

    This function relies on `git remote` to gather the required information.

    :param include_hostname: prepend also the GitHub hostname, e.g., returning
        "github.com/alphamatic/amp"
    :return: the full name of the repo in `git_dir`, e.g., "alphamatic/amp".
    """
    hdbg.dassert_path_exists(dir_name)
    #
    cmd = f"cd {dir_name}; (git remote -v | grep origin | grep fetch)"
    _, output = hsystem.system_to_string(cmd)
    # > git remote -v
    # origin  git@github.com:alphamatic/amp (fetch)
    # origin  git@github.com:alphamatic/amp (push)
    # TODO(gp): Make it more robust, by checking both fetch and push.
    #  "origin  git@github.com:alphamatic/amp (fetch)"
    data: List[str] = output.split()
    _LOG.debug("data=%s", data)
    hdbg.dassert_eq(len(data), 3, "data='%s'", str(data))
    # Extract the middle string, e.g., "git@github.com:alphamatic/amp"
    repo_name = data[1]
    # Parse the string.
    host_name, repo_name = _parse_github_repo_name(repo_name)
    if include_host_name:
        res = f"{host_name}/{repo_name}"
    else:
        res = repo_name
    return res


def get_repo_full_name_from_client(super_module: bool) -> str:
    """
    Return the full name of the repo (e.g., "alphamatic/amp") from a Git
    client.

    :param super_module: like in get_client_root()
    """
    # Get the Git remote in the dir containing the Git repo.
    git_dir = get_client_root(super_module)
    repo_name = get_repo_full_name_from_dirname(git_dir, include_host_name=False)
    return repo_name


# /////////////////////////////////////////////////////////////////////////


def _decorate_with_host_name(
    dict_: Dict[str, str], host_name: str
) -> Dict[str, str]:
    """
    Prepend the host name to all the values of the passed dictionary.
    """
    res = {k: f"{host_name}/{v}" for k, v in dict_.items()}
    return res


@functools.lru_cache()
def _get_repo_short_to_full_name(include_host_name: bool) -> Dict[str, str]:
    """
    Return the map from short name (e.g., "amp") to full name (e.g.,
    "alphamatic/amp") using the information in `repo_config.py`
    """
    # From short name to long name.
    repo_map = {
        "amp": "alphamatic/amp",
        "dev_tools": "kaizen-ai/dev_tools",
        # TODO(Juraj, GP): this was enabled but it breaks
        # invoke docker_bash
        "helpers": "kaizen-ai/helpers",
    }
    if include_host_name:
        host_name = "github.com"
        repo_map = _decorate_with_host_name(repo_map, host_name)
    _LOG.debug(
        "include_host_name=%s, repo_map=\n%s",
        include_host_name,
        pprint.pformat(repo_map),
    )
    # Read the info from the current repo.
    code = henv._get_repo_config_code()
    # TODO(gp): make the linter happy creating this symbol that comes from the
    # `exec()`.
    exec(code, globals())  # pylint: disable=exec-used
    current_repo_map = (
        get_repo_map()  # type: ignore[name-defined]  # noqa: F821  # pylint: disable=undefined-variable
    )
    if include_host_name:
        host_name = (
            get_host_name()  # type: ignore[name-defined]  # noqa: F821  # pylint: disable=undefined-variable
        )
        current_repo_map = _decorate_with_host_name(current_repo_map, host_name)
    _LOG.debug(
        "include_host_name=%s, current_repo_map=\n%s",
        include_host_name,
        pprint.pformat(current_repo_map),
    )
    # Update the map.
    # hdbg.dassert_not_intersection(repo_map.keys(), current_repo_map.keys())
    repo_map.update(
        get_repo_map()  # type: ignore[name-defined]  # noqa: F821  # pylint: disable=undefined-variable
    )
    hdbg.dassert_no_duplicates(repo_map.values())
    _LOG.debug(
        "include_host_name=%s, repo_map=\n%s",
        include_host_name,
        pprint.pformat(repo_map),
    )
    return repo_map


# /////////////////////////////////////////////////////////////////////////


def get_complete_repo_map(
    in_mode: str, include_host_name: bool = False
) -> Dict[str, str]:
    """
    Return the full / short name of a Git repo based on the alternative name.

    :param in_mode: the values `full_name` or `short_name` determine how to interpret
        `name`
    """
    repo_map = _get_repo_short_to_full_name(include_host_name)
    if in_mode == "full_name":
        # Compute the reverse map.
        repo_map = {v: k for (k, v) in repo_map.items()}
    elif in_mode == "short_name":
        pass
    else:
        raise ValueError(f"Invalid in_mode='{in_mode}'")
    _LOG.debug(
        "For in_mode=%s, include_host_name=%s, repo_map=\n%s",
        in_mode,
        include_host_name,
        pprint.pformat(repo_map),
    )
    return repo_map


def get_repo_name(
    name: str, in_mode: str, include_host_name: bool = False
) -> str:
    """
    Return the full/short name of a Git repo based on the other name.

    :param in_mode: the values `full_name` or `short_name` determine how to interpret
        `name`
    """
    repo_map = get_complete_repo_map(in_mode, include_host_name)
    hdbg.dassert_in(
        name, repo_map, "Invalid name='%s' for in_mode='%s'", name, in_mode
    )
    ret = repo_map[name]
    return ret


def get_all_repo_names(
    in_mode: str, include_host_name: bool = False
) -> List[str]:
    """
    Return the names (full or short depending on `mode`) of all the Git repos.

    :param in_mode: if "full_name" return the full names (e.g.,
        "alphamatic/amp") if "short_name" return the short names (e.g.,
        "amp")
    """
    repo_map = get_complete_repo_map(in_mode, include_host_name)
    return sorted(list(repo_map.keys()))


# TODO(gp): This should be injected from repo_config.py
def get_task_prefix_from_repo_short_name(short_name: str) -> str:
    """
    Return the task prefix for a repo (e.g., "amp" -> "AmpTask").
    """
    if short_name == "amp":
        prefix = "AmpTask"
    elif short_name == "dev_tools":
        prefix = "DevToolsTask"
    else:
        # We assume that we can build the prefix from the name (e.g., "lm" ->
        # "LmTask").
        # TODO(gp): A more general approach is to save this information inside
        #  `repo_config.py`.
        prefix = short_name.capitalize() + "Task"
    return prefix


# #############################################################################
# Git path
# #############################################################################


@functools.lru_cache()
def find_file_in_git_tree(
    file_name: str, super_module: bool = True, remove_tmp_base: bool = False
) -> str:
    """
    Find the path of a file in a Git tree.

    We get the Git root and then search for the file from there.
    """
    root_dir = get_client_root(super_module=super_module)
    cmd = rf"find {root_dir} -name '{file_name}' -not -path '*/.git/*'"
    if remove_tmp_base:
        cmd += rf" -not -path '*/tmp\.base/*'"
    _, file_name = hsystem.system_to_one_line(cmd)
    _LOG.debug("file_name=%s", file_name)
    hdbg.dassert_ne(
        file_name, "", "Can't find file '%s' in dir '%s'", file_name, root_dir
    )
    file_name: str = os.path.abspath(file_name)
    hdbg.dassert_path_exists(file_name)
    return file_name


def get_path_from_git_root(
    file_name: str,
    super_module: bool,
    *,
    git_root: Optional[str] = None,
) -> str:
    """
    Get the path of `file_name` from the root of the Git client.

    E.g., in Docker:
        - `super_module=True` -> git_root=/app
        - `super_module=False` -> git_root=/app/amp

    :param super_module: like get_client_root()
    """
    # Get the root of the Git client.
    if git_root is None:
        git_root = get_client_root(super_module)
    #
    git_root = os.path.normpath(git_root)
    _LOG.debug("git_root=%s", git_root)
    file_name = os.path.normpath(file_name)
    _LOG.debug("file_name=%s", file_name)
    if file_name.startswith(git_root):
        # Remove the `git_root` from file_name.
        ret = os.path.relpath(file_name, git_root)
    else:
        # If the file is not under the root, we can't normalize it.
        raise ValueError(
            f"Can't normalize file_name='{file_name}' for git_root='{git_root}'"
        )
    _LOG.debug(
        "file_name=%s, git_root=%s (super_module=%s) -> ret=%s",
        file_name,
        git_root,
        super_module,
        ret,
    )
    return ret


# TODO(gp): Just do a find
@functools.lru_cache()
def get_amp_abs_path(remove_tmp_base: bool = True) -> str:
    """
    Return the absolute path of `amp` dir.
    """
    repo_sym_name = get_repo_full_name_from_client(super_module=False)
    _LOG.debug("repo_sym_name=%s", repo_sym_name)
    #
    repo_sym_names = ["alphamatic/amp"]
    code = "get_extra_amp_repo_sym_name()"
    try:
        repo_sym_names.append(henv.execute_repo_config_code(code))
    except NameError:
        _LOG.debug("Can't execute the code '%s'", code)
    _LOG.debug("repo_sym_names=%s", repo_sym_names)
    #
    if repo_sym_name in repo_sym_names:
        # If we are in the amp repo, then the git client root is the amp
        # directory.
        git_root = get_client_root(super_module=False)
        amp_dir = git_root
    else:
        # If we are not in the amp repo, then look for the amp dir.
        amp_dir = find_file_in_git_tree(
            "amp", super_module=True, remove_tmp_base=True
        )
        git_root = get_client_root(super_module=True)
        amp_dir = os.path.join(git_root, amp_dir)
    amp_dir = os.path.abspath(amp_dir)
    # Sanity check.
    hdbg.dassert_dir_exists(amp_dir)
    return amp_dir


# TODO(gp): Is this needed?
def get_repo_dirs() -> List[str]:
    """
    Return the list of the repo repositories, e.g., `[".", "amp", "infra"]`.
    """
    dir_names = ["."]
    dirs = ["amp"]
    for dir_name in dirs:
        if os.path.exists(dir_name):
            dir_names.append(dir_name)
    return dir_names


# TODO(gp): It should go in hdocker?
def find_docker_file(
    file_name: str,
    *,
    root_dir: str = ".",
    dir_depth: int = -1,
    mode: str = "return_all_results",
    candidate_files: Optional[List[str]] = None,
) -> List[str]:
    """
    Convert a file or dir that was generated inside Docker to a file in the
    current Git client.

    This operation is best-effort since it might not be able to find the
    corresponding file in the current repo.

    E.g.,
    - A file like '/app/amp/core/dataflow_model/utils.py', in a Docker container
      with Git root in '/app' becomes 'amp/core/dataflow_model/utils.py'
    - For a file like '/app/amp/core/dataflow_model/utils.py' outside Docker, we
        look for the file 'dataflow_model/utils.py' in the current client and
        then normalize with respect to the

    :param dir_depth: same meaning as in `find_file_with_dir()`
    :param mode: same as `system_interaction.select_result_file_from_list()`
    :param candidate_files: list of results from the `find` command for unit
        test mocking
    :return: the best guess for the file name corresponding to `file_name`
    """
    _LOG.debug("# Processing file_name='%s'", file_name)
    hdbg.dassert_isinstance(file_name, str)
    # Clean up file name.
    file_name = os.path.normpath(file_name)
    _LOG.debug("file_name=%s", file_name)
    # Find the file in the dir.
    file_names = hsystem.find_file_with_dir(
        file_name,
        root_dir=root_dir,
        dir_depth=dir_depth,
        mode=mode,
        candidate_files=candidate_files,
    )
    # Purify.
    _LOG.debug("Purifying file_names=%s", file_names)
    file_names = [
        os.path.relpath(file_name, root_dir) for file_name in file_names
    ]
    return file_names


# #############################################################################
# Git hash
# #############################################################################


def get_head_hash(dir_name: str = ".", short_hash: bool = False) -> str:
    """
    Report the hash that a Git repo is synced at.

    ```
    > git rev-parse HEAD
    4759b3685f903e6c669096e960b248ec31c63b69
    ```
    """
    hdbg.dassert_path_exists(dir_name)
    opts = "--short " if short_hash else " "
    cmd = f"cd {dir_name} && git rev-parse {opts}HEAD"
    data: Tuple[int, str] = hsystem.system_to_one_line(cmd)
    _, output = data
    # Check whether we are building an orange image. If the condition
    # is True, add './amp' hash to the tag as well.
    if is_amp_present(dir_name=dir_name):
        amp_hash = get_head_hash(os.path.join(dir_name, "amp"), short_hash=True)
        output = output + "-" + amp_hash
    else:
        random_string = "".join(
            random.choices(string.ascii_lowercase + string.digits, k=3)
        )
        output = output + "-" + random_string
    return output


# TODO(gp): Use get_head_hash() and remove this.
def get_current_commit_hash(dir_name: str = ".") -> str:
    hdbg.dassert_path_exists(dir_name)
    cmd = f"cd {dir_name} && git rev-parse HEAD"
    data: Tuple[int, str] = hsystem.system_to_one_line(cmd)
    _, sha = data
    # 0011776388b4c0582161eb2749b665fc45b87e7e
    _LOG.debug("sha=%s", sha)
    return sha


def get_remote_head_hash(dir_name: str) -> str:
    """
    Report the hash that the remote Git repo is at.
    """
    hdbg.dassert_path_exists(dir_name)
    sym_name = get_repo_full_name_from_dirname(dir_name, include_host_name=False)
    cmd = f"git ls-remote git@github.com:{sym_name} HEAD 2>/dev/null"
    data: Tuple[int, str] = hsystem.system_to_one_line(cmd)
    _, output = data
    # > git ls-remote git@github.com:alphamatic/amp HEAD 2>/dev/null
    # 921676624f6a5f3f36ab507baed1b886227ac2e6        HEAD
    return output


# #############################################################################
# Modified files
# #############################################################################


def get_modified_files(
    dir_name: str = ".", remove_files_non_present: bool = True
) -> List[str]:
    """
    Return the files that are added and modified in the Git client.

    In other words the files that will be committed with a `git commit -am ...`.
    Equivalent to `dev_scripts/git_files.sh`

    :param dir_name: directory with Git client
    :param remove_files_non_present: remove the files that are not
        currently present in the client
    :return: list of files
    """
    # If the client status is:
    #   > git status -s
    #   AM dev_scripts/infra/ssh_tunnels.py
    #   M helpers/git.py
    #   ?? linter_warnings.txt
    #
    # The result is:
    #   > git diff --cached --name-only
    #   dev_scripts/infra/ssh_tunnels.py
    #
    #   > git ls-files -m
    #   dev_scripts/infra/ssh_tunnels.py
    #   helpers/git.py
    cmd = "(git diff --cached --name-only; git ls-files -m) | sort | uniq"
    files: List[str] = hsystem.system_to_files(
        cmd, dir_name, remove_files_non_present
    )
    return files


# TODO(gp): -> ...previously...
def get_previous_committed_files(
    dir_name: str = ".",
    num_commits: int = 1,
    remove_files_non_present: bool = True,
) -> List[str]:
    """
    Return files changed in the Git client in the last `num_commits` commits.

    Equivalent to `dev_scripts/git_previous_commit_files.sh`

    :param dir_name: directory with Git client
    :param num_commits: how many commits in the past to consider
    :param remove_files_non_present: remove the files that are not
        currently present in the client
    :return: list of files
    """
    cmd = []
    cmd.append('git show --pretty="" --name-only')
    cmd.append(f"$(git log --author $(git config user.name) -{num_commits}")
    cmd.append(r"""| \grep "^commit " | perl -pe 's/commit (.*)/$1/')""")
    cmd_as_str = " ".join(cmd)
    files: List[str] = hsystem.system_to_files(
        cmd_as_str, dir_name, remove_files_non_present
    )
    return files


def get_modified_files_in_branch(
    dst_branch: str, dir_name: str = ".", remove_files_non_present: bool = True
) -> List[str]:
    """
    Return files modified in the current branch with respect to `dst_branch`.

    Equivalent to `git diff --name-only master...`
    Please remember that there is a difference between `master` and `origin/master`.
    See https://stackoverflow.com/questions/18137175

    :param dir_name: directory with Git client
    :param dst_branch: branch to compare to, e.g., `master`, `HEAD`
    :param remove_files_non_present: remove the files that are not
        currently present in the client
    :return: list of files
    """
    if dst_branch == "HEAD":
        target = dst_branch
    else:
        target = f"{dst_branch}..."
    cmd = f"git diff --name-only {target}"
    files: List[str] = hsystem.system_to_files(
        cmd, dir_name, remove_files_non_present
    )
    return files


def get_summary_files_in_branch(
    dst_branch: str,
    *,
    dir_name: str = ".",
) -> str:
    """
    Report summary of files in the current branch with respect to `dst_branch'.

    Same interface as `get_modified_files_in_branch`.
    """
    # File types (from https://git-scm.com/docs/git-diff).
    file_types = [
        ("added", "A"),
        ("copied", "C"),
        ("deleted", "D"),
        ("modified", "M"),
        ("renamed", "R"),
        ("type changed", "T"),
        ("unmerged", "U"),
        ("unknown", "X"),
        ("broken pairing", "B"),
    ]
    res = ""
    for tag, diff_type in file_types:
        cmd = f"git diff --diff-filter={diff_type} --name-only {dst_branch}..."
        files = hsystem.system_to_files(
            cmd, dir_name, remove_files_non_present=False
        )
        _LOG.debug("files=%s", "\n".join(files))
        if files:
            res += f"# {tag}: {len(files)}\n"
            res += hprint.indent("\n".join(files)) + "\n"
    res = res.rstrip("\n")
    return res


# #############################################################################
# Git commands.
# #############################################################################


# TODO(gp): -> get_user_name()
@functools.lru_cache()
def get_git_name() -> str:
    """
    Return the git user name.
    """
    cmd = "git config --get user.name"
    # For some reason data is annotated as Any by mypy, instead of
    # Tuple[int, str] so we need to cast it to the right value.
    data: Tuple[int, str] = hsystem.system_to_one_line(cmd)
    _, output = data
    return output


def git_log(num_commits: int = 5, my_commits: bool = False) -> str:
    """
    Return the output of a pimped version of git log.

    :param num_commits: number of commits to report
    :param my_commits: True to report only the current user commits
    :return: string
    """
    cmd = []
    cmd.append("git log --date=local --oneline --graph --date-order --decorate")
    cmd.append(
        "--pretty=format:" "'%h %<(8)%aN%  %<(65)%s (%>(14)%ar) %ad %<(10)%d'"
    )
    cmd.append(f"-{num_commits}")
    if my_commits:
        # This doesn't work in a container if the user relies on `~/.gitconfig` to
        # set the user name.
        # TODO(gp): We should use `get_git_name()`.
        cmd.append("--author $(git config user.name)")
    cmd = " ".join(cmd)
    data: Tuple[int, str] = hsystem.system_to_string(cmd)
    _, txt = data
    return txt


def git_stash_push(
    prefix: str, msg: Optional[str] = None, log_level: int = logging.DEBUG
) -> Tuple[str, bool]:
    import helpers.hdatetime as hdateti

    user_name = hsystem.get_user_name()
    server_name = hsystem.get_server_name()
    timestamp = hdateti.get_current_timestamp_as_string("naive_ET")
    tag = f"{user_name}-{server_name}-{timestamp}"
    tag = prefix + "." + tag
    _LOG.debug("tag='%s'", tag)
    cmd = "git stash push"
    _LOG.debug("msg='%s'", msg)
    push_msg = tag[:]
    if msg:
        push_msg += ": " + msg
    cmd += f" -m '{push_msg}'"
    hsystem.system(cmd, suppress_output=False, log_level=log_level)
    # Check if we actually stashed anything.
    cmd = rf"git stash list | \grep '{tag}' | wc -l"
    _, output = hsystem.system_to_string(cmd)
    was_stashed = int(output) > 0
    if not was_stashed:
        msg = "Nothing was stashed"
        _LOG.warning(msg)
        # raise RuntimeError(msg)
    return tag, was_stashed


def git_stash_apply(mode: str, log_level: int = logging.DEBUG) -> None:
    _LOG.debug("# Checking stash head ...")
    cmd = "git stash list | head -3"
    hsystem.system(cmd, suppress_output=False, log_level=log_level)
    #
    _LOG.debug("# Restoring local changes...")
    if mode == "pop":
        cmd = "git stash pop --quiet"
    elif mode == "apply":
        cmd = "git stash apply --quiet"
    else:
        raise ValueError(f"mode='{mode}'")
    hsystem.system(cmd, suppress_output=False, log_level=log_level)


# TODO(gp): Consider using this everywhere. Maybe it can simplify handling issues
#  stemming from the super-module / sub-module repo.
def _get_git_cmd(super_module: bool) -> str:
    """
    Build the first part of a Git command line.
    """
    cmd = []
    cmd.append("git")
    client_root = get_client_root(super_module=super_module)
    # Set the path to the repository (".git" directory), avoiding Git to search for
    # it (from https://git-scm.com/docs/git)
    cmd.append(f"--git-dir='{client_root}/.git'")
    # Set the path to the working tree.
    cmd.append(f"--work-tree='{client_root}'")
    cmd = " ".join(cmd)
    return cmd


def git_tag(
    tag_name: str, super_module: bool = True, log_level: int = logging.DEBUG
) -> None:
    """
    Tag the Git tree with `tag_name` without pushing the tag to the remote.
    """
    _LOG.debug("# Tagging current commit ...")
    git_cmd = _get_git_cmd(super_module)
    cmd = f"{git_cmd} tag -f {tag_name}"
    _ = hsystem.system(cmd, suppress_output=False, log_level=log_level)


def git_push_tag(
    tag_name: str,
    remote: str = "origin",
    super_module: bool = True,
    log_level: int = logging.DEBUG,
) -> None:
    """
    Push the tag `tag_name` to the given remote.
    """
    _LOG.debug("# Pushing current commit ...")
    git_cmd = _get_git_cmd(super_module)
    cmd = f"{git_cmd} push {remote} {tag_name}"
    _ = hsystem.system(cmd, suppress_output=False, log_level=log_level)


def git_describe(
    match: Optional[str] = None, log_level: int = logging.DEBUG
) -> str:
    """
    Return the closest tag in the repo, e.g., 1.0.0.

    If there is no tag, this will return short commit hash.

    :param match: e.g., `dev_tools-*`, only consider tags matching the
        given glob pattern
    """
    _LOG.debug("# Looking for version ...")
    cmd = "git describe --tags --always --abbrev=0"
    if match is not None:
        hdbg.dassert_isinstance(match, str)
        hdbg.dassert_ne(match, "")
        cmd = f"{cmd} --match '{match}'"
    num, tag = hsystem.system_to_one_line(cmd, log_level=log_level)
    _ = num
    tag = cast(str, tag)
    return tag


def git_add_update(
    file_list: Optional[List[str]] = None, log_level: int = logging.DEBUG
) -> None:
    """
    Add list of files to hgit.

    If `file_list` is not specified, it adds all modified files.

    :param file_list: list of files to `git add`
    """
    _LOG.debug("# Adding all changed files to staging ...")
    cmd = f"git add {' '.join(file_list) if file_list is not None else '-u'}"
    hsystem.system(cmd, suppress_output=False, log_level=log_level)


def fetch_origin_master_if_needed() -> None:
    """
    If inside CI system, force fetching `master` branch from Git repo.

    When testing a branch, `master` is not always fetched, but it might
    be needed by tests.
    """
    if hserver.is_inside_ci():
        _LOG.warning("Running inside CI so fetching master")
        cmd = "git branch -a"
        _, txt = hsystem.system_to_string(cmd)
        _LOG.debug("%s=%s", cmd, txt)
        cmd = r'git branch -a | egrep "\s+master\s*$" | wc -l'
        # * (HEAD detached at pull/1337/merge)
        # master
        # remotes/origin/master
        # remotes/pull/1337/merge
        _, num = hsystem.system_to_one_line(cmd)
        num = int(num)
        _LOG.debug("num=%s", num)
        if num == 0:
            # See AmpTask1321 and AmpTask1338 for details.
            cmd = "git fetch origin master:refs/remotes/origin/master"
            hsystem.system(cmd)
            cmd = "git branch --track master origin/master"
            hsystem.system(cmd)


def is_client_clean(
    dir_name: str = ".",
    abort_if_not_clean: bool = False,
) -> bool:
    """
    Return whether there are files modified, added, or removed in `dir_name`.

    :param abort_if_not_clean: if True and the client is not clean,
        abort reporting the files modified
    """
    _LOG.debug(hprint.to_str("abort_if_not_clean"))
    files = get_modified_files(dir_name)
    # Remove "amp" from files.
    if "amp" in files:
        _LOG.warning("Skipping 'amp' in modified files")
        files = [f for f in files if "amp" != f]
    elif "helpers_root" in files:
        # Remove "helpers_root" from files.
        _LOG.warning("Skipping 'helpers_root' in modified files")
        files = [f for f in files if "helpers_root" != f]
    # A Git client is clean iff there are no files in the index.
    is_clean = len(files) == 0
    if abort_if_not_clean:
        hdbg.dassert(
            is_clean, "The Git client is not clean:\n%s", "\n".join(files)
        )
    return is_clean


@functools.lru_cache()
def _get_gh_pr_list() -> str:
    cmd = "gh pr list -s all --limit 1000"
    rc, txt = hsystem.system_to_string(cmd)
    _ = rc
    txt = cast(str, txt)
    return txt


def does_branch_exist(
    branch_name: str,
    mode: str,
    *,
    dir_name: str = ".",
) -> bool:
    """
    Check if a branch with the given name exists in Git or GitHub.
    """
    _LOG.debug(hprint.to_str("branch_name mode dir_name"))
    # Handle the "all" case by recursion on all the possible modes.
    if mode == "all":
        exists = False
        for mode_tmp in ("git_local", "git_remote", "github"):
            exists_tmp = does_branch_exist(
                branch_name, mode_tmp, dir_name=dir_name
            )
            exists |= exists_tmp
        return exists
    #
    hdbg.dassert_in(mode, ("git_local", "git_remote", "github"))
    exists = False
    if mode in ("git_local", "git_remote"):
        # From https://stackoverflow.com/questions/35941566
        cmd = f"cd {dir_name} && git fetch --prune"
        hsystem.system(cmd, abort_on_error=False)
        # From https://stackoverflow.com/questions/5167957
        # > git rev-parse --verify LimeTask197_Get_familiar_with_CF2
        # f03bfa0b4577c2524afd6a1f24d06013f8aa9f1a
        # > git rev-parse --verify I_dont_exist
        # fatal: Needed a single revision
        git_branch_name = branch_name
        if mode == "git_remote":
            git_branch_name = f"origin/{git_branch_name}"
        cmd = f"cd {dir_name} && git rev-parse --verify {git_branch_name}"
        rc = hsystem.system(cmd, abort_on_error=False)
        exists = rc == 0
        _LOG.debug("branch_name='%s' on git: exists=%s", branch_name, exists)
    # Check on GitHub.
    if mode == "github":
        txt = _get_gh_pr_list()
        # ```
        # > gh pr list -s all --limit 10000 | grep AmpTask2163
        # 347     AmpTask2163_Implement_tiled_backtesting_1  AmpTask2163 ... MERGED
        # ```
        # The text is separated by tabs.
        #
        # If there are no issues on the GitHub repo, just return.
        # ```
        # > gh pr list -s all --limit 1000
        # no pull requests match your search in kaizen-ai/sports_analytics
        # ```
        if txt == "":
            return False
        for line in txt.split("\n"):
            # number, GH branch name, Git branch name, status.
            fields = line.split("\t")
            # fields=['179',
            #   'CmTask2914: Add end-to-end unit test for prod reconcile',
            #   'CmTask2914_Add_end_to_end_unit_test_around_the_prod_reconciliation',
            #   'DRAFT', '2022-09-27 19:56:50 +0000 UTC']
            hdbg.dassert_lte(4, len(fields), "fields=%s", fields)
            number, gh_branch_name, git_branch_name = fields[:3]
            _ = number, gh_branch_name
            if branch_name == git_branch_name:
                exists = True
                _LOG.debug(
                    "branch_name='%s' on github: exists=%s", branch_name, exists
                )
    return exists


def delete_branches(
    dir_name: str,
    mode: str,
    branches: List[str],
    confirm_delete: bool,
    abort_on_error: bool = True,
) -> None:
    """
    Delete local or remote branches.

    :param mode: local or remote
    :param branches: list of branches to delete
    :param confirm_delete: ask the user to confirm before deleting, or
        just do it
    """
    hdbg.dassert_isinstance(branches, list)
    delete_cmd = f"cd {dir_name} && "
    if mode == "local":
        delete_cmd += "git branch -d"
    elif mode == "remote":
        delete_cmd += "git push origin --delete"
    else:
        raise ValueError(f"Invalid mode='{mode}'")
    # Ask whether to continue.
    if confirm_delete:
        branches_as_str = " ".join(branches)
        msg = (
            hdbg.WARNING
            + f": Delete {len(branches)} {mode} branch(es) '{branches_as_str}'?"
        )
        hsystem.query_yes_no(msg, abort_on_no=True)
    for branch in branches:
        if mode == "remote":
            prefix = "origin/"
            hdbg.dassert(
                branch.startswith(prefix),
                "Remote branch '%s' needs to start with '%s'",
                branch,
                prefix,
            )
            branch = branch[len(prefix) :]
        cmd = f"{delete_cmd} {branch}"
        hsystem.system(
            cmd,
            suppress_output=False,
            log_level="echo",
            abort_on_error=abort_on_error,
        )<|MERGE_RESOLUTION|>--- conflicted
+++ resolved
@@ -173,12 +173,8 @@
                             os.path.join(path, git_dir, "..", "..")
                         )
         parent = os.path.dirname(path)
-<<<<<<< HEAD
-        if parent == path:
-            raise ValueError(f"Can't find the Git root starting from {path}")
-=======
-        hdbg.dassert_ne(parent, path)
->>>>>>> 89822515
+        hdbg.dassert_ne(parent, path, "Can't find the Git root starting from
+                        %s", path)
         path = parent
     return path
 
