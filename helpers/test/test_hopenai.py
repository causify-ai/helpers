import logging
import unittest.mock as umock

import pytest

pytest.importorskip(
    "openai"
)  # noqa: E402 # pylint: disable=wrong-import-position

import helpers.hopenai as hopenai
import helpers.hunit_test as hunitest

_LOG = logging.getLogger(__name__)

# Shared cache file.
_CACHE_FILE = "cache.get_completion.json"
_TEMP_CACHE_FILE = "tmp.cache.get_completion.json"

_USER_PROMPT1 = "what is machine learning?"
_USER_PROMPT2 = _USER_PROMPT1.upper()
_USER_PROMPT3 = "What is artificial intelligence"

_SYSTEM_PROMPT1 = "You are a helpful AI assistant."
_SYSTEM_PROMPT2 = "You are a very helpful AI assistant."


_TEMPERATURE1 = 1
_TEMPERATURE2 = 2

_MODEL1 = "gpt-4o-mini"
_MODEL2 = "gpt-o4-mini"


def _get_completion_parameters1() -> dict:
    data = {
        "user_prompt": _USER_PROMPT1,
        "system_prompt": _SYSTEM_PROMPT1,
        "temperature": _TEMPERATURE1,
        "model": _MODEL1,
    }
    return data


def _get_openai_request_parameters1() -> dict:
    messages = hopenai._build_messages(
        user_prompt=_USER_PROMPT1, system_prompt=_SYSTEM_PROMPT1
    )
    data = {
        "messages": messages,
        "temperature": _TEMPERATURE1,
        "model": _MODEL1,
    }
    return data


def _get_completion_parameters2() -> dict:
    data = {
        "user_prompt": _USER_PROMPT2,
        "system_prompt": _SYSTEM_PROMPT1,
        "temperature": _TEMPERATURE1,
        "model": _MODEL1,
    }
    return data


def _get_openai_request_parameters2() -> dict:
    messages = hopenai._build_messages(
        user_prompt=_USER_PROMPT2, system_prompt=_SYSTEM_PROMPT1
    )
    data = {
        "messages": messages,
        "temperature": _TEMPERATURE1,
        "model": _MODEL1,
    }
    return data


def _get_completion_parameters3() -> dict:
    data = {
        "user_prompt": _USER_PROMPT1,
        "system_prompt": _SYSTEM_PROMPT1,
        "temperature": _TEMPERATURE2,
        "model": _MODEL1,
    }
    return data


def _get_openai_request_parameters3() -> dict:
    messages = hopenai._build_messages(
        user_prompt=_USER_PROMPT1, system_prompt=_SYSTEM_PROMPT1
    )
    data = {
        "messages": messages,
        "temperature": _TEMPERATURE2,
        "model": _MODEL1,
    }
    return data


def _get_completion_parameters4() -> dict:
    data = {
        "user_prompt": _USER_PROMPT1,
        "system_prompt": _SYSTEM_PROMPT1,
        "temperature": _TEMPERATURE2,
        "model": _MODEL2,
    }
    return data


def _get_openai_request_parameters4() -> dict:
    messages = hopenai._build_messages(
        user_prompt=_USER_PROMPT1, system_prompt=_SYSTEM_PROMPT1
    )
    data = {
        "messages": messages,
        "temperature": _TEMPERATURE2,
        "model": _MODEL2,
    }
    return data


# #############################################################################
# BaseOpenAICacheTest
# #############################################################################


# TODO(*): Rename _OpenAICacheTestCase
class BaseOpenAICacheTest(hunitest.TestCase):
    """
    - Ensure hopenai.get_completion() always uses REPLAY mode.
    - Uses shared cache("cache.get_completion.json")
    - if "--update_llm_cache" is passed in pytest command, cache file will be updated automatically.
    """

    @pytest.fixture(autouse=True)
<<<<<<< HEAD
    def setup_teardown_test(self, pytestconfig):
        # Creating hopeani._CompletionCache instance.
        self.get_completion_cache = hopenai._CompletionCache(
            cache_file=_CACHE_FILE
=======
    def setup_teardown_test(self):
        # Using test cache file to prevent ruining the actual cache file.
        # TODO(Sai): Reuse get_scratch_space().
        # self.cache_file = self.get_scratch_space()+f"/{_TEST_CACHE_FILE}"
        self.get_completion_cache = hopenai._CompletionCache(
            cache_file=_TEST_CACHE_FILE
            # cache_file=self.cache_file
>>>>>>> e50b5c88
        )
        # TODO(Sai) : This should be removed once "openai" module not found error is fixed.
        if pytestconfig.getoption("--update_llm_cache"):
            hopenai.set_update_llm_cache(True)
        # Patch get_completion to inject REPLAY.
        self.force_replay_cache()
        yield
        # Run common teardown after the test.
        self.tear_down_test()

    def force_replay_cache(self) -> None:
        """
        For all get_completion test cases, the cache_mode="REPLAY".
        """
        original_get_completion = hopenai.get_completion

        def replay_get_completion(**kwargs):
            return original_get_completion(**kwargs, cache_mode="REPLAY")

        self.patcher = umock.patch.object(
            hopenai, "get_completion", replay_get_completion
        )
        self.patcher.start()

    def tear_down_test(self) -> None:
        """
        Teardown operations to run after each test:
            -  Stop the patcher.
        """
        self.patcher.stop()


# #############################################################################
# Test_get_completion
# #############################################################################


class Test_get_completion(BaseOpenAICacheTest):

    def test1(self) -> None:
        """
        Verify that get_completion() returns response from cache with the
        expected response.
        """
        parameters1 = _get_completion_parameters1()
        actual_response = hopenai.get_completion(**parameters1)
        # generate hash key
        hash_key = self.get_completion_cache.hash_key_generator(
            **_get_openai_request_parameters1()
        )
        # load the response from cache.
        expected_response = self.get_completion_cache.load_response_from_cache(
            hash_key=hash_key
        )
        self.assert_equal(actual_response, expected_response)

    def test2(self) -> None:
        """
        Verify whether prompts with different capitalizations produce the same
        result.
        """
        parameters2 = _get_completion_parameters2()
        actual_response = hopenai.get_completion(**parameters2)
        # generate hash key
        hash_key = self.get_completion_cache.hash_key_generator(
            **_get_openai_request_parameters1()
        )
        # load the response from cache.
        expected_response = self.get_completion_cache.load_response_from_cache(
            hash_key=hash_key
        )
        self.assert_equal(actual_response, expected_response)

    def test3(self) -> None:
        """
        Verify if different parameters result in different results.
        """
        parameters1 = _get_completion_parameters1()
        parameters3 = _get_completion_parameters3()
        actual_response1 = hopenai.get_completion(**parameters1)
        actual_response3 = hopenai.get_completion(**parameters3)
        # generate hash keys
        hashkey1 = self.get_completion_cache.hash_key_generator(
            **_get_openai_request_parameters1()
        )
        hashkey3 = self.get_completion_cache.hash_key_generator(
            **_get_openai_request_parameters3()
        )
        # Load responses from cache.
        expected_response1 = self.get_completion_cache.load_response_from_cache(
            hash_key=hashkey1
        )
        expected_response3 = self.get_completion_cache.load_response_from_cache(
            hash_key=hashkey3
        )
        self.assert_equal(actual_response1, expected_response1)
        self.assert_equal(actual_response3, expected_response3)
        # Different parameters should give different results.
        self.assertNotEqual(actual_response1, actual_response3)

    # TODO(Sai): Tobe done after fixing hopenai.get_completion()
    def test4(self) -> None:
        """
        Verify if openrouter models are supported.
        """
        assert True


# #############################################################################
# Test_hash_key_generator
# #############################################################################


class Test_hash_key_generator(BaseOpenAICacheTest):

    def test_different_request_parameters1(self) -> None:
        """
        This test case check if normalisation works before generating hash key.
        """
        parameters1 = _get_openai_request_parameters1()
        parameters2 = _get_openai_request_parameters2()
        hash_key1 = self.get_completion_cache.hash_key_generator(**parameters1)
        hash_key2 = self.get_completion_cache.hash_key_generator(**parameters2)
        self.assert_equal(hash_key1, hash_key2)

    def test_different_request_parameters2(self) -> None:
        """
        Different Temperature should give different hashkeys.
        """
        parameters1 = _get_openai_request_parameters1()
        parameters3 = _get_openai_request_parameters3()
        hash_key1 = self.get_completion_cache.hash_key_generator(**parameters1)
        hash_key2 = self.get_completion_cache.hash_key_generator(**parameters3)
        self.assertNotEqual(hash_key1, hash_key2)

    def test_different_request_parameters3(self) -> None:
        """
        Different model should give different hashkeys.
        """
        parameters3 = _get_openai_request_parameters3()
        parameters4 = _get_openai_request_parameters4()
        hash_key3 = self.get_completion_cache.hash_key_generator(**parameters3)
        hash_key4 = self.get_completion_cache.hash_key_generator(**parameters4)
<<<<<<< HEAD
        self.assertNotEqual(hash_key3, hash_key4)
=======
        self.assertNotEqual(hash_key3, hash_key4)


# #############################################################################
# Test_has_cache
# #############################################################################


class Test_has_cache(BaseOpenAICacheTest):

    def test1(self) -> None:
        """
        Should return False if cache doesn't exist.
        """
        # These parameters are not saved in the cache file.
        parameters4 = _get_openai_request_parameters4()
        hash_key4 = self.get_completion_cache.hash_key_generator(**parameters4)
        self.assertFalse(self.get_completion_cache.has_cache(hash_key=hash_key4))

    def test2(self) -> None:
        """
        Should return True if cache exists.
        """
        # These parameters are stored in the cache through Set up function
        parameters1 = _get_openai_request_parameters1()
        hash_key1 = self.get_completion_cache.hash_key_generator(**parameters1)
        self.assertTrue(self.get_completion_cache.has_cache(hash_key=hash_key1))


# #############################################################################
# Test_save_response_to_cache
# #############################################################################


class Test_save_response_to_cache(BaseOpenAICacheTest):

    def test1(self) -> None:
        """
        Verify if response saves into cache.
        """
        parameters4 = _get_openai_request_parameters4()
        dummy_response1 = _get_dummy_openai_response1()
        hash_key4 = self.get_completion_cache.hash_key_generator(**parameters4)
        self.get_completion_cache.save_response_to_cache(
            hash_key=hash_key4, request=parameters4, response=dummy_response1
        )
        self.assertEqual(
            dummy_response1["choices"][0]["message"]["content"],
            self.get_completion_cache.load_response_from_cache(
                hash_key=hash_key4
            ),
        )
        self.assertTrue(self.get_completion_cache.has_cache(hash_key=hash_key4))


# #############################################################################
# Test_load_response_from_cache
# #############################################################################


class Test_load_response_from_cache(BaseOpenAICacheTest):

    def test1(self) -> None:
        """
        Verify if stored response can be loaded.
        """
        # This response  saved in test cache through set up function.
        dummy_response1 = _get_dummy_openai_response1()
        # same parameters used to save the above response in test cache.
        parameters1 = _get_openai_request_parameters1()
        hash_key1 = self.get_completion_cache.hash_key_generator(**parameters1)
        self.assert_equal(
            dummy_response1["choices"][0]["message"]["content"],
            self.get_completion_cache.load_response_from_cache(
                hash_key=hash_key1
            ),
        )

    def test2(self) -> None:
        """
        Trying to load unsaved response from cache.
        """
        # These parameters are not stored in cache.s
        parameters4 = _get_openai_request_parameters4()
        hash_key4 = self.get_completion_cache.hash_key_generator(**parameters4)
        with self.assertRaises(ValueError) as VE:
            self.get_completion_cache.load_response_from_cache(hash_key=hash_key4)
        self.assert_equal(str(VE.exception), "No cache found!")
>>>>>>> e50b5c88
<|MERGE_RESOLUTION|>--- conflicted
+++ resolved
@@ -133,20 +133,11 @@
     """
 
     @pytest.fixture(autouse=True)
-<<<<<<< HEAD
+
     def setup_teardown_test(self, pytestconfig):
         # Creating hopeani._CompletionCache instance.
         self.get_completion_cache = hopenai._CompletionCache(
             cache_file=_CACHE_FILE
-=======
-    def setup_teardown_test(self):
-        # Using test cache file to prevent ruining the actual cache file.
-        # TODO(Sai): Reuse get_scratch_space().
-        # self.cache_file = self.get_scratch_space()+f"/{_TEST_CACHE_FILE}"
-        self.get_completion_cache = hopenai._CompletionCache(
-            cache_file=_TEST_CACHE_FILE
-            # cache_file=self.cache_file
->>>>>>> e50b5c88
         )
         # TODO(Sai) : This should be removed once "openai" module not found error is fixed.
         if pytestconfig.getoption("--update_llm_cache"):
@@ -290,95 +281,4 @@
         parameters4 = _get_openai_request_parameters4()
         hash_key3 = self.get_completion_cache.hash_key_generator(**parameters3)
         hash_key4 = self.get_completion_cache.hash_key_generator(**parameters4)
-<<<<<<< HEAD
-        self.assertNotEqual(hash_key3, hash_key4)
-=======
-        self.assertNotEqual(hash_key3, hash_key4)
-
-
-# #############################################################################
-# Test_has_cache
-# #############################################################################
-
-
-class Test_has_cache(BaseOpenAICacheTest):
-
-    def test1(self) -> None:
-        """
-        Should return False if cache doesn't exist.
-        """
-        # These parameters are not saved in the cache file.
-        parameters4 = _get_openai_request_parameters4()
-        hash_key4 = self.get_completion_cache.hash_key_generator(**parameters4)
-        self.assertFalse(self.get_completion_cache.has_cache(hash_key=hash_key4))
-
-    def test2(self) -> None:
-        """
-        Should return True if cache exists.
-        """
-        # These parameters are stored in the cache through Set up function
-        parameters1 = _get_openai_request_parameters1()
-        hash_key1 = self.get_completion_cache.hash_key_generator(**parameters1)
-        self.assertTrue(self.get_completion_cache.has_cache(hash_key=hash_key1))
-
-
-# #############################################################################
-# Test_save_response_to_cache
-# #############################################################################
-
-
-class Test_save_response_to_cache(BaseOpenAICacheTest):
-
-    def test1(self) -> None:
-        """
-        Verify if response saves into cache.
-        """
-        parameters4 = _get_openai_request_parameters4()
-        dummy_response1 = _get_dummy_openai_response1()
-        hash_key4 = self.get_completion_cache.hash_key_generator(**parameters4)
-        self.get_completion_cache.save_response_to_cache(
-            hash_key=hash_key4, request=parameters4, response=dummy_response1
-        )
-        self.assertEqual(
-            dummy_response1["choices"][0]["message"]["content"],
-            self.get_completion_cache.load_response_from_cache(
-                hash_key=hash_key4
-            ),
-        )
-        self.assertTrue(self.get_completion_cache.has_cache(hash_key=hash_key4))
-
-
-# #############################################################################
-# Test_load_response_from_cache
-# #############################################################################
-
-
-class Test_load_response_from_cache(BaseOpenAICacheTest):
-
-    def test1(self) -> None:
-        """
-        Verify if stored response can be loaded.
-        """
-        # This response  saved in test cache through set up function.
-        dummy_response1 = _get_dummy_openai_response1()
-        # same parameters used to save the above response in test cache.
-        parameters1 = _get_openai_request_parameters1()
-        hash_key1 = self.get_completion_cache.hash_key_generator(**parameters1)
-        self.assert_equal(
-            dummy_response1["choices"][0]["message"]["content"],
-            self.get_completion_cache.load_response_from_cache(
-                hash_key=hash_key1
-            ),
-        )
-
-    def test2(self) -> None:
-        """
-        Trying to load unsaved response from cache.
-        """
-        # These parameters are not stored in cache.s
-        parameters4 = _get_openai_request_parameters4()
-        hash_key4 = self.get_completion_cache.hash_key_generator(**parameters4)
-        with self.assertRaises(ValueError) as VE:
-            self.get_completion_cache.load_response_from_cache(hash_key=hash_key4)
-        self.assert_equal(str(VE.exception), "No cache found!")
->>>>>>> e50b5c88
+        self.assertNotEqual(hash_key3, hash_key4)