import logging
import os
import types
import unittest.mock as umock

import pandas as pd
import pytest

pytest.importorskip("openai")  # noqa: E402 # pylint: disable=wrong-import-position

import helpers.hopenai as hopenai
import helpers.hunit_test as hunitest

_LOG = logging.getLogger(__name__)

_TEST_CACHE_FILE = "cache.test_get_completion.json"

_USER_PROMPT1 = "what is machine learning?"
_USER_PROMPT2 = _USER_PROMPT1.upper()
_USER_PROMPT3 = "What is artificial intelligence"

_SYSTEM_PROMPT1 = "You are a helpful AI assistant."
_SYSTEM_PROMPT2 = "You are a very helpful AI assistant."


_TEMPERATURE1 = 1
_TEMPERATURE2 = 2

_MODEL1 = "gpt-4o-mini"
_MODEL2 = "gpt-o4-mini"


def _get_completion_parameters1() -> dict:
    data = {
        "user_prompt": _USER_PROMPT1,
        "system_prompt": _SYSTEM_PROMPT1,
        "temperature": _TEMPERATURE1,
        "model": _MODEL1,
    }
    return data


def _get_openai_request_parameters1() -> dict:
    messages = hopenai._build_messages(
        user_prompt=_USER_PROMPT1, system_prompt=_SYSTEM_PROMPT1
    )
    data = {
        "messages": messages,
        "temperature": _TEMPERATURE1,
        "model": _MODEL1,
    }
    return data


def _get_completion_parameters2() -> dict:
    data = {
        "user_prompt": _USER_PROMPT2,
        "system_prompt": _SYSTEM_PROMPT1,
        "temperature": _TEMPERATURE1,
        "model": _MODEL1,
    }
    return data


def _get_openai_request_parameters2() -> dict:
    messages = hopenai._build_messages(
        user_prompt=_USER_PROMPT2, system_prompt=_SYSTEM_PROMPT1
    )
    data = {
        "messages": messages,
        "temperature": _TEMPERATURE1,
        "model": _MODEL1,
    }
    return data


def _get_completion_parameters3() -> dict:
    data = {
        "user_prompt": _USER_PROMPT1,
        "system_prompt": _SYSTEM_PROMPT1,
        "temperature": _TEMPERATURE2,
        "model": _MODEL1,
    }
    return data


def _get_openai_request_parameters3() -> dict:
    messages = hopenai._build_messages(
        user_prompt=_USER_PROMPT1, system_prompt=_SYSTEM_PROMPT1
    )
    data = {
        "messages": messages,
        "temperature": _TEMPERATURE2,
        "model": _MODEL1,
    }
    return data


def _get_completion_parameters4() -> dict:
    data = {
        "user_prompt": _USER_PROMPT1,
        "system_prompt": _SYSTEM_PROMPT1,
        "temperature": _TEMPERATURE2,
        "model": _MODEL2,
    }
    return data


def _get_openai_request_parameters4() -> dict:
    messages = hopenai._build_messages(
        user_prompt=_USER_PROMPT1, system_prompt=_SYSTEM_PROMPT1
    )
    data = {
        "messages": messages,
        "temperature": _TEMPERATURE2,
        "model": _MODEL2,
    }
    return data


def _get_dummy_openai_response1() -> dict:
    response = {
        "id": "chatcmpl-test",
        "object": "chat.completion",
        "created": 1_612_345_678,
        "model": _MODEL1,
        "choices": [
            {
                "index": 0,
                "message": {
                    "role": "assistant",
                    "content": """Machine learning is a subset of artificial intelligence
                      (AI) that focuses on the development of algorithms and statistical models
                        that enable computers to perform tasks without explicit instructions.
                        Instead, these systems learn from and make predictions or
                        decisions based on data.""",
                },
                "finish_reason": "stop",
            }
        ],
        "usage": {
            "prompt_tokens": 5,
            "completion_tokens": 4,
            "total_tokens": 9,
        },
    }
    return response


def _get_dummy_openai_response2() -> dict:
    response = {
        "id": "chatcmpl-test",
        "object": "chat.completion",
        "created": 1_612_345_999,
        "model": _MODEL2,
        "choices": [
            {
                "index": 0,
                "message": {
                    "role": "assistant",
                    # TODO(gp): Use hprint.dedent
                    "content": """Artificial Intelligence (AI) is the field of computer science focused on creating
                                 systems or machines that can perform tasks typically requiring human
                                 intelligence. These tasks include:
                                •   Perception: Recognizing images, speech, or patterns (e.g., facial recognition, voice assistants).
                                •   Reasoning and Decision-Making: Solving problems and making decisions (e.g., self-driving cars deciding
                                    when to stop or accelerate).
                                •   Learning: Improving performance from experience (e.g., recommendation systems like Netflix or Amazon).
                                •   Natural Language Understanding: Interacting using human language (e.g., chatbots, language translation).
                                •   Action: Controlling devices or robots to perform tasks (e.g., industrial automation, drones).""",
                },
                "finish_reason": "stop",
            }
        ],
        "usage": {
            "prompt_tokens": 15,
            "completion_tokens": 200,
            "total_tokens": 215,
        },
    }
    return response


# #############################################################################
# BaseOpenAICacheTest
# #############################################################################


# TODO(*): Rename _OpenAICacheTestCase
class BaseOpenAICacheTest(hunitest.TestCase):
    """
    - Ensure hopenai.get_completion() always uses REPLAY mode.
    - Add dummy data to the test cache file for test cases.
    - Remove the test cache file after running tests.
    """

    @pytest.fixture(autouse=True)
    def setup_teardown_test(self):
        # Using test cache file to prevent ruining the actual cache file.
        # TODO(Sai): Reuse get_scratch_space().
        # self.cache_file = self.get_scratch_space()+f"/{_TEST_CACHE_FILE}"
        self.get_completion_cache = hopenai._CompletionCache(
            cache_file=_TEST_CACHE_FILE
            # cache_file=self.cache_file
        )
        # Patch get_completion to inject REPLAY.
        self.force_replay_cache()
        # Run common setuo for each test.
        self.set_up_test()
        yield
        # Run common teardown after the test.
        self.tear_down_test()

    def force_replay_cache(self) -> None:
        """
        For all get_completion test cases, the cache_mode="REPLAY".
        """
        original_get_completion = hopenai.get_completion

        def replay_get_completion(**kwargs):
            return original_get_completion(**kwargs, cache_mode="REPLAY")

        self.patcher = umock.patch.object(
            hopenai, "get_completion", replay_get_completion
        )
        self.patcher.start()

    def set_up_test(self) -> None:
        """
        Setup operations to run before each test:
        - adding dummy requests and responses in temporary cache file
        """
        request_parameters1 = _get_openai_request_parameters1()
        request_parameters3 = _get_openai_request_parameters3()
        dummy_openai_response1 = _get_dummy_openai_response1()
        dummy_openai_response2 = _get_dummy_openai_response2()
        # generating hash keys
        dummy_hash_key1 = self.get_completion_cache.hash_key_generator(
            **request_parameters1
        )
        dummy_hash_key2 = self.get_completion_cache.hash_key_generator(
            **request_parameters3
        )
        # saving dummy responses to cache
        self.get_completion_cache.save_response_to_cache(
            hash_key=dummy_hash_key1,
            request=request_parameters1,
            response=dummy_openai_response1,
        )
        self.get_completion_cache.save_response_to_cache(
            hash_key=dummy_hash_key2,
            request=request_parameters3,
            response=dummy_openai_response2,
        )

    def tear_down_test(self) -> None:
        """
        Teardown operations to run after each test:
            -  Remove cache files created on disk.
        """
        self.patcher.stop()
        if os.path.exists(_TEST_CACHE_FILE):
            os.remove(_TEST_CACHE_FILE)
        # if os.path.exists(self.cache_file):
        #     os.remove(self.cache_file)


# #############################################################################
# Test_get_completion
# #############################################################################


class Test_get_completion(BaseOpenAICacheTest):
    def test1(self) -> None:
        """
        Verify that get_completion() returns response from cache with the
        expected response.
        """
        parameters1 = _get_completion_parameters1()
        dummy_response1 = _get_dummy_openai_response1()
        response = hopenai.get_completion(
            **parameters1,
            cache_file=_TEST_CACHE_FILE,
            # cache_file=self.cache_file
        )
        self.assert_equal(
            dummy_response1["choices"][0]["message"]["content"], response
        )

    def test2(self) -> None:
        """
        Verify that if hashkey is not in response, then get_completion() should
        raise error in replay mode.
        """
        # parameters4 are not saved in test cache file
        parameters4 = _get_completion_parameters4()
        with self.assertRaises(RuntimeError) as RTE:
            hopenai.get_completion(**parameters4, cache_file=_TEST_CACHE_FILE)
        self.assert_equal(
            str(RTE.exception),
            "No cached response for this request parameters!",
        )


# #############################################################################
# Test_hash_key_generator
# #############################################################################


class Test_hash_key_generator(BaseOpenAICacheTest):
    def test_different_request_parameters1(self) -> None:
        """
        This test case check if normalisation works before generating hash key.
        """
        parameters1 = _get_openai_request_parameters1()
        parameters2 = _get_openai_request_parameters2()
        hash_key1 = self.get_completion_cache.hash_key_generator(**parameters1)
        hash_key2 = self.get_completion_cache.hash_key_generator(**parameters2)
        self.assert_equal(hash_key1, hash_key2)

    def test_different_request_parameters2(self) -> None:
        """
        Different Temperature should give different hashkeys.
        """
        parameters1 = _get_openai_request_parameters1()
        parameters3 = _get_openai_request_parameters3()
        hash_key1 = self.get_completion_cache.hash_key_generator(**parameters1)
        hash_key2 = self.get_completion_cache.hash_key_generator(**parameters3)
        self.assertNotEqual(hash_key1, hash_key2)

    def test_different_request_parameters3(self) -> None:
        """
        Different model should give different hashkeys.
        """
        parameters3 = _get_openai_request_parameters3()
        parameters4 = _get_openai_request_parameters4()
        hash_key3 = self.get_completion_cache.hash_key_generator(**parameters3)
        hash_key4 = self.get_completion_cache.hash_key_generator(**parameters4)
        self.assertNotEqual(hash_key3, hash_key4)


# #############################################################################
# Test_has_cache
# #############################################################################


class Test_has_cache(BaseOpenAICacheTest):
    def test1(self) -> None:
        """
        Should return False if cache doesn't exist.
        """
        # These parameters are not saved in the cache file.
        parameters4 = _get_openai_request_parameters4()
        hash_key4 = self.get_completion_cache.hash_key_generator(**parameters4)
        self.assertFalse(self.get_completion_cache.has_cache(hash_key=hash_key4))

    def test2(self) -> None:
        """
        Should return True if cache exists.
        """
        # These parameters are stored in the cache through Set up function
        parameters1 = _get_openai_request_parameters1()
        hash_key1 = self.get_completion_cache.hash_key_generator(**parameters1)
        self.assertTrue(self.get_completion_cache.has_cache(hash_key=hash_key1))


# #############################################################################
# Test_save_response_to_cache
# #############################################################################


class Test_save_response_to_cache(BaseOpenAICacheTest):
    def test1(self) -> None:
        """
        Verify if response saves into cache.
        """
        parameters4 = _get_openai_request_parameters4()
        dummy_response1 = _get_dummy_openai_response1()
        hash_key4 = self.get_completion_cache.hash_key_generator(**parameters4)
        self.get_completion_cache.save_response_to_cache(
            hash_key=hash_key4, request=parameters4, response=dummy_response1
        )
        self.assertEqual(
            dummy_response1["choices"][0]["message"]["content"],
            self.get_completion_cache.load_response_from_cache(
                hash_key=hash_key4
            ),
        )
        self.assertTrue(self.get_completion_cache.has_cache(hash_key=hash_key4))


# #############################################################################
# Test_load_response_from_cache
# #############################################################################


class Test_load_response_from_cache(BaseOpenAICacheTest):
    def test1(self) -> None:
        """
        Verify if stored response can be loaded.
        """
        # This response  saved in test cache through set up function.
        dummy_response1 = _get_dummy_openai_response1()
        # same parameters used to save the above response in test cache.
        parameters1 = _get_openai_request_parameters1()
        hash_key1 = self.get_completion_cache.hash_key_generator(**parameters1)
        self.assert_equal(
            dummy_response1["choices"][0]["message"]["content"],
            self.get_completion_cache.load_response_from_cache(
                hash_key=hash_key1
            ),
        )

    def test2(self) -> None:
        """
        Trying to load unsaved response from cache.
        """
        # These parameters are not stored in cache.s
        parameters4 = _get_openai_request_parameters4()
        hash_key4 = self.get_completion_cache.hash_key_generator(**parameters4)
        with self.assertRaises(ValueError) as VE:
<<<<<<< HEAD
            self.get_completion_cache.load_response_from_cache(hash_key=hash_key4)
        self.assert_equal(str(VE.exception), "No cache found!")


# #############################################################################
# Test_response_to_txt
# #############################################################################


class Test_response_to_txt(hunitest.TestCase):

    # --- Dummy classes to satisfy isinstance checks --- #
    class DummyChatCompletion:

        def __init__(self, text: str = "") -> None:
            msg = types.SimpleNamespace(content=text)
            choice = types.SimpleNamespace(message=msg)
            self.choices = [choice]

    # class DummySyncCursorPage:
    #     def __init__(self, text=""):
    #         # mimic .data[0].content[0].text.value
    #         text_obj = types.SimpleNamespace(value=text)
    #         content_item = types.SimpleNamespace(text=text_obj)
    #         data_item = types.SimpleNamespace(content=[content_item])
    #         self.data = [data_item]

    class DummyThreadMessage:

        def __init__(self, text: str = "") -> None:
            # mimic .content[0].text.value
            value_obj = types.SimpleNamespace(value=text)
            text_obj = types.SimpleNamespace(text=value_obj)
            self.content = [text_obj]

    @umock.patch(
        "openai.types.chat.chat_completion.ChatCompletion",
        new=DummyChatCompletion,
    )
    def test_chat_completion_branch(self) -> None:
        resp = Test_response_to_txt.DummyChatCompletion("hello chat")
        self.assert_equal(hopenai.response_to_txt(resp), "hello chat")

    # @umock.patch(
    #     "helpers.hopenai.openai.pagination.SyncCursorPage",
    #     new=DummySyncCursorPage,
    # )
    # def test_sync_cursor_page_branch(self):
    #     resp = TestResponseToTxt.DummySyncCursorPage("paged text")
    #     self.assertEqual(response_to_txt(resp), "paged text")

    @umock.patch(
        "openai.types.beta.threads.message.Message",
        new=DummyThreadMessage,
    )
    def test_thread_message_branch(self) -> None:
        resp = Test_response_to_txt.DummyThreadMessage("thread reply")
        self.assert_equal(hopenai.response_to_txt(resp), "thread reply")

    def test_str_pass_through(self) -> None:
        self.assert_equal(
            hopenai.response_to_txt("just a string"), "just a string"
        )

    def test_unknown_type_raises(self) -> None:
        with self.assertRaises(ValueError) as cm:
            hopenai.response_to_txt(12345)
        self.assertIn("Unknown response type", str(cm.exception))


# #############################################################################
# Test_get_openai_client
# #############################################################################


class Test_get_openai_client(hunitest.TestCase):

    @umock.patch.dict(os.environ, {"OPENAI_API_KEY": "openai-key"})
    @umock.patch("openai.OpenAI")
    def test_openai_provider(self, mock_openai_cls) -> None:
        """
        Verify if get_openai_client() returns openai's url and API key.
        """
        client = hopenai.get_openai_client("openai")
        mock_openai_cls.assert_called_once_with(
            base_url="https://api.openai.com/v1",
            api_key="openai-key",
        )
        self.assertIs(client, mock_openai_cls.return_value)

    @umock.patch.dict(os.environ, {"OPENROUTER_API_KEY": "router-key"})
    @umock.patch("openai.OpenAI")
    def test_openrouter_provider(self, mock_openai_cls) -> None:
        """
        Verify if get_openai_client() returns openrouter's url and API key.
        """
        client = hopenai.get_openai_client("openrouter")
        mock_openai_cls.assert_called_once_with(
            base_url="https://openrouter.ai/api/v1",
            api_key="router-key",
        )
        self.assertIs(client, mock_openai_cls.return_value)

    def test_unknown_provider_raises(self) -> None:
        """
        Verify exception if unknown provider given.
        """
        with self.assertRaises(ValueError) as cm:
            hopenai.get_openai_client("not_a_provider")
        self.assertIn("Unknown provider: not_a_provider", str(cm.exception))


# #############################################################################
# Test_get_default_model
# #############################################################################


class Test_get_default_model(hunitest.TestCase):

    def test_openai_provider(self) -> None:
        """
        Explicit "openai" provider return "gpt-4o".
        """
        self.assert_equal(hopenai._get_default_model("openai"), "gpt-4o")

    def test_openrouter_provider(self) -> None:
        """
        "openrouter" provider return "openai/gpt-4o".
        """
        self.assert_equal(
            hopenai._get_default_model("openrouter"), "openai/gpt-4o"
        )

    def test_default_argument(self) -> None:
        """
        Default provider name (should be "openai") return "gpt-4o".
        """
        self.assert_equal(hopenai._get_default_model(), "gpt-4o")

    def test_unknown_provider_raises(self) -> None:
        """
        Unknown provider should raise a ValueError.
        """
        with self.assertRaises(ValueError) as cm:
            hopenai._get_default_model("invalid_provider")
        self.assertIn("Unknown provider: invalid_provider", str(cm.exception))


# #############################################################################
# Test_retrieve_openrouter_model_info
# #############################################################################


class Test_retrieve_openrouter_model_info(hunitest.TestCase):

    @umock.patch("requests.get")
    def test_retrieve_success(self, mock_get) -> None:
        # Prepare dummy JSON data.
        data = [
            {"id": "model1", "name": "Model One"},
            {"id": "model2", "name": "Model Two"},
        ]
        mock_response = umock.Mock()
        mock_response.json.return_value = {"data": data}
        mock_get.return_value = mock_response
        # Call the function under test.
        df = hopenai._retrieve_openrouter_model_info()
        # Build expected DataFrame.
        expected_df = pd.DataFrame(data)
        # Verify DataFrame content.
        self.assertEqual(
            df.to_dict(orient="records"), expected_df.to_dict(orient="records")
        )
        # Ensure the correct URL was requested.
        mock_get.assert_called_once_with("https://openrouter.ai/api/v1/models")

    @umock.patch("requests.get")
    def test_missing_data_key_raises(self, mock_get) -> None:
        # JSON missing the 'data' key.
        mock_response = umock.Mock()
        mock_response.json.return_value = {"wrong": []}
        mock_get.return_value = mock_response
        # Expect an assertion from hdbg.dassert_eq.
        with self.assertRaises(AssertionError):
            hopenai._retrieve_openrouter_model_info()


# #############################################################################
# Test_save_models_info_to_csv
# #############################################################################


class Test_save_models_info_to_csv(hunitest.TestCase):

    def get_temp_path(self, tmp_file_name: str = "tmp.models_info.csv") -> str:
        """
        Helper function for creating temporary directory.
        """
        self.tmp_dir = self.get_scratch_space()
        self.tmp_path = os.path.join(self.tmp_dir, tmp_file_name)
        return self.tmp_path

    def test_save_models_info(self) -> None:
        """
        Save Dataframe as a CSV and check.
        """
        # Prepare a DataFrame with extra columns.
        data = [
            {
                "id": "m1",
                "name": "Model1",
                "description": "desc1",
                "pricing": {"prompt": "0.1", "completion": "0.2"},
                "supported_parameters": ["a", "b"],
                "extra_col": 123,
            },
            {
                "id": "m2",
                "name": "Model2",
                "description": "desc2",
                "pricing": {"prompt": "0.3", "completion": "0.4"},
                "supported_parameters": ["c"],
                "extra_col": 456,
            },
        ]
        df = pd.DataFrame(data)
        output_file: str = self.get_temp_path()
        # Call the function under test.
        returned_df = hopenai._save_models_info_to_csv(df, output_file)
        # The returned DataFrame should have only the selected columns.
        expected_columns = [
            "id",
            "name",
            "description",
            "prompt_pricing",
            "completion_pricing",
            "supported_parameters",
        ]
        assert list(returned_df.columns) == expected_columns
        # Verify pricing values are extracted correctly.
        self.assertListEqual(
            returned_df["prompt_pricing"].tolist(), ["0.1", "0.3"]
        )
        self.assertListEqual(
            returned_df["completion_pricing"].tolist(), ["0.2", "0.4"]
        )
        # File should be created and readable.
        assert os.path.exists(output_file)
        saved_df = pd.read_csv(output_file)
        # turn the in‐memory lists into exactly what pandas read back.
        returned_df["prompt_pricing"] = returned_df["prompt_pricing"].astype(
            float
        )
        returned_df["completion_pricing"] = returned_df[
            "completion_pricing"
        ].astype(float)
        returned_df["supported_parameters"] = returned_df[
            "supported_parameters"
        ].astype(str)
        pd.testing.assert_frame_equal(returned_df, saved_df)

    def test_invalid_filename_type(self) -> None:
        """
        Check with invalid filename.
        """
        df = pd.DataFrame()
        with pytest.raises(AssertionError):
            hopenai._save_models_info_to_csv(df, 123)

    def test_invalid_filename_empty(self) -> None:
        """
        Check with empty string as filename.
        """
        df = pd.DataFrame()
        with pytest.raises(AssertionError):
            hopenai._save_models_info_to_csv(df, "")


# #############################################################################
# Test_build_messages
# #############################################################################


# #############################################################################
# Test_build_messages
# #############################################################################
class Test_build_messages(hunitest.TestCase):

    def test_build_messages_returns_correct_structure(self) -> None:
        """
        Should return list with a certain format.
        """
        system = "System prompt"
        user = "User prompt"
        msgs = hopenai._build_messages(system, user)
        # Should be a list of two dicts with the right roles and contents
        self.assertIsInstance(msgs, list)
        self.assert_equal(
            str(msgs),
            str(
                [
                    {"role": "system", "content": system},
                    {"role": "user", "content": user},
                ]
            ),
        )


# #############################################################################
# Test_call_api_sync
# #############################################################################


class Test_call_api_sync(hunitest.TestCase):

    def test_call_api_sync_calls_client_and_returns_response(self) -> None:
        # Prepare mock completion object
        mock_content = "Hello from LLM"
        mock_message = umock.Mock()
        mock_message.content = mock_content
        mock_choice = umock.Mock(message=mock_message)
        mock_completion = umock.Mock(choices=[mock_choice])
        # Mock client with chat.completions.create
        mock_client = umock.Mock()
        mock_client.chat.completions.create.return_value = mock_completion
        # Test inputs
        messages = [{"role": "user", "content": "Hi"}]
        temperature = 0.5
        model = "gpt-test"
        extra_kwargs = {"foo": "bar"}
        # Call under test
        response, raw = hopenai._call_api_sync(
            mock_client,
            messages=messages,
            temperature=temperature,
            model=model,
            **extra_kwargs,
        )
        # Verify return values
        self.assert_equal(response, mock_content)
        self.assertIs(raw, mock_completion)
        # Verify the create() call was made with exactly the right arguments
        mock_client.chat.completions.create.assert_called_once_with(
            model=model,
            messages=messages,
            temperature=temperature,
            **extra_kwargs,
        )


# #############################################################################
# Test_calculate_cost
# #############################################################################


class Test_calculate_cost(hunitest.TestCase):

    @pytest.fixture(autouse=True)
    def setup_teardown_test(self):
        self.setup_test()
        yield
        self.teardown_test()

    def setup_test(self):
        self._orig = hopenai._PROVIDER_NAME

    def teardown_test(self):
        hopenai._PROVIDER_NAME = self._orig

    def get_tmp_path(self, tmp_file_name: str = "tmp.models_info.csv"):
        self.tmp_dir = self.get_scratch_space()
        self.tmp_path = os.path.join(self.tmp_dir, tmp_file_name)
        return self.tmp_path

    def test_openai_cost(self) -> None:
        """
        Scenario: Known OpenAI model and token counts produce expected cost.
        """
        # TODO(Sai): implement test to assert correct cost calculation for OpenAI provider branch.
        hopenai._PROVIDER_NAME = "openai"
        comp = types.SimpleNamespace(
            usage=types.SimpleNamespace(
                prompt_tokens=1000000, completion_tokens=2000000
            )
        )
        cost = hopenai._calculate_cost(
            comp, model="gpt-3.5-turbo", models_info_file=""
        )
        # 1000000*(0.5/1000000) + 20000000*(1.5/1000000) = 3.5
        assert pytest.approx(cost) == 3.5

    def test_openai_unknown_model(self) -> None:
        """
        Scenario: Passing an unknown OpenAI model should raise an assertion or ValueError.
        """
        # TODO(Sai): implement test that unsupported model triggers appropriate error.
        hopenai._PROVIDER_NAME = "openai"
        comp = types.SimpleNamespace(
            usage=types.SimpleNamespace(prompt_tokens=1, completion_tokens=1)
        )
        with pytest.raises(AssertionError):
            hopenai._calculate_cost(
                comp, model="nonexistent-model", models_info_file=""
            )

    # def test_openrouter_download_and_save(self) -> None:
    #     """
    #     Scenario: No CSV file exists for OpenRouter; should retrieve
    #      model info, save CSV, then calculate cost.
    #     """
    #     # TODO(Sai): use pytest tmp_path to simulate missing file, patch retrieve and save, assert CSV creation and cost.

    def test_openrouter_load_existing_csv(self) -> None:
        """
        Scenario: CSV file exists for OpenRouter; should load CSV and
         calculate cost without fetching.
        """
        # TODO(Sai): write a sample CSV to tmp_path, patch os.path.isfile/read_csv, assert cost matches expected.
        hopenai._PROVIDER_NAME = "openrouter"
        # Write a tiny CSV: id,prompt_pricing,completion_pricing
        temp_csv_file = self.get_tmp_path()
        pd.DataFrame(
            {
                "id": ["m1"],
                "prompt_pricing": [0.1],
                "completion_pricing": [0.2],
            }
        ).to_csv(temp_csv_file, index=False)
        comp = types.SimpleNamespace(
            usage=types.SimpleNamespace(prompt_tokens=1, completion_tokens=1)
        )
        cost = hopenai._calculate_cost(
            comp, model="m1", models_info_file=temp_csv_file
        )
        # 1*0.1 + 1*0.2 = 0.1 + 0.2 = 0.3
        assert pytest.approx(cost) == 0.3

    def test_openrouter_missing_model(self) -> None:
        """
        Scenario: CSV exists but missing the requested model ID; should
          raise an assertion error.
        """
        # TODO(Sai): simulate CSV lacking the model row and assert that dassert_in triggers an error.
        hopenai._PROVIDER_NAME = "openrouter"
        # Write a tiny CSV: id,prompt_pricing,completion_pricing
        temp_csv_file = self.get_tmp_path()
        pd.DataFrame(
            {
                "id": ["other"],
                "prompt_pricing": [0.1],
                "completion_pricing": [0.2],
            }
        ).to_csv(temp_csv_file, index=False)
        comp = types.SimpleNamespace(
            usage=types.SimpleNamespace(prompt_tokens=1, completion_tokens=1)
        )
        with pytest.raises(AssertionError):
            hopenai._calculate_cost(
                comp, model="m1", models_info_file=temp_csv_file
            )

    def test_openrouter_invalid_csv(self) -> None:
        """
        Scenario: Existing CSV is malformed or unreadable; should raise
          a parsing or assertion error.
        """
        # TODO(Sai): simulate malformed CSV content and assert exception is raised.
        hopenai._PROVIDER_NAME = "openrouter"
        temp_csv_file = self.get_tmp_path()
        with open(temp_csv_file, "w") as file:
            file.write("not,a,valid,csv")
        comp = types.SimpleNamespace(
            usage=types.SimpleNamespace(prompt_tokens=1, completion_tokens=1)
        )
        with pytest.raises(Exception):
            # could be pandas.errors.ParserError or our own assertion
            hopenai._calculate_cost(
                comp, model="whatever", models_info_file=temp_csv_file
            )
=======
            self.get_completion_cache.load_response_from_cache(
                hash_key=hash_key4
            )
        self.assert_equal(str(VE.exception), "No cache found!")
>>>>>>> 2e143a89
<|MERGE_RESOLUTION|>--- conflicted
+++ resolved
@@ -419,8 +419,9 @@
         parameters4 = _get_openai_request_parameters4()
         hash_key4 = self.get_completion_cache.hash_key_generator(**parameters4)
         with self.assertRaises(ValueError) as VE:
-<<<<<<< HEAD
-            self.get_completion_cache.load_response_from_cache(hash_key=hash_key4)
+            self.get_completion_cache.load_response_from_cache(
+                hash_key=hash_key4
+            )
         self.assert_equal(str(VE.exception), "No cache found!")
 
 
@@ -898,10 +899,4 @@
             # could be pandas.errors.ParserError or our own assertion
             hopenai._calculate_cost(
                 comp, model="whatever", models_info_file=temp_csv_file
-            )
-=======
-            self.get_completion_cache.load_response_from_cache(
-                hash_key=hash_key4
-            )
-        self.assert_equal(str(VE.exception), "No cache found!")
->>>>>>> 2e143a89
+            )