import datetime
import logging
import os
import random
from typing import Any, List, Optional, Tuple

import pandas as pd
import pyarrow
import pyarrow.parquet as parquet
import pytest

import helpers.hdbg as hdbg
import helpers.henv as henv
import helpers.hmoto as hmoto
import helpers.hpandas as hpandas
import helpers.hparquet as hparque
import helpers.hprint as hprint
import helpers.hs3 as hs3
import helpers.hunit_test as hunitest
<<<<<<< HEAD
#TODO(Juraj): HelpersTask1.
#import im_v2.common.test as imvct
=======
>>>>>>> 1bb6c0ef

_LOG = logging.getLogger(__name__)

# Most of these unit tests are taken from
# `amp/helpers/notebooks/gallery_parquet.ipynb`


def _get_df(date: datetime.date, seed: int = 42) -> pd.DataFrame:
    """
    Create pandas random data, like:

    ```
                 idx instr  val1  val2
    2000-01-01     0     A    99    30
    2000-01-02     0     A    54    46
    2000-01-03     0     A    85    86
    ```
    """
    instruments = "A B C D E".split()
    date = pd.Timestamp(date, tz="America/New_York")
    start_date = date.replace(hour=9, minute=30)
    end_date = date.replace(hour=16, minute=0)
    df_idx = pd.date_range(start_date, end_date, freq="5T")
    _LOG.debug("df_idx=[%s, %s]", min(df_idx), max(df_idx))
    _LOG.debug("len(df_idx)=%s", len(df_idx))
    random.seed(seed)
    # For each instruments generate random data.
    df = []
    for idx, inst in enumerate(instruments):
        df_tmp = pd.DataFrame(
            {
                "idx": idx,
                "instr": inst,
                "val1": [random.randint(0, 100) for _ in range(len(df_idx))],
                "val2": [random.randint(0, 100) for _ in range(len(df_idx))],
            },
            index=df_idx,
        )
        df.append(df_tmp)
    # Create a single df for all the instruments.
    df = pd.concat(df)
    return df


def _get_test_df_with_timestamps() -> pd.DataFrame:
    """
    Create a DataFrame with timestamps.
    """
    timestamp = pd.Timestamp("2022-01-01 00:00:00.123456", tz="America/New_York")
    index = [timestamp for _ in range(6)]
    df = pd.DataFrame(
        {
            "n_legs": [2, 2, 4, 4, 5, 100],
            "animal": [
                "Flamingo",
                "Parrot",
                "Dog",
                "Horse",
                "Brittle stars",
                "Centipede",
            ],
            "year": [2001, 2002, 2001, 2003, 2003, 2001],
        },
        index=index,
    )
    knowledge_timestamp = pd.Timestamp.now(tz="UTC")
    df["knowledge_timestamp"] = knowledge_timestamp
    return df


def _get_df_example1() -> pd.DataFrame:
    date = datetime.date(2020, 1, 1)
    df = _get_df(date)
    _LOG.debug("df=\n%s", df.head(3))
    return df


def _compare_dfs(self: Any, df1: pd.DataFrame, df2: pd.DataFrame) -> str:
    df1_as_str: str = hpandas.df_to_str(df1, print_shape_info=True, tag="")
    df2_as_str = hpandas.df_to_str(df2, print_shape_info=True, tag="")
    self.assert_equal(df1_as_str, df2_as_str, fuzzy_match=True)
    # When Parquet reads partitioned dataset can convert partitioning columns into
    # categorical variables that can create false positives.
    pd.testing.assert_frame_equal(
        df1, df2, check_dtype=False, check_categorical=False
    )
    return df1_as_str


# #############################################################################


class TestParquet1(hunitest.TestCase):
    def test_get_df1(self) -> None:
        """
        Check the output of `_get_df()`.
        """
        # Prepare data.
        df = _get_df_example1()
        # Check.
        act = hpandas.df_to_str(df, print_shape_info=True, tag="df")
        exp = r"""# df=
        index=[2020-01-01 09:30:00-05:00, 2020-01-01 16:00:00-05:00]
        columns=idx,instr,val1,val2
        shape=(395, 4)
                                   idx instr  val1  val2
        2020-01-01 09:30:00-05:00    0     A    81    35
        2020-01-01 09:35:00-05:00    0     A    14    58
        2020-01-01 09:40:00-05:00    0     A     3    81
        ...
        2020-01-01 15:50:00-05:00    4     E    57     3
        2020-01-01 15:55:00-05:00    4     E    33    50
        2020-01-01 16:00:00-05:00    4     E    96    75"""
        self.assert_equal(act, exp, fuzzy_match=True)

    # //////////////////////////////////////////////////////////////////////////////

    def get_file_name(self) -> str:
        dir_name = self.get_scratch_space()
        file_name = os.path.join(dir_name, "df.parquet")
        return file_name

    def write_data_as_parquet(self) -> Tuple[pd.DataFrame, str]:
        # Prepare data.
        df = _get_df_example1()
        # Save data.
        file_name = self.get_file_name()
        hparque.to_parquet(df, file_name, log_level=logging.INFO)
        return df, file_name

    def write_and_read_helper(self, columns: List[str]) -> None:
        """
        - Save a dataframe as Parquet
        - Read back certain columns of the data from the file
        - Check that the df is what expected
        """
        df, file_name = self.write_data_as_parquet()
        # Read back one column of the data.
        df2 = hparque.from_parquet(
            file_name, columns=columns, log_level=logging.INFO
        )
        _LOG.debug("df2=\n%s", df2.head(3))
        # Check.
        df = df[columns]
        _compare_dfs(self, df, df2)

    def test_write_and_read_everything1(self) -> None:
        """
        Read all the columns from the file.
        """
        df, file_name = self.write_data_as_parquet()
        # Read data back.
        df2 = hparque.from_parquet(file_name, log_level=logging.INFO)
        _LOG.debug("df2=\n%s", df2.head(3))
        # Check.
        _compare_dfs(self, df, df2)

    def test_write_and_read_one_column1(self) -> None:
        """
        - Read back one column of the data from the file.
        """
        # Read back one column of the data.
        columns = ["val1"]
        self.write_and_read_helper(columns)

    def test_write_and_read_two_columns1(self) -> None:
        """
        Read back one column of the data from the file.
        """
        # Read back two columns of the data.
        columns = ["idx", "val1"]
        self.write_and_read_helper(columns)

    # //////////////////////////////////////////////////////////////////////////////

    def read_filtered_parquet(self, file_name: str, filters: Any) -> pd.DataFrame:
        filesystem = None
        dataset = parquet.ParquetDataset(
            file_name,
            filesystem=filesystem,
            filters=filters,
            use_legacy_dataset=False,
        )
        columns = None
        table = dataset.read(columns=columns)
        df = table.to_pandas()
        _LOG.debug("df=\n%s", df.head(3))
        return df

    def test_read_with_filter1(self) -> None:
        """
        Read only a subset of the rows.
        """
        _, file_name = self.write_data_as_parquet()
        # Read.
        filters = []
        filters.append([("idx", "=", 0)])
        df2 = self.read_filtered_parquet(file_name, filters)
        # Check.
        act = hpandas.df_to_str(df2, print_shape_info=True, tag="df")
        exp = r"""# df=
        index=[2020-01-01 09:30:00-05:00, 2020-01-01 16:00:00-05:00]
        columns=idx,instr,val1,val2
        shape=(79, 4)
                                   idx instr  val1  val2
        2020-01-01 09:30:00-05:00    0     A    81    35
        2020-01-01 09:35:00-05:00    0     A    14    58
        2020-01-01 09:40:00-05:00    0     A     3    81
        ...
        2020-01-01 15:50:00-05:00    0     A    29    76
        2020-01-01 15:55:00-05:00    0     A    12     8
        2020-01-01 16:00:00-05:00    0     A    48    49"""
        self.assert_equal(act, exp, fuzzy_match=True)

    def test_write_and_read_partition_parquet_files_with_unit(self) -> None:
        """
        Write the Pandas DataFrame to partitioned Parquet files and read it
        back, verifying the retention of time unit information in the index.
        """
        # Prepare test data.
        dst_dir = os.path.join(self.get_scratch_space(), "tmp.partition_parquet")
        initial_df = _get_test_df_with_timestamps()
        initial_df.index = initial_df.index.as_unit("us")
        partition_columns = initial_df.columns.tolist()
        # The `to_partitioned_parquet` saves the given dataframe as Parquet
        # files partitioned along the given columns.
        hparque.to_partitioned_parquet(initial_df, partition_columns, dst_dir)
        df_from_parquet_files = hparque.from_parquet(dst_dir)
        # Check that the time unit is ns.
        self.assert_equal("ns", df_from_parquet_files.index.unit)
        # TODO(Vlad): Refactor after CmampTask7331 is resolved.
        # self.assert_equal(initial_df.index.unit, df.index.unit)

    def test_write_and_read_parquet_file_with_unit(self) -> None:
        """
        Write the provided DataFrame to Parquet file and read it back,
        verifying the retention of time unit information in the index.
        """
        test_parquet_file = os.path.join(
            self.get_scratch_space(), "tmp_dummy.parquet"
        )
        initial_df = _get_test_df_with_timestamps()
        initial_df.index = initial_df.index.as_unit("us")
        # The `to_parquet` function writes a DF to a single parquet file without
        # any partition.
        hparque.to_parquet(initial_df, test_parquet_file)
        df = hparque.from_parquet(test_parquet_file)
        self.assert_equal("ns", df.index.unit)
        # TODO(Vlad): Refactor after CmampTask7331 is resolved.
        # self.assert_equal(initial_df.index.unit, df.index.unit)

    @pytest.mark.skip(reason="TODO(Juraj): HelpersTask21.")
    def test_save_read_concat_data(self) -> None:
        """
        Verify that data produced by different version of Pandas preserves
        types when reading/writing to/from Parquet.
        """
        # Copy sample data that saved with the Pandas v.1.5.1 from S3 to the
        # scratch dir.
        s3_path = self.get_s3_input_dir()
        local_path = self.get_scratch_space()
        aws_profile = "ck"
        hs3.copy_data_from_s3_to_local_dir(s3_path, local_path, aws_profile)
        # Read sample data from the scratch dir.
        sample_data = hparque.from_parquet(local_path)
        # Generate artificial test data.
        data = {
            "timestamp": [1696896000000],
            "open": [27578.4],
            "high": [27584.3],
            "low": [27571.2],
            "close": [27571.3],
            "volume": [154.933],
            "exchange_id": ["binance"],
            "knowledge_timestamp": [
                pd.Timestamp("2023-11-06 14:15:11.241716+0000", tz="UTC")
            ],
        }
        index = pd.Series(
            [pd.Timestamp("2023-10-10T00:00:00+00:00")], name="timestamp"
        )
        test_data = pd.DataFrame(data, index=index)
        # Concatenate sample and test data and save it to the scratch dir.
        combined_test_data = pd.concat([sample_data, test_data])
        local_combined_file_path = os.path.join(
            local_path, "combined_dummy.parquet"
        )
        hparque.to_parquet(combined_test_data, local_combined_file_path)
        # Read the data back from the scratch dir.
        actual_df = hparque.from_parquet(local_combined_file_path)
        # Check that the data types the same as in the sample data.
        dtypes_sample = str(sample_data.dtypes)
        dtypes_actual = str(actual_df.dtypes)
        self.assert_equal(dtypes_sample, dtypes_actual, fuzzy_match=True)


# #############################################################################


class TestPartitionedParquet1(hunitest.TestCase):
    # From https://arrow.apache.org/docs/python/dataset.html#reading-partitioned-data
    # A dataset can exploit a nested structure, where the sub-dir names hold
    # information about which subset of the data is stored in that dir
    # E.g., "Hive" partitioning scheme "key=vale" dir names

    def write_partitioned_dataset_and_check(
        self,
        df: pd.DataFrame,
        partition_cols: List[str],
        exp_dir_signature: Optional[str],
    ) -> str:
        """
        - Write df as a partitioned dataset
        - (Optional) Check the signature of the directory

        :param partition_cols: columns used for
        :param exp_dir_signature: expected signature of the written directory
        :return path to the saved Parquet data
        """
        _LOG.debug(hprint.to_str("partition_cols"))
        # Prepare data.
        dir_name = os.path.join(self.get_scratch_space(), "data.parquet")
        table = pyarrow.Table.from_pandas(df)
        # Write partitioned dataset.
        parquet.write_to_dataset(
            table,
            dir_name,
            partition_cols,
        )
        # Check dir signature.
        if exp_dir_signature is not None:
            include_file_content = False
            remove_dir_name = True
            dir_signature = hunitest.get_dir_signature(
                dir_name, include_file_content, remove_dir_name=remove_dir_name
            )
            self.assert_equal(
                dir_signature,
                exp_dir_signature,
                fuzzy_match=True,
                purify_text=True,
            )
        return dir_name

    def write_and_read_helper(
        self,
        df: pd.DataFrame,
        partition_cols: List[str],
        exp_dir_signature: Optional[str],
        columns_to_read: Optional[List[str]],
    ) -> str:
        """
        - Write df as a partitioned dataset using `partitioned_cols`
        - Read certain column back

        :param partition_cols: columns used for
        :param exp_dir_signature: expected signature of the written directory
        :return: read df as string
        """
        _LOG.debug(hprint.to_str("partition_cols columns_to_read"))
        # Write and check.
        dir_name = self.write_partitioned_dataset_and_check(
            df, partition_cols, exp_dir_signature
        )
        # Read back certain columns.
        df2 = hparque.from_parquet(
            dir_name, columns=columns_to_read, log_level=logging.INFO
        )
        # Compare.
        if columns_to_read is not None:
            df = df[columns_to_read]
        #
        hdbg.dassert_set_eq(df.columns, df2.columns)
        df2 = df2[df.columns]
        df_as_str = _compare_dfs(self, df, df2)
        return df_as_str

    # //////////////////////////////////////////////////////////////////////////////

    def test_write_and_read1(self) -> None:
        """
        - Write a partitioned dataset with one partitioning column
        - Read everything back
        """
        df = _get_df_example1()
        partition_cols = ["idx"]
        exp_dir_signature = r"""
        # Dir structure
        .
        idx=0
        idx=0/data.parquet
        idx=1
        idx=1/data.parquet
        idx=2
        idx=2/data.parquet
        idx=3
        idx=3/data.parquet
        idx=4
        idx=4/data.parquet"""
        columns_to_read = None
        self.write_and_read_helper(
            df, partition_cols, exp_dir_signature, columns_to_read
        )

    def test_write_and_read2(self) -> None:
        """
        - Write a partitioned dataset with two partitioning columns
        - Read everything back
        """
        df = _get_df_example1()
        partition_cols = ["idx", "instr"]
        exp_dir_signature = r"""# Dir structure
        .
        idx=0
        idx=0/instr=A
        idx=0/instr=A/data.parquet
        idx=1
        idx=1/instr=B
        idx=1/instr=B/data.parquet
        idx=2
        idx=2/instr=C
        idx=2/instr=C/data.parquet
        idx=3
        idx=3/instr=D
        idx=3/instr=D/data.parquet
        idx=4
        idx=4/instr=E
        idx=4/instr=E/data.parquet"""
        # Read back everything.
        columns_to_read = None
        self.write_and_read_helper(
            df, partition_cols, exp_dir_signature, columns_to_read
        )

    def test_write_and_read3(self) -> None:
        """
        - Write a partitioned dataset with one partitioning column
        - Read two columns back
        """
        df = _get_df_example1()
        partition_cols = ["idx"]
        exp_dir_signature = None
        columns_to_read = ["idx", "instr"]
        df_as_str = self.write_and_read_helper(
            df, partition_cols, exp_dir_signature, columns_to_read
        )
        exp = r"""# =
        index=[2020-01-01 09:30:00-05:00, 2020-01-01 16:00:00-05:00]
        columns=idx,instr
        shape=(395, 2)
                                   idx instr
        2020-01-01 09:30:00-05:00    0     A
        2020-01-01 09:35:00-05:00    0     A
        2020-01-01 09:40:00-05:00    0     A
        ...
        2020-01-01 15:50:00-05:00    4     E
        2020-01-01 15:55:00-05:00    4     E
        2020-01-01 16:00:00-05:00    4     E"""
        self.assert_equal(df_as_str, exp, fuzzy_match=True)

    def test_write_and_read4(self) -> None:
        """
        - Write a partitioned dataset with one partitioning column
        - Read two columns back filtering by the one of the partitioned column
        """
        df = _get_df_example1()
        partition_cols = ["idx"]
        exp_dir_signature = None
        # Write and check.
        dir_name = self.write_partitioned_dataset_and_check(
            df, partition_cols, exp_dir_signature
        )
        # Read back everything.
        columns_to_read = ["idx", "instr"]
        filters = []
        filters.append(("idx", "=", 0))
        # Note that `from_parquet` doesn't work with filters.
        # df2 = hparque.from_parquet(
        #     dir_name,
        #     columns=columns_to_read,
        #     filters=filters,
        #     log_level=logging.INFO,
        # )
        filesystem = None
        dataset = parquet.ParquetDataset(
            dir_name,
            filesystem=filesystem,
            filters=filters,
            use_legacy_dataset=False,
        )
        table = dataset.read(columns=columns_to_read)
        df2 = table.to_pandas()
        # Compare.
        df_as_str = hpandas.df_to_str(df2, print_shape_info=True, tag="df")
        exp = r"""# df=
        index=[0, 78]
        columns=idx,instr
        shape=(79, 2)
          idx instr
        0   0     A
        1   0     A
        2   0     A
        ...
        76   0     A
        77   0     A
        78   0     A"""
        self.assert_equal(df_as_str, exp, fuzzy_match=True)

    # //////////////////////////////////////////////////////////////////////////////

    def test_merge1(self) -> None:
        """
        - Write a partitioned dataset in multiple chunks using the same partitioning
          column
        - Make sure that reading it back we get the original data.
        """
        df = _get_df_example1()
        #
        partition_cols = ["idx"]
        # Write the first chunk.
        df_chunk1 = df[df["idx"].isin([0, 1])]
        exp_dir_signature = """
        # Dir structure
        .
        idx=0
        idx=0/data.parquet
        idx=1
        idx=1/data.parquet"""
        # Write and check.
        _ = self.write_partitioned_dataset_and_check(
            df_chunk1, partition_cols, exp_dir_signature
        )
        # Write the second chunk.
        df_chunk2 = df[df["idx"].isin([2, 3, 4])]
        exp_dir_signature = """
        # Dir structure
        .
        idx=0
        idx=0/data.parquet
        idx=1
        idx=1/data.parquet
        idx=2
        idx=2/data.parquet
        idx=3
        idx=3/data.parquet
        idx=4
        idx=4/data.parquet"""
        # Write and check.
        dir_name = self.write_partitioned_dataset_and_check(
            df_chunk2, partition_cols, exp_dir_signature
        )
        # Read everything.
        columns_to_read = None
        df2 = hparque.from_parquet(
            dir_name, columns=columns_to_read, log_level=logging.INFO
        )
        # Compare.
        hdbg.dassert_set_eq(df.columns, df2.columns)
        df2 = df2[df.columns]
        df_as_str = _compare_dfs(self, df, df2)
        exp = r"""
        # =
        index=[2020-01-01 09:30:00-05:00, 2020-01-01 16:00:00-05:00]
        columns=idx,instr,val1,val2
        shape=(395, 4)
                                   idx instr  val1  val2
        2020-01-01 09:30:00-05:00    0     A    81    35
        2020-01-01 09:35:00-05:00    0     A    14    58
        2020-01-01 09:40:00-05:00    0     A     3    81
        ...
        2020-01-01 15:50:00-05:00    4     E    57     3
        2020-01-01 15:55:00-05:00    4     E    33    50
        2020-01-01 16:00:00-05:00    4     E    96    75"""
        self.assert_equal(df_as_str, exp, fuzzy_match=True)
        self.assert_equal(df_as_str, exp, fuzzy_match=True)

    def test_write_and_read_mixed_units_partition_dataset_1(self) -> None:
        """
        Write two DataFrames with different time units to a partitioned Parquet
        dataset and read it back.

        The combination `ns` and `us` should not raise an error.
        See CmampTask7331 for details.
        """
        self._run_write_and_read_mixed_units_partitioned_dataset("ns", "us")

    @pytest.mark.skip(
        reason="Since names and order the files is not guaranteed, the test is "
        "flaky, decided to skip it for now.",
    )
    def test_write_and_read_mixed_units_partition_dataset_2(self) -> None:
        """
        Write two DataFrames with different time units to a partitioned Parquet
        dataset and read it back.

        The combination `ms` and `us` should raise an error.
        """
        with self.assertRaises(pyarrow.lib.ArrowInvalid):
            self._run_write_and_read_mixed_units_partitioned_dataset("ms", "us")

    def _run_write_and_read_mixed_units_partitioned_dataset(
        self, first_unit: str, second_unit: str
    ) -> None:
        """
        Write two DataFrames with different time units to a partitioned Parquet
        dataset and read it back.

        :param first_unit: time unit of the first DataFrame
        :param second_unit: time unit of the second DataFrame
        """
        initial_df = _get_test_df_with_timestamps()
        partition_columns = ["n_legs", "animal", "year"]
        dst_dir = os.path.join(self.get_scratch_space(), "tmp.pp_mixed_units")
        # Write first DF as partitioned parquet.
        first_df = initial_df.copy()
        first_df.index = first_df.index.as_unit(first_unit)
        first_df["knowledge_timestamp"] = first_df["knowledge_timestamp"].astype(
            f"datetime64[{first_unit}, UTC]"
        )
        hparque.to_partitioned_parquet(first_df, partition_columns, dst_dir)
        # Write second DF as partitioned parquet.
        second_df = initial_df.copy()
        second_df.index = second_df.index.as_unit(second_unit)
        second_df["knowledge_timestamp"] = second_df[
            "knowledge_timestamp"
        ].astype(f"datetime64[{second_unit}, UTC]")
        hparque.to_partitioned_parquet(second_df, partition_columns, dst_dir)
        # Read it back.
        _ = hparque.from_parquet(dst_dir)


# #############################################################################


class TestGetParquetFiltersFromTimestampInterval1(hunitest.TestCase):
    def test_no_interval(self) -> None:
        """
        No timestamps provided.
        """
        partition_mode = "by_year_month"
        start_ts = None
        end_ts = None
        filters = hparque.get_parquet_filters_from_timestamp_interval(
            partition_mode, start_ts, end_ts
        )
        self.assertIsNone(filters)

    def test_by_month_half1(self) -> None:
        """
        Test a left-bound interval [..., None].
        """
        partition_mode = "by_year_month"
        start_ts = pd.Timestamp("2020-01-02 09:31:00+00:00")
        end_ts = None
        filters = hparque.get_parquet_filters_from_timestamp_interval(
            partition_mode, start_ts, end_ts
        )
        actual = str(filters)
        expected = (
            r"[[('year', '==', 2020), ('month', '>=', 1)], [('year', '>', 2020)]]"
        )
        self.assert_equal(actual, expected)

    def test_by_month_half2(self) -> None:
        """
        Test a right-bound interval [None, ...].
        """
        partition_mode = "by_year_month"
        start_ts = None
        end_ts = pd.Timestamp("2020-01-02 09:31:00+00:00")
        filters = hparque.get_parquet_filters_from_timestamp_interval(
            partition_mode, start_ts, end_ts
        )
        actual = str(filters)
        expected = (
            r"[[('year', '==', 2020), ('month', '<=', 1)], [('year', '<', 2020)]]"
        )
        self.assert_equal(actual, expected)

    def test_by_month_one_year1(self) -> None:
        """
        Test an interval contained in a whole year.
        """
        partition_mode = "by_year_month"
        start_ts = pd.Timestamp("2020-01-02 09:31:00+00:00")
        end_ts = pd.Timestamp("2020-12-02 09:31:00+00:00")
        filters = hparque.get_parquet_filters_from_timestamp_interval(
            partition_mode, start_ts, end_ts
        )
        actual = str(filters)
        expected = (
            r"[[('year', '==', 2020), ('month', '>=', 1), ('month', '<=', 12)]]"
        )
        self.assert_equal(actual, expected)

    def test_by_month_one_year2(self) -> None:
        """
        Test an interval contained in a whole year.
        """
        partition_mode = "by_year_month"
        start_ts = pd.Timestamp("2020-01-02 09:31:00+00:00")
        end_ts = pd.Timestamp("2020-01-02 09:32:00+00:00")
        filters = hparque.get_parquet_filters_from_timestamp_interval(
            partition_mode, start_ts, end_ts
        )
        actual = str(filters)
        expected = (
            r"[[('year', '==', 2020), ('month', '>=', 1), ('month', '<=', 1)]]"
        )
        self.assert_equal(actual, expected)

    def test_by_month_invalid1(self) -> None:
        """
        Test an invalid interval.
        """
        partition_mode = "by_year_month"
        start_ts = pd.Timestamp("2020-01-02 09:31:00+00:00")
        end_ts = pd.Timestamp("2020-01-02 09:30:00+00:00")
        with self.assertRaises(AssertionError) as fail:
            hparque.get_parquet_filters_from_timestamp_interval(
                partition_mode, start_ts, end_ts
            )
        actual = str(fail.exception)
        expected = r"""
        * Failed assertion *
        2020-01-02 09:31:00+00:00 <= 2020-01-02 09:30:00+00:00
        """
        self.assert_equal(actual, expected, fuzzy_match=True)

    def test_by_month_invalid2(self) -> None:
        """
        Test an invalid partition mode.
        """
        partition_mode = "new_mode"
        start_ts = pd.Timestamp("2020-01-02 09:31:00+00:00")
        end_ts = pd.Timestamp("2020-01-02 09:32:00+00:00")
        with self.assertRaises(ValueError) as fail:
            hparque.get_parquet_filters_from_timestamp_interval(
                partition_mode, start_ts, end_ts
            )
        actual = str(fail.exception)
        expected = r"Unknown partition mode `new_mode`!"
        self.assert_equal(actual, expected, fuzzy_match=True)

    def test_by_month_two_years1(self) -> None:
        """
        Test an interval spanning two years.
        """
        partition_mode = "by_year_month"
        start_ts = pd.Timestamp("2020-06-02 09:31:00+00:00")
        end_ts = pd.Timestamp("2021-12-02 09:31:00+00:00")
        filters = hparque.get_parquet_filters_from_timestamp_interval(
            partition_mode, start_ts, end_ts
        )
        actual = str(filters)
        expected = (
            r"[[('year', '==', 2020), ('month', '>=', 6)], "
            r"[('year', '==', 2021), ('month', '<=', 12)]]"
        )
        self.assert_equal(actual, expected)

    def test_by_month_over_two_years1(self) -> None:
        """
        Test an interval longer than two years.
        """
        partition_mode = "by_year_month"
        start_ts = pd.Timestamp("2020-06-02 09:31:00+00:00")
        end_ts = pd.Timestamp("2022-12-02 09:31:00+00:00")
        filters = hparque.get_parquet_filters_from_timestamp_interval(
            partition_mode, start_ts, end_ts
        )
        actual = str(filters)
        expected = (
            r"[[('year', '==', 2020), ('month', '>=', 6)], "
            r"[('year', '>', 2020), ('year', '<', 2022)], "
            r"[('year', '==', 2022), ('month', '<=', 12)]]"
        )
        self.assert_equal(actual, expected)

    def test_additional_filters1(self) -> None:
        """
        No timestamps provided while a single additional filter is provided.
        """
        partition_mode = "by_year_month"
        start_ts = None
        end_ts = None
        additional_filters = [
            (
                "currency_pair",
                "in",
                ("BTC_USDT",),
            )
        ]
        filters = hparque.get_parquet_filters_from_timestamp_interval(
            partition_mode,
            start_ts,
            end_ts,
            additional_filters=additional_filters,
        )
        actual = str(filters)
        expected = r"[('currency_pair', 'in', ('BTC_USDT',))]"
        self.assert_equal(actual, expected)

    def test_additional_filters2(self) -> None:
        """
        Test an interval with multiple additional filters.
        """
        partition_mode = "by_year_month"
        start_ts = pd.Timestamp("2020-06-02 09:31:00+00:00")
        end_ts = pd.Timestamp("2022-12-02 09:31:00+00:00")
        additional_filters = [
            ("exchange_id", "in", ("binance")),
            ("currency_pairs", "in", ("ADA_USDT", "BTC_USDT")),
        ]
        filters = hparque.get_parquet_filters_from_timestamp_interval(
            partition_mode,
            start_ts,
            end_ts,
            additional_filters=additional_filters,
        )
        actual = str(filters)
        expected = (
            r"[[('exchange_id', 'in', 'binance'), "
            r"('currency_pairs', 'in', ('ADA_USDT', 'BTC_USDT')), "
            r"('year', '==', 2020), ('month', '>=', 6)], "
            r"[('exchange_id', 'in', 'binance'), "
            r"('currency_pairs', 'in', ('ADA_USDT', 'BTC_USDT')), "
            r"('year', '>', 2020), ('year', '<', 2022)], "
            r"[('exchange_id', 'in', 'binance'), "
            r"('currency_pairs', 'in', ('ADA_USDT', 'BTC_USDT')), "
            r"('year', '==', 2022), ('month', '<=', 12)]]"
        )
        self.assert_equal(actual, expected)


# #############################################################################


class TestAddDatePartitionColumns(hunitest.TestCase):
    def add_date_partition_columns_helper(
        self, partition_mode: str, expected: str
    ) -> None:
        # Prepare inputs.
        test_data = {
            "dummy_value": [1, 2, 3],
            "dummy_timestamp": [1638646800000, 1638646860000, 1638646960000],
        }
        start_timestamp = "2021-12-04 19:40:00+00:00"
        end_timestamp = "2021-12-04 19:42:00+00:00"
        index = pd.date_range(start_timestamp, end_timestamp, freq="1T")
        df = pd.DataFrame(index=index, data=test_data)
        # Run.
        hparque.add_date_partition_columns(df, partition_mode)
        # Check output.
        actual = hpandas.df_to_str(df)
        self.assert_equal(actual, expected, fuzzy_match=True)

    def test_add_date_partition_columns1(self) -> None:
        partition_mode = "by_date"
        expected = r"""                           dummy_value  dummy_timestamp      date
        2021-12-04 19:40:00+00:00            1    1638646800000  20211204
        2021-12-04 19:41:00+00:00            2    1638646860000  20211204
        2021-12-04 19:42:00+00:00            3    1638646960000  20211204"""
        self.add_date_partition_columns_helper(partition_mode, expected)

    def test_add_date_partition_columns2(self) -> None:
        partition_mode = "by_year"
        expected = r"""                           dummy_value  dummy_timestamp  year
        2021-12-04 19:40:00+00:00            1    1638646800000  2021
        2021-12-04 19:41:00+00:00            2    1638646860000  2021
        2021-12-04 19:42:00+00:00            3    1638646960000  2021"""
        self.add_date_partition_columns_helper(partition_mode, expected)

    def test_add_date_partition_columns3(self) -> None:
        partition_mode = "by_year_month_day"
        # pylint: disable=line-too-long
        expected = r"""                           dummy_value  dummy_timestamp  year  month  day
        2021-12-04 19:40:00+00:00            1    1638646800000  2021     12    4
        2021-12-04 19:41:00+00:00            2    1638646860000  2021     12    4
        2021-12-04 19:42:00+00:00            3    1638646960000  2021     12    4"""
        self.add_date_partition_columns_helper(partition_mode, expected)

    def test_add_date_partition_columns4(self) -> None:
        partition_mode = "by_year_week"
        expected = r"""                           dummy_value  dummy_timestamp  year  weekofyear
        2021-12-04 19:40:00+00:00            1    1638646800000  2021          48
        2021-12-04 19:41:00+00:00            2    1638646860000  2021          48
        2021-12-04 19:42:00+00:00            3    1638646960000  2021          48"""
        self.add_date_partition_columns_helper(partition_mode, expected)


# #############################################################################


class TestToPartitionedDataset(hunitest.TestCase):
    @staticmethod
    def get_test_data1() -> pd.DataFrame:
        test_data = {
            "dummy_value_1": [1, 2, 3],
            "dummy_value_2": ["A", "B", "C"],
            "dummy_value_3": [0, 0, 0],
        }
        df = pd.DataFrame(data=test_data)
        return df

    def test_get_test_data1(self) -> None:
        test_data = self.get_test_data1()
        act = hpandas.df_to_str(test_data)
        exp = r"""
           dummy_value_1 dummy_value_2  dummy_value_3
        0              1             A              0
        1              2             B              0
        2              3             C              0"""
        self.assert_equal(act, exp, fuzzy_match=True)

    @pytest.mark.skip(
        reason="CmTask1305: after removing circular dependencies in "
        "`hio.from_file`, this test fails reading a parquet file"
    )
    def test_to_partitioned_dataset(self) -> None:
        """
        Test partitioned Parquet datasets with existing columns.
        """
        # Prepare inputs.
        test_dir = self.get_scratch_space()
        df = self.get_test_data1()
        # Run.
        partition_cols = ["dummy_value_1", "dummy_value_2"]
        hparque.to_partitioned_parquet(df, partition_cols, test_dir)
        # Check output.
        include_file_content = False
        remove_dir_name = True
        dir_signature = hunitest.get_dir_signature(
            test_dir, include_file_content, remove_dir_name=remove_dir_name
        )
        exp = r"""
        # Dir structure
        .
        dummy_value_1=1
        dummy_value_1=1/dummy_value_2=A
        dummy_value_1=1/dummy_value_2=A/data.parquet
        dummy_value_1=2
        dummy_value_1=2/dummy_value_2=B
        dummy_value_1=2/dummy_value_2=B/data.parquet
        dummy_value_1=3
        dummy_value_1=3/dummy_value_2=C
        dummy_value_1=3/dummy_value_2=C/data.parquet"""
        self.assert_equal(dir_signature, exp, purify_text=True, fuzzy_match=True)
        #
        include_file_content = True
        dir_signature = hunitest.get_dir_signature(
            test_dir, include_file_content, remove_dir_name=remove_dir_name
        )
        self.check_string(dir_signature, purify_text=True, fuzzy_match=True)

    def test_to_partitioned_dataset_wrong_column(self) -> None:
        """
        Assert that wrong columns are detected before partitioning.
        """
        # Prepare inputs.
        test_dir = self.get_scratch_space()
        df = self.get_test_data1()
        # Run.
        partition_cols = ["void_column", "dummy_value_2"]
        # Check output.
        with self.assertRaises(AssertionError) as cm:
            hparque.to_partitioned_parquet(df, partition_cols, test_dir)
        act = str(cm.exception)
        exp = r"""
        * Failed assertion *
        val1=['dummy_value_2', 'void_column']
        issubset
        val2=['dummy_value_1', 'dummy_value_2', 'dummy_value_3']
        val1 - val2=['void_column']
        """
        self.assert_equal(act, exp, fuzzy_match=True)


# #############################################################################


@pytest.mark.requires_ck_infra
@pytest.mark.requires_aws
@pytest.mark.skipif(
    not henv.execute_repo_config_code("is_CK_S3_available()"),
    reason="Run only if CK S3 is available",
)
@pytest.mark.skip(reason="TODO(Juraj): HelpersTask1")
class TestListAndMergePqFiles(hmoto.S3Mock_TestCase):
    def generate_test_data(self) -> hs3.AwsProfile:
        """
        Upload test daily Parquet files for 3 days to the mocked S3 bucket.
        """
        start_date = "2022-02-02"
        end_date = "2022-02-04"
        assets = ["A", "B", "C", "D", "E", "F"]
        asset_col_name = "asset"
        test_dir = self.get_scratch_space()
        partition_mode = "by_year_month"
        custom_partition_cols = "asset,year,month"
        hparque.generate_parquet_files(
            start_date,
            end_date,
            assets,
            asset_col_name,
            test_dir,
            partition_mode=partition_mode,
            custom_partition_cols=custom_partition_cols,
        )
        s3fs_ = hs3.get_s3fs(self.mock_aws_profile)
        s3_bucket = f"s3://{self.bucket_name}"
        s3fs_.put(test_dir, s3_bucket, recursive=True)
        return s3fs_

    @pytest.mark.slow("~7 seconds.")
    def test_list_and_merge_pq_files(self) -> None:
        """
        Check if predefined generated Parquet files are properly merged.
        """
        s3fs_ = self.generate_test_data()
        # Prepare common `hs3.listdir` params.
        s3_bucket = f"s3://{self.bucket_name}"
        pattern = "*.parquet"
        only_files = True
        use_relative_paths = True
        # Check bucket content before merge.
        parquet_path_list_before = hs3.listdir(
            s3_bucket, pattern, only_files, use_relative_paths, aws_profile=s3fs_
        )
        self.assertEqual(len(parquet_path_list_before), 6)
        # Add extra parquet files and rename existing one.
        # e.g., `dummy.parquet`, `dummy_new.parquet`.
        # Every second file is left intact to replicate ready out-of-the-box folder.
        # e.g., `asset=A/year=2022/month=2/77a2534aaf9649fab6511cea53a6bf7f-0.parquet`.
        for path in parquet_path_list_before[::2]:
            original_path = f"{s3_bucket}/{path}"
            original_file_name = os.path.basename(original_path)
            renamed_path = original_path.replace(
                original_file_name, "dummy.parquet"
            )
            additional_path = original_path.replace(
                original_file_name, "dummy_new.parquet"
            )
            s3fs_.rename(original_path, renamed_path)
            s3fs_.copy(renamed_path, additional_path)
        # Check if edits are in place.
        updated_parquet_path_list = hs3.listdir(
            s3_bucket, pattern, only_files, use_relative_paths, aws_profile=s3fs_
        )
        data_parquet_path_list = [
            path for path in updated_parquet_path_list if "dummy" not in path
        ]
        self.assertEqual(len(updated_parquet_path_list), 9)
        self.assertEqual(len(data_parquet_path_list), 3)
        # Check bucket content after merge.
        hparque.list_and_merge_pq_files(self.bucket_name, aws_profile=s3fs_)
        parquet_path_list_after = hs3.listdir(
            s3_bucket, pattern, only_files, use_relative_paths, aws_profile=s3fs_
        )
        parquet_path_list_after.sort()
        expected_list = [
            "tmp.scratch/asset=A/year=2022/month=2/data.parquet",
            "tmp.scratch/asset=B/year=2022/month=2/data.parquet",
            "tmp.scratch/asset=C/year=2022/month=2/data.parquet",
            "tmp.scratch/asset=D/year=2022/month=2/data.parquet",
            "tmp.scratch/asset=E/year=2022/month=2/data.parquet",
            "tmp.scratch/asset=F/year=2022/month=2/data.parquet",
        ]
        self.assertListEqual(parquet_path_list_after, expected_list)

    def test_list_and_merge_pq_files_duplicate_drop(self) -> None:
        # Prepare test data.
        test_data = {
            "dummy_value_1": [1, 1, 1],
            "dummy_value_2": ["A", "A", "A"],
            "knowledge_timestamp": [1, 2, 3],
            "end_download_timestamp": [3, 2, 1],
        }
        df = pd.DataFrame(data=test_data)
        # Save test data to s3 bucket.
        s3fs_ = hs3.get_s3fs(self.mock_aws_profile)
        s3_bucket = f"s3://{self.bucket_name}"
        original_sample_path = f"{s3_bucket}/dummy/data.parquet"
        dummy_sample_path = original_sample_path.replace(
            "data.parquet", "dummy.parquet"
        )
        hparque.to_parquet(df, dummy_sample_path, aws_profile=s3fs_)
        # Check if new columns are in place.
        df = hparque.from_parquet(dummy_sample_path, aws_profile=s3fs_)
        self.assertIn("knowledge_timestamp", df.columns)
        self.assertIn("end_download_timestamp", df.columns)
        self.assertEqual(len(df), 3)
        # Check if duplicates are dropped after merge.
        hparque.list_and_merge_pq_files(self.bucket_name, aws_profile=s3fs_)
        df = hparque.from_parquet(original_sample_path, aws_profile=s3fs_)
        self.assertEqual(len(df), 1)


# #############################################################################


class TestListAndMergePqFilesMixedUnits(hunitest.TestCase):
    def test_parquet_files_with_mixed_time_units_1(self) -> None:
        """
        Test merging Parquet files with the `ns` and `us`.
        """
        first_unit = "ns"
        second_unit = "us"
        self._list_and_merge_mixed_units_pq_files(first_unit, second_unit)

    # TODO(Nina): @Samarth fix the test.
    @pytest.mark.skip(reason="Broken.")
    def test_parquet_files_with_mixed_time_units_2(self) -> None:
        """
        Test merging Parquet files with the `ms` and `ns`.

        It should raise an error. See CmampTask7331 for details.

        The test will not raise an asserion when the time units is `ms` and
        `us`. The reason is that we do not lose data when converting from
        the first time unit, which is `ms`, to the second time unit, which
        is `us`, transitioning from low resolution to high resolution.
        """
        first_unit = "us"
        second_unit = "ms"
        with self.assertRaises(pyarrow.lib.ArrowInvalid):
            self._list_and_merge_mixed_units_pq_files(first_unit, second_unit)

    def _list_and_merge_mixed_units_pq_files(
        self, first_unit: str, second_unit: str
    ) -> None:
        """
        Run `list_and_merge_pq_files` with different time units in the same
        column and index.

        :param first_unit: first time unit.
        :param second_unit: second time unit.
        """
        # Prepare test data.
        dst_dir = os.path.join(self.get_scratch_space(), "tmp.list_and_merge")
        first_file_name = os.path.join(dst_dir, "tmp.1first.parquet")
        second_file_name = os.path.join(dst_dir, "tmp.2second.parquet")
        merged_file_name = os.path.join(dst_dir, "tmp.merged.parquet")
        # Write first DF with the `first_unit`.
        initial_df = _get_test_df_with_timestamps()
        first_df = initial_df.copy()
        first_df.index = first_df.index.as_unit(first_unit)
        first_df["knowledge_timestamp"] = first_df["knowledge_timestamp"].astype(
            f"datetime64[{first_unit}, UTC]"
        )
        hparque.to_parquet(first_df, first_file_name)
        # Write second DF with the `second_unit`.
        second_df = initial_df.copy()
        second_df.index = second_df.index.as_unit(second_unit)
        second_df["knowledge_timestamp"] = second_df[
            "knowledge_timestamp"
        ].astype(f"datetime64[{second_unit}, UTC]")
        hparque.to_parquet(second_df, second_file_name)
        # List and merge.
        hparque.list_and_merge_pq_files(dst_dir, file_name="tmp.merged.parquet")
        # Read it back.
        _ = hparque.from_parquet(merged_file_name)


# #############################################################################


class TestYieldParquetTiles(hunitest.TestCase):
    def generate_test_data(self) -> None:
        """
        Generate test data and write it to a scratch dir.

        Data has the following structure:

        ```
                    asset_id  ...  year  month
        end_ts
        2021-11-01       100       2021     11
        2021-11-01       200       2021     11
        2021-11-01       300       2021     11
        ...
        2022-02-01       200       2022      2
        2022-02-01       300       2022      2
        2022-02-01       400       2022      2
        ```
        """
        # Generate synthetic data.
        asset_ids = [100, 200, 300, 400]
        prices = list(range(1, 17))
        volatility = list(range(17, 33))
        dates = ["2021-11-01", "2021-12-01", "2022-01-01", "2022-02-01"]
        dates = map(pd.Timestamp, dates)
        index_ = [dates, asset_ids]
        multi_index = pd.MultiIndex.from_product(
            index_, names=["end_ts", "asset_id"]
        )
        df = pd.DataFrame(
            {"price": prices, "volatility": volatility}, index=multi_index
        )
        df["year"] = df.index.get_level_values(0).year
        df["month"] = df.index.get_level_values(0).month
        df = df.reset_index(level=1)
        _LOG.debug("Test data: df=\n%s", hpandas.df_to_str(df))
        # Write the data to a scratch dir.
        partition_columns = ["asset_id", "year", "month"]
        dst_dir = self.get_scratch_space()
        hparque.to_partitioned_parquet(df, partition_columns, dst_dir)

    def test_yield_tiles_by_asset(self) -> None:
        """
        Test reading only certain asset ids.
        """
        self.generate_test_data()
        # Read data.
        file_name = self.get_scratch_space()
        asset_ids = [100, 200]
        asset_id_col = "asset_id"
        asset_batch_size = 1
        columns = [asset_id_col, "price"]
        generator_ = hparque.yield_parquet_tiles_by_assets(
            file_name, asset_ids, asset_id_col, asset_batch_size, columns
        )
        df = pd.concat(generator_)
        _LOG.debug("Filtered data: df=\n%s", hpandas.df_to_str(df))
        # Check asset ids filtering.
        actual = str(asset_ids)
        expected = str(df[asset_id_col].unique().tolist())
        self.assert_equal(actual, expected)

    def test_yield_tiles_by_year(self) -> None:
        """
        Test reading only certain asset ids and dates.
        """
        self.generate_test_data()
        # Read data.
        file_name = self.get_scratch_space()
        start_year = 2021
        start_month = 12
        start_date = datetime.date(start_year, start_month, 1)
        end_year = 2022
        end_month = 1
        end_date = datetime.date(end_year, end_month, 2)
        asset_ids = [300, 400]
        asset_id_col = "asset_id"
        columns = [asset_id_col, "price"]
        generator_ = hparque.yield_parquet_tiles_by_year(
            file_name,
            start_date,
            end_date,
            columns,
            asset_ids=asset_ids,
            asset_id_col=asset_id_col,
        )
        df = pd.concat(generator_)
        _LOG.debug("Filtered data: df=\n%s", hpandas.df_to_str(df))
        # Check asset ids filtering.
        actual = str(asset_ids)
        expected = str(df[asset_id_col].unique().tolist())
        self.assert_equal(actual, expected)
        # Check start date filtering.
        min_date = df.index.min()
        self.assertEqual(min_date.month, start_month)
        self.assertEqual(min_date.year, start_year)
        # Check end date filtering.
        max_date = df.index.max()
        self.assertEqual(max_date.month, end_month)
        self.assertEqual(max_date.year, end_year)


# #############################################################################


class TestBuildFilterWithOnlyEqualities(hunitest.TestCase):
    def test_year_month_day_equality(self) -> None:
        """
        Test interval with same year, month and day.
        """
        start_ts = pd.Timestamp("2022-12-02 09:31:00+00:00")
        end_ts = pd.Timestamp("2022-12-02 21:31:00+00:00")
        filters = hparque.build_filter_with_only_equalities(start_ts, end_ts)
        actual = str(filters)
        expected = (
            r"[('year', '==', 2022), ('month', '==', 12), ('day', '==', 2)]"
        )
        self.assert_equal(actual, expected)

    def test_year_month_equality(self) -> None:
        """
        Test interval with same year and month.
        """
        start_ts = pd.Timestamp("2022-12-02 09:31:00+00:00")
        end_ts = pd.Timestamp("2022-12-28 21:31:00+00:00")
        filters = hparque.build_filter_with_only_equalities(start_ts, end_ts)
        actual = str(filters)
        expected = r"[('year', '==', 2022), ('month', '==', 12)]"
        self.assert_equal(actual, expected)

    def test_year_equality(self) -> None:
        """
        Test interval with same year.
        """
        start_ts = pd.Timestamp("2022-10-02 09:31:00+00:00")
        end_ts = pd.Timestamp("2022-12-02 21:31:00+00:00")
        filters = hparque.build_filter_with_only_equalities(start_ts, end_ts)
        actual = str(filters)
        expected = r"[('year', '==', 2022)]"
        self.assert_equal(actual, expected)

    def test_no_equality(self) -> None:
        """
        Test interval with different start and end years.
        """
        start_ts = pd.Timestamp("2021-10-02 09:31:00+00:00")
        end_ts = pd.Timestamp("2022-10-02 21:31:00+00:00")
        filters = hparque.build_filter_with_only_equalities(start_ts, end_ts)
        actual = str(filters)
        expected = r"[]"
        self.assert_equal(actual, expected)


# #############################################################################


class TestPartitionedParquet2(hunitest.TestCase):
    """
    Test case for writing and reading partitioned Parquet datasets with mixed
    timestamp formats.
    """

    def test1(self) -> None:
        """
        Test writing and reading a partitioned Parquet dataset with mixed
        timestamp formats.
        """
        self._run_write_and_read_mixed_timestamp_partitioned_dataset()

    def _get_test_df(self) -> pd.DataFrame:
        """
        Create a DataFrame with timestamps.
        """
        # Mock the get_current_time method.
        timestamp = pd.Timestamp("2024-05-20 00:00:00", tz="UTC")
        index = [timestamp for _ in range(4)]
        df = pd.DataFrame(
            {
                "bids": [200, 123, 263, 167],
                "asks": [150, 120, 240, 150],
                "symbol": ["BTC_USDT" for _ in range(4)],
            },
            index=index,
        )
        end_download_timestamp = "2024-06-04 20:38:43.467599+00:00"
        df["end_download_timestamp"] = end_download_timestamp
        return df

    def _run_write_and_read_mixed_timestamp_partitioned_dataset(self) -> None:
        """
        Write two DataFrames with different timestamp formats to a partitioned
        Parquet dataset and read it back.
        """
        initial_df = self._get_test_df()
        partition_columns = ["bids", "asks", "symbol"]
        dst_dir = os.path.join(self.get_scratch_space(), "tmp.pp_mixed_units")
        # Write first DF as partitioned parquet.
        first_df = initial_df.copy()
        hparque.to_partitioned_parquet(first_df, partition_columns, dst_dir)
        # Write second DF as partitioned parquet.
        second_df = initial_df.copy()
        second_df["end_download_timestamp"] = pd.to_datetime(
            second_df["end_download_timestamp"]
        )
        hparque.to_partitioned_parquet(second_df, partition_columns, dst_dir)
        # Read it back and verify the output.
        combined_df = hparque.from_parquet(dst_dir)
        combined_df["end_download_timestamp"] = pd.to_datetime(
            combined_df["end_download_timestamp"]
        ).dt.strftime("%Y-%m-%d %H:%M:%S.%f+00:00")
        actual = hpandas.df_to_str(combined_df)
        expected = r"""
                                             end_download_timestamp  bids  asks    symbol
        2024-05-20 00:00:00+00:00  2024-06-04 20:38:43.467599+00:00   123   120  BTC_USDT
        2024-05-20 00:00:00+00:00  2024-06-04 20:38:43.467599+00:00   123   120  BTC_USDT
        2024-05-20 00:00:00+00:00  2024-06-04 20:38:43.467599+00:00   167   150  BTC_USDT
        ...
        2024-05-20 00:00:00+00:00  2024-06-04 20:38:43.467599+00:00   200   150  BTC_USDT
        2024-05-20 00:00:00+00:00  2024-06-04 20:38:43.467599+00:00   263   240  BTC_USDT
        2024-05-20 00:00:00+00:00  2024-06-04 20:38:43.467599+00:00   263   240  BTC_USDT
        """
        self.assert_equal(actual, expected, fuzzy_match=True)<|MERGE_RESOLUTION|>--- conflicted
+++ resolved
@@ -17,11 +17,6 @@
 import helpers.hprint as hprint
 import helpers.hs3 as hs3
 import helpers.hunit_test as hunitest
-<<<<<<< HEAD
-#TODO(Juraj): HelpersTask1.
-#import im_v2.common.test as imvct
-=======
->>>>>>> 1bb6c0ef
 
 _LOG = logging.getLogger(__name__)
 
