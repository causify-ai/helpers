--- conflicted
+++ resolved
@@ -323,11 +323,7 @@
     @pytest.mark.skipif(
         not hgit.is_in_helpers_as_supermodule(),
         # TODO(gp): Is the assertion too strict?
-<<<<<<< HEAD
-        reason="Needs to run insde a super module",
-=======
         reason="Needs to run inside a super module",
->>>>>>> a45b46f3
     )
     def test_candidate_tag1(self) -> None:
         """
