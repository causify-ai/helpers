--- conflicted
+++ resolved
@@ -966,13 +966,10 @@
             self.mock_ctx,
             user_tag="test_user",
         )
-<<<<<<< HEAD
         exp = r"""
         invoke docker_cmd -c "datapull/aws/aws_update_task_definition.py -t test_task -i test_user-4759b3685f903e6c669096e960b248ec31c63b69 -r eu-north-1"
         """
         self._check_docker_command_output(exp, self.mock_run.call_args_list)
-=======
->>>>>>> d228dfd2
         # Verify the mocks were called with correct parameters.
         self.mock_build_prod.assert_called_once_with(
             self.mock_ctx,
