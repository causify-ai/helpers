<<<<<<< HEAD
# TODO(Juraj): HelpersTask1.
if False:
    import datetime
    import logging
    import os
    import pytest
    from typing import Any, Optional

    import pandas as pd

    # TODO(Juraj): HelpersTask1.
    import core.config as cconfig
    import helpers.hio as hio
    import helpers.hplayback as hplayba
    import helpers.hsystem as hsystem
    import helpers.hunit_test as hunitest

    _LOG = logging.getLogger(__name__)


    # #############################################################################
    # TestJsonRoundtrip1
    # #############################################################################


    class TestJsonRoundtrip1(hunitest.TestCase):
        """
        Test roundtrip conversion through jsonpickle for different types.
        """

        def test1(self) -> None:
            obj = 3
            #
            hplayba.round_trip_convert(obj, logging.DEBUG)

        def test2(self) -> None:
            obj = "hello"
            #
            hplayba.round_trip_convert(obj, logging.DEBUG)

        def test3(self) -> None:
            data = {
                "Product": ["Desktop Computer", "Tablet", "iPhone", "Laptop"],
                "Price": [700, 250, 800, 1200],
            }
            df = pd.DataFrame(data, columns=["Product", "Price"])
            df.index.name = "hello"
            #
            obj = df
            hplayba.round_trip_convert(obj, logging.DEBUG)

        def test4(self) -> None:
            obj = datetime.date(2015, 1, 1)
            #
            hplayba.round_trip_convert(obj, logging.DEBUG)


    # #############################################################################
    # TestPlaybackInputOutput1
    # #############################################################################

    @pytest.mark.skip(reason="TODO(Juraj): HelpersTask1")
    class TestPlaybackInputOutput1(hunitest.TestCase):
        """
        Freeze the output of Playback.
        """

        def helper(self, mode: str, *args: Any, **kwargs: Any) -> None:

            # TODO(gp): Factor out the common code.
            # Define a function to generate a unit test for.
            def get_result_assert_equal(a: Any, b: Any) -> Any:
                p = hplayba.Playback("assert_equal")
                if isinstance(a, datetime.date) and isinstance(b, datetime.date):
                    return p.run(abs(a - b))
                if isinstance(a, dict) and isinstance(b, dict):
                    c = {}
                    c.update(a)
                    c.update(b)
                    return p.run(c)
                if isinstance(a, cconfig.Config) and isinstance(b, cconfig.Config):
                    c = cconfig.Config(update_mode="overwrite")
                    c.update(a)
                    c.update(b)
                    return p.run(c)
                return p.run(a + b)

            def get_result_check_string(a: Any, b: Any) -> Any:
                p = hplayba.Playback("check_string")
                if isinstance(a, datetime.date) and isinstance(b, datetime.date):
                    return p.run(abs(a - b))
                if isinstance(a, dict) and isinstance(b, dict):
                    c = {}
                    c.update(a)
                    c.update(b)
                    return p.run(c)
                if isinstance(a, cconfig.Config) and isinstance(b, cconfig.Config):
                    c = cconfig.Config(update_mode="overwrite")
                    c.update(a)
                    c.update(b)
                    return p.run(c)
                return p.run(a + b)

            def get_result_assert_equal_none() -> Any:
                p = hplayba.Playback("assert_equal")
                return p.run("Some string.")

            def get_result_check_string_none() -> Any:
                p = hplayba.Playback("check_string")
                return p.run("Some string")

            if mode == "assert_equal":
                if not args and not kwargs:
                    code = get_result_assert_equal_none()
                else:
                    code = get_result_assert_equal(*args, **kwargs)
            elif mode == "check_string":
                if not args and not kwargs:
                    code = get_result_check_string_none()
                else:
                    code = get_result_check_string(*args, **kwargs)
=======
import datetime
import logging
import os
import pytest
from typing import Any, Optional

import pandas as pd

import config_root.config as cconfig
import helpers.hio as hio
import helpers.hplayback as hplayba
import helpers.hsystem as hsystem
import helpers.hunit_test as hunitest

_LOG = logging.getLogger(__name__)


# #############################################################################
# TestJsonRoundtrip1
# #############################################################################


class TestJsonRoundtrip1(hunitest.TestCase):
    """
    Test roundtrip conversion through jsonpickle for different types.
    """

    def test1(self) -> None:
        obj = 3
        #
        hplayba.round_trip_convert(obj, logging.DEBUG)

    def test2(self) -> None:
        obj = "hello"
        #
        hplayba.round_trip_convert(obj, logging.DEBUG)

    def test3(self) -> None:
        data = {
            "Product": ["Desktop Computer", "Tablet", "iPhone", "Laptop"],
            "Price": [700, 250, 800, 1200],
        }
        df = pd.DataFrame(data, columns=["Product", "Price"])
        df.index.name = "hello"
        #
        obj = df
        hplayba.round_trip_convert(obj, logging.DEBUG)

    def test4(self) -> None:
        obj = datetime.date(2015, 1, 1)
        #
        hplayba.round_trip_convert(obj, logging.DEBUG)


# #############################################################################
# TestPlaybackInputOutput1
# #############################################################################

class TestPlaybackInputOutput1(hunitest.TestCase):
    """
    Freeze the output of Playback.
    """

    def helper(self, mode: str, *args: Any, **kwargs: Any) -> None:

        # TODO(gp): Factor out the common code.
        # Define a function to generate a unit test for.
        def get_result_assert_equal(a: Any, b: Any) -> Any:
            p = hplayba.Playback("assert_equal")
            if isinstance(a, datetime.date) and isinstance(b, datetime.date):
                return p.run(abs(a - b))
            if isinstance(a, dict) and isinstance(b, dict):
                c = {}
                c.update(a)
                c.update(b)
                return p.run(c)
            if isinstance(a, cconfig.Config) and isinstance(b, cconfig.Config):
                c = cconfig.Config(update_mode="overwrite")
                c.update(a)
                c.update(b)
                return p.run(c)
            return p.run(a + b)

        def get_result_check_string(a: Any, b: Any) -> Any:
            p = hplayba.Playback("check_string")
            if isinstance(a, datetime.date) and isinstance(b, datetime.date):
                return p.run(abs(a - b))
            if isinstance(a, dict) and isinstance(b, dict):
                c = {}
                c.update(a)
                c.update(b)
                return p.run(c)
            if isinstance(a, cconfig.Config) and isinstance(b, cconfig.Config):
                c = cconfig.Config(update_mode="overwrite")
                c.update(a)
                c.update(b)
                return p.run(c)
            return p.run(a + b)

        def get_result_assert_equal_none() -> Any:
            p = hplayba.Playback("assert_equal")
            return p.run("Some string.")

        def get_result_check_string_none() -> Any:
            p = hplayba.Playback("check_string")
            return p.run("Some string")

        if mode == "assert_equal":
            if not args and not kwargs:
                code = get_result_assert_equal_none()
>>>>>>> 1bb6c0ef
            else:
                raise ValueError("Invalid mode ")
            self.check_string(code, purify_text=True)
            _LOG.debug("Testing code:\n%s", code)
            exec(code, locals())  # pylint: disable=exec-used

        def test1(self) -> None:
            """
            Test for int inputs.
            """
            # Create inputs.
            a = 3
            b = 2
            # Generate, freeze and execute a unit test.
            self.helper("assert_equal", a=a, b=b)

        def test2(self) -> None:
            """
            Test for string inputs.
            """
            # Create inputs.
            a = "test"
            b = "case"
            # Generate, freeze and execute a unit test.
            self.helper("assert_equal", a=a, b=b)

        def test3(self) -> None:
            """
            Test for list inputs.
            """
            # Create inputs.
            a = [1, 2, 3]
            b = [4, 5, 6]
            # Generate, freeze and execute a unit test.
            self.helper("assert_equal", a=a, b=b)

        def test4(self) -> None:
            """
            Test for dict inputs.
            """
            # Create inputs.
            a = {"1": 2}
            b = {"3": 4}
            # Generate, freeze and execute a unit test.
            self.helper("assert_equal", a=a, b=b)

        def test5(self) -> None:
            """
            Test for pd.DataFrame inputs.
            """
            # Create inputs.
            a = pd.DataFrame({"Price": [700, 250, 800, 1200]})
            b = pd.DataFrame({"Price": [1, 1, 1, 1]})
            # Generate, freeze and execute a unit test.
            self.helper("assert_equal", a=a, b=b)

        def test6(self) -> None:
            """
            Test for datetime.date inputs (using `jsonpickle`).
            """
            # Create inputs.
            a = datetime.date(2015, 1, 1)
            b = datetime.date(2012, 1, 1)
            # Generate, freeze and execute a unit test.
            self.helper("assert_equal", a=a, b=b)

        def test7(self) -> None:
            """
            Test for int inputs with check_string.
            """
            # Create inputs.
            a = 3
            b = 2
            # Generate, freeze and execute a unit test.
            self.helper("check_string", a=a, b=b)

        def test8(self) -> None:
            """
            Test for string inputs with check_string.
            """
            # Create inputs.
            a = "test"
            b = "case"
            # Generate, freeze and execute a unit test.
            self.helper("check_string", a=a, b=b)

        def test9(self) -> None:
            """
            Test for list inputs with check_string.
            """
            # Create inputs.
            a = [1, 2, 3]
            b = [4, 5, 6]
            # Generate, freeze and execute a unit test.
            self.helper("check_string", a=a, b=b)

        def test10(self) -> None:
            """
            Test for dict inputs with check_string.
            """
            # Create inputs.
            a = {"1": 2}
            b = {"3": 4}
            # Generate, freeze and execute a unit test.
            self.helper("check_string", a=a, b=b)

        def test11(self) -> None:
            """
            Test for pd.DataFrame inputs with check_string.
            """
            # Create inputs.
            a = pd.DataFrame({"Price": [700, 250, 800, 1200]})
            b = pd.DataFrame({"Price": [1, 1, 1, 1]})
            # Generate, freeze and execute a unit test.
            self.helper("check_string", a=a, b=b)

        def test12(self) -> None:
            """
            Test for dict inputs with data structures recursion.
            """
            # Create inputs.
            a = {"1": ["a", 2]}
            b = {"3": pd.DataFrame({"Price": [700, 250, 800, 1200]}), "4": {"5": 6}}
            # Generate, freeze and execute a unit test.
            self.helper("assert_equal", a=a, b=b)

        def test13(self) -> None:
            """
            Test for pd.Series inputs with check_string.
            """
            # Create inputs.
            a = pd.Series([10, 20, 15], name="N Numbers")
            b = pd.Series([10.0, 0.0, 5.5], name="Z Numbers")
            # Generate, freeze and execute a unit test.
            self.helper("check_string", a=a, b=b)

        def test14(self) -> None:
            """
            Test for pd.Series inputs with assert_equal.
            """
            # Create inputs.
            a = pd.Series([10, 20, 15], name="N Numbers")
            b = pd.Series([10.0, 0.0, 5.5], name="Z Numbers")
            # Generate, freeze and execute a unit test.
            self.helper("assert_equal", a=a, b=b)

        def test15(self) -> None:
            """
            Test for cconfig.Config inputs with check_string.
            """
            # Create inputs.
            a = cconfig.Config([("meta", "meta value 1"), ("list", [1, 2])])
            b = cconfig.Config([("meta", "meta value 2")])
            # Generate, freeze and execute a unit test.
            self.helper("check_string", a=a, b=b)

        def test16(self) -> None:
            """
            Test for cconfig.Config inputs with assert_equal.
            """
            # Create inputs.
            a = cconfig.Config([("meta", "meta value 1"), ("list", [1, 2])])
            b = cconfig.Config([("meta", "meta value 2")])
            # Generate, freeze and execute a unit test.
            self.helper("assert_equal", a=a, b=b)

        def test17(self) -> None:
            """
            Test if testing function has no args with check_string.
            """
            self.helper("check_string")

        def test18(self) -> None:
            """
            Test if testing function has no args with assert_equal.
            """
            self.helper("assert_equal")


    # #############################################################################
    # TestToPythonCode1
    # #############################################################################


    class TestToPythonCode1(hunitest.TestCase):
        """
        Test to_python_code() for different types.
        """

        def test_float1(self) -> None:
            """
            Test float without first zero.
            """
            self._check(0.1, "0.1")

        def test_float2(self) -> None:
            """
            Test positive float.
            """
            self._check(1.0, "1.0")

        def test_float3(self) -> None:
            """
            Test negative float.
            """
            self._check(-1.1, "-1.1")

        def test_int1(self) -> None:
            """
            Test zero.
            """
            self._check(0, "0")

        def test_int2(self) -> None:
            """
            Test positive int.
            """
            self._check(10, "10")

        def test_int3(self) -> None:
            """
            Test negative int.
            """
            self._check(-10, "-10")

        def test_str1(self) -> None:
            """
            Test str simple.
            """
            self._check("a", '"a"')

        def test_str2(self) -> None:
            """
            Test str with double quotes.
            """
            self._check('"b"', '"\\"b\\""')

        def test_str3(self) -> None:
            """
            Test str with single quotes.
            """
            self._check("'c'", "\"'c'\"")

        def test_list1(self) -> None:
            """
            Test List.
            """
            self._check([1, 0.2, "3"], '[1, 0.2, "3"]')

        def test_dict1(self) -> None:
            """
            Test Dist.
            """
            self._check({"a": 0.2, 3: "b"}, '{"a": 0.2, 3: "b"}')

        def test_df1(self) -> None:
            """
            Test pd.DataFrame (single quotes expected in field names)
            """
            self._check(
                pd.DataFrame.from_dict({"a": [0.2, 0.1]}),
                "pd.DataFrame.from_dict({'a': [0.2, 0.1]})",
            )

        def test_dataseries1(self) -> None:
            """
            Test pd.Series.
            """
            self._check(
                pd.Series([0.2, 0.1], name="a"),
                "pd.Series(data=[0.2, 0.1], index=RangeIndex(start=0, stop=2, step=1), "
                'name="a", dtype=float64)',
            )

        def test_config1(self) -> None:
            """
            Test cconfig.Config.
            """
            config = cconfig.Config()
            config["var1"] = "val1"
            config["var2"] = cconfig.Config([("var3", 10), ("var4", "val4")])
            self._check(
                config,
                "cconfig.Config.from_python(\"Config([('var1', 'val1'), "
                "('var2', Config([('var3', 10), ('var4', 'val4')]))])\")",
            )

        def _check(self, input_obj: Any, expected: str) -> None:
            res = hplayba.to_python_code(input_obj)
            self.assert_equal(res, expected)


    # #############################################################################
    # TestPlaybackFilePath1
    # #############################################################################


    class TestPlaybackFilePath1(hunitest.TestCase):
        """
        Test file mode correctness.
        """
<<<<<<< HEAD
=======
        self._check({"a": 0.2, 3: "b"}, '{"a": 0.2, 3: "b"}')

    def test_df1(self) -> None:
        """
        Test pd.DataFrame (single quotes expected in field names)
        """
        self._check(
            pd.DataFrame.from_dict({"a": [0.2, 0.1]}),
            "pd.DataFrame.from_dict({'a': [0.2, 0.1]})",
        )

    def test_dataseries1(self) -> None:
        """
        Test pd.Series.
        """
        self._check(
            pd.Series([0.2, 0.1], name="a"),
            "pd.Series(data=[0.2, 0.1], index=RangeIndex(start=0, stop=2, step=1), "
            'name="a", dtype=float64)',
        )

    def test_config1(self) -> None:
        """
        Test cconfig.Config.
        """
        config = cconfig.Config()
        config["var1"] = "val1"
        config["var2"] = cconfig.Config([("var3", 10), ("var4", "val4")])
        self._check(
            config,
            "cconfig.Config.from_python(\"Config({'var1': 'val1', "
            "'var2': Config({'var3': 10, 'var4': 'val4'})})\")",
        )

    def _check(self, input_obj: Any, expected: str) -> None:
        res = hplayba.to_python_code(input_obj)
        self.assert_equal(res, expected)
>>>>>>> 1bb6c0ef

        def test1(self) -> None:
            """
            Test writing to file when number of tests is more than generated (10).
            """
            test_file = hplayba.Playback._get_test_file_name("./path/to/somewhere.py")
            self.assert_equal(
                test_file, "./path/to/test/test_by_playback_somewhere.py"
            )


    # #############################################################################
    # TestPlaybackFileMode1
    # #############################################################################


    class TestPlaybackFileMode1(hunitest.TestCase):
        """
        Test file mode correctness.
        """

        def get_code(self, max_tests: Optional[int] = None) -> str:
            """
            Return a code for executable file to run.
            """
            max_tests_str = "" if max_tests is None else f", max_tests={max_tests}"
            code = (
                "\n".join(
                    [
                        "import helpers.hplayback as hplayba",
                        "def plbck_sum(a: int, b: int) -> int:",
                        '    hplayba.Playback("check_string", to_file=True%s).run(None)',
                        "    return a + b",
                        "",
                        "[plbck_sum(i, i + 1) for i in range(4)]",
                    ]
                )
                % max_tests_str
            )
            return code

        def helper(self, max_tests: Optional[int] = None) -> Any:
            """
            Return generated by playback code.
            """
            # Get file paths.
            tmp_dir = self.get_scratch_space()
            # File with code.
            code_basename = "code_.py"
            tmp_py_file = os.path.join(tmp_dir, code_basename)
            # File with test.
            tmp_test_file = os.path.join(
                tmp_dir, "test", "test_by_playback_" + code_basename
            )
            # Save the code to the file.
            hio.to_file(tmp_py_file, self.get_code(max_tests))
            # Executes the code.
            hsystem.system(f"python {tmp_py_file}")
            playback_code = hio.from_file(tmp_test_file)
            return playback_code

        @pytest.mark.requires_ck_infra
        def test1(self) -> None:
            """
            Test writing to file when number of tests is more than generated.
            """
            max_tests = 100
            self.check_string(self.helper(max_tests))

        @pytest.mark.requires_ck_infra
        def test2(self) -> None:
            """
            Test writing to file when number of tests is default.
            """
            self.check_string(self.helper())

        @pytest.mark.requires_ck_infra
        def test3(self) -> None:
            """
            Test writing to file when number of tests is lower than generated.
            """
            max_tests = 2
            self.check_string(self.helper(max_tests))<|MERGE_RESOLUTION|>--- conflicted
+++ resolved
@@ -1,4 +1,3 @@
-<<<<<<< HEAD
 # TODO(Juraj): HelpersTask1.
 if False:
     import datetime
@@ -10,7 +9,7 @@
     import pandas as pd
 
     # TODO(Juraj): HelpersTask1.
-    import core.config as cconfig
+    import config_root.config as cconfig
     import helpers.hio as hio
     import helpers.hplayback as hplayba
     import helpers.hsystem as hsystem
@@ -120,118 +119,6 @@
                     code = get_result_check_string_none()
                 else:
                     code = get_result_check_string(*args, **kwargs)
-=======
-import datetime
-import logging
-import os
-import pytest
-from typing import Any, Optional
-
-import pandas as pd
-
-import config_root.config as cconfig
-import helpers.hio as hio
-import helpers.hplayback as hplayba
-import helpers.hsystem as hsystem
-import helpers.hunit_test as hunitest
-
-_LOG = logging.getLogger(__name__)
-
-
-# #############################################################################
-# TestJsonRoundtrip1
-# #############################################################################
-
-
-class TestJsonRoundtrip1(hunitest.TestCase):
-    """
-    Test roundtrip conversion through jsonpickle for different types.
-    """
-
-    def test1(self) -> None:
-        obj = 3
-        #
-        hplayba.round_trip_convert(obj, logging.DEBUG)
-
-    def test2(self) -> None:
-        obj = "hello"
-        #
-        hplayba.round_trip_convert(obj, logging.DEBUG)
-
-    def test3(self) -> None:
-        data = {
-            "Product": ["Desktop Computer", "Tablet", "iPhone", "Laptop"],
-            "Price": [700, 250, 800, 1200],
-        }
-        df = pd.DataFrame(data, columns=["Product", "Price"])
-        df.index.name = "hello"
-        #
-        obj = df
-        hplayba.round_trip_convert(obj, logging.DEBUG)
-
-    def test4(self) -> None:
-        obj = datetime.date(2015, 1, 1)
-        #
-        hplayba.round_trip_convert(obj, logging.DEBUG)
-
-
-# #############################################################################
-# TestPlaybackInputOutput1
-# #############################################################################
-
-class TestPlaybackInputOutput1(hunitest.TestCase):
-    """
-    Freeze the output of Playback.
-    """
-
-    def helper(self, mode: str, *args: Any, **kwargs: Any) -> None:
-
-        # TODO(gp): Factor out the common code.
-        # Define a function to generate a unit test for.
-        def get_result_assert_equal(a: Any, b: Any) -> Any:
-            p = hplayba.Playback("assert_equal")
-            if isinstance(a, datetime.date) and isinstance(b, datetime.date):
-                return p.run(abs(a - b))
-            if isinstance(a, dict) and isinstance(b, dict):
-                c = {}
-                c.update(a)
-                c.update(b)
-                return p.run(c)
-            if isinstance(a, cconfig.Config) and isinstance(b, cconfig.Config):
-                c = cconfig.Config(update_mode="overwrite")
-                c.update(a)
-                c.update(b)
-                return p.run(c)
-            return p.run(a + b)
-
-        def get_result_check_string(a: Any, b: Any) -> Any:
-            p = hplayba.Playback("check_string")
-            if isinstance(a, datetime.date) and isinstance(b, datetime.date):
-                return p.run(abs(a - b))
-            if isinstance(a, dict) and isinstance(b, dict):
-                c = {}
-                c.update(a)
-                c.update(b)
-                return p.run(c)
-            if isinstance(a, cconfig.Config) and isinstance(b, cconfig.Config):
-                c = cconfig.Config(update_mode="overwrite")
-                c.update(a)
-                c.update(b)
-                return p.run(c)
-            return p.run(a + b)
-
-        def get_result_assert_equal_none() -> Any:
-            p = hplayba.Playback("assert_equal")
-            return p.run("Some string.")
-
-        def get_result_check_string_none() -> Any:
-            p = hplayba.Playback("check_string")
-            return p.run("Some string")
-
-        if mode == "assert_equal":
-            if not args and not kwargs:
-                code = get_result_assert_equal_none()
->>>>>>> 1bb6c0ef
             else:
                 raise ValueError("Invalid mode ")
             self.check_string(code, purify_text=True)
@@ -515,8 +402,8 @@
             config["var2"] = cconfig.Config([("var3", 10), ("var4", "val4")])
             self._check(
                 config,
-                "cconfig.Config.from_python(\"Config([('var1', 'val1'), "
-                "('var2', Config([('var3', 10), ('var4', 'val4')]))])\")",
+                "cconfig.Config.from_python(\"Config({'var1': 'val1', "
+                "'var2': Config({'var3': 10, 'var4': 'val4'})})\")",
             )
 
         def _check(self, input_obj: Any, expected: str) -> None:
@@ -533,46 +420,6 @@
         """
         Test file mode correctness.
         """
-<<<<<<< HEAD
-=======
-        self._check({"a": 0.2, 3: "b"}, '{"a": 0.2, 3: "b"}')
-
-    def test_df1(self) -> None:
-        """
-        Test pd.DataFrame (single quotes expected in field names)
-        """
-        self._check(
-            pd.DataFrame.from_dict({"a": [0.2, 0.1]}),
-            "pd.DataFrame.from_dict({'a': [0.2, 0.1]})",
-        )
-
-    def test_dataseries1(self) -> None:
-        """
-        Test pd.Series.
-        """
-        self._check(
-            pd.Series([0.2, 0.1], name="a"),
-            "pd.Series(data=[0.2, 0.1], index=RangeIndex(start=0, stop=2, step=1), "
-            'name="a", dtype=float64)',
-        )
-
-    def test_config1(self) -> None:
-        """
-        Test cconfig.Config.
-        """
-        config = cconfig.Config()
-        config["var1"] = "val1"
-        config["var2"] = cconfig.Config([("var3", 10), ("var4", "val4")])
-        self._check(
-            config,
-            "cconfig.Config.from_python(\"Config({'var1': 'val1', "
-            "'var2': Config({'var3': 10, 'var4': 'val4'})})\")",
-        )
-
-    def _check(self, input_obj: Any, expected: str) -> None:
-        res = hplayba.to_python_code(input_obj)
-        self.assert_equal(res, expected)
->>>>>>> 1bb6c0ef
 
         def test1(self) -> None:
             """
