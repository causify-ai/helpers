import logging
import os
import re
import unittest.mock as umock
from typing import List

import pytest

import helpers.hdbg as hdbg
import helpers.hgit as hgit
import helpers.hio as hio
import helpers.hprint as hprint
import helpers.hserver as hserver
import helpers.hsystem as hsystem
import helpers.hunit_test as hunitest
import helpers.lib_tasks_pytest as hlitapyt
import helpers.test.test_lib_tasks as httestlib

_LOG = logging.getLogger(__name__)

# pylint: disable=protected-access


# #############################################################################
# Test_build_run_command_line1
# #############################################################################


class Test_build_run_command_line1(hunitest.TestCase):

    def run_fast_tests1_helper(
        self,
        is_dev_ck_return_value: bool,
        is_inside_ci_return_value: bool,
        exp: str,
    ) -> None:
        """
        Basic run fast tests.

        :param is_dev_ck_return_value: mocking the return_value of
            `hserver.is_dev_ck()`
        :param is_inside_ci_return_value: mocking the return_value of
            `hserver.is_inside_ci()`
        :param exp: expected output string
        """
        custom_marker = ""
        pytest_opts = ""
        skip_submodules = False
        coverage = False
        collect_only = False
        tee_to_file = False
        n_threads = "1"
        #
        with umock.patch.object(
            hserver, "is_dev_ck", return_value=is_dev_ck_return_value
        ), umock.patch.object(
            hserver, "is_inside_ci", return_value=is_inside_ci_return_value
        ):
            act = hlitapyt._build_run_command_line(
                "fast_tests",
                custom_marker,
                pytest_opts,
                skip_submodules,
                coverage,
                collect_only,
                tee_to_file,
                n_threads,
            )
            self.assert_equal(act, exp)

    def test_run_fast_tests1_inside_ck_infra(self) -> None:
        """
        Mock test for running fast tests inside the CK infra.
        """
        exp = (
            'pytest -m "not slow and not superslow" . '
            "-o timeout_func_only=true --timeout 5 --reruns 2 "
            '--only-rerun "Failed: Timeout" -n 1'
        )
        is_dev_ck_return_value = True
        is_inside_ci_return_value = True
        self.run_fast_tests1_helper(
            is_dev_ck_return_value, is_inside_ci_return_value, exp
        )

    def test_run_fast_tests1_inside_ci(self) -> None:
        """
        Mock test for running fast tests inside CI flow only.
        """
        exp = (
            'pytest -m "not slow and not superslow" . '
            "-o timeout_func_only=true --timeout 5 --reruns 2 "
            '--only-rerun "Failed: Timeout" -n 1'
        )
        is_dev_ck_return_value = False
        is_inside_ci_return_value = True
        self.run_fast_tests1_helper(
            is_dev_ck_return_value, is_inside_ci_return_value, exp
        )

    def test_run_fast_tests1_outside_ck_infra(self) -> None:
        """
        Mock test for running fast tests outside the CK infra.
        """
        exp = (
            'pytest -m "not slow and not superslow" . '
            "-o timeout_func_only=true --timeout 50 --reruns 2 "
            '--only-rerun "Failed: Timeout" -n 1'
        )
        is_inside_ci_return_value = False
        is_dev_ck_return_value = False
        self.run_fast_tests1_helper(
            is_dev_ck_return_value, is_inside_ci_return_value, exp
        )

    def run_fast_tests2_helper(
        self,
        is_dev_ck_return_value: bool,
        is_inside_ci_return_value: bool,
        exp: str,
    ) -> None:
        """
        Coverage and collect-only.

        See `run_fast_tests1_helper()` for params description.
        """
        custom_marker = ""
        pytest_opts = ""
        skip_submodules = False
        coverage = True
        collect_only = True
        tee_to_file = False
        n_threads = "1"
        #
        with umock.patch.object(
            hserver, "is_dev_ck", return_value=is_dev_ck_return_value
        ), umock.patch.object(
            hserver, "is_inside_ci", return_value=is_inside_ci_return_value
        ):
            act = hlitapyt._build_run_command_line(
                "fast_tests",
                custom_marker,
                pytest_opts,
                skip_submodules,
                coverage,
                collect_only,
                tee_to_file,
                n_threads,
            )
            self.assert_equal(act, exp)

    def test_run_fast_tests2_inside_ck_infra(self) -> None:
        """
        Mock test for running fast tests inside the CK infra.
        """

        exp = (
            r'pytest -m "not slow and not superslow" . '
            r"-o timeout_func_only=true --timeout 5 --reruns 2 "
            r'--only-rerun "Failed: Timeout" --cov=.'
            r" --cov-branch --cov-report term-missing --cov-report html "
            r"--collect-only -n 1"
        )
        is_dev_ck_return_value = True
        is_inside_ci_return_value = True
        self.run_fast_tests2_helper(
            is_dev_ck_return_value, is_inside_ci_return_value, exp
        )

    def test_run_fast_tests2_inside_ci(self) -> None:
        """
        Mock test for running fast tests inside CI flow only.
        """
        exp = (
            'pytest -m "not slow and not superslow" . '
            "-o timeout_func_only=true --timeout 5 --reruns 2 "
            '--only-rerun "Failed: Timeout" -n 1'
        )
        is_dev_ck_return_value = False
        is_inside_ci_return_value = True
        self.run_fast_tests1_helper(
            is_dev_ck_return_value, is_inside_ci_return_value, exp
        )

    def test_run_fast_tests2_outside_ck_infra(self) -> None:
        """
        Mock test for running fast tests outside the CK infra.
        """
        exp = (
            r'pytest -m "not slow and not superslow" . '
            r"-o timeout_func_only=true --timeout 50 --reruns 2 "
            r'--only-rerun "Failed: Timeout" --cov=.'
            r" --cov-branch --cov-report term-missing --cov-report html "
            r"--collect-only -n 1"
        )
        is_dev_ck_return_value = False
        is_inside_ci_return_value = False
        self.run_fast_tests2_helper(
            is_dev_ck_return_value, is_inside_ci_return_value, exp
        )

    @pytest.mark.skip(reason="Fix support for pytest_mark")
    @pytest.mark.skipif(not hgit.is_amp(), reason="Only run in amp")
    def test_run_fast_tests4(self) -> None:
        """
        Select pytest_mark.
        """
        scratch_space = self.get_scratch_space(use_absolute_path=False)
        dir_name = os.path.join(scratch_space, "test")
        file_dict = {
            "test_this.py": hprint.dedent(
                """
                    foo

                    class TestHelloWorld(hunitest.TestCase):
                        bar
                    """
            ),
            "test_that.py": hprint.dedent(
                """
                    foo
                    baz

                    @pytest.mark.no_container
                    class TestHello_World(hunitest.):
                        bar
                    """
            ),
        }
        incremental = True
        hunitest.create_test_dir(dir_name, incremental, file_dict)
        #
        test_list_name = "fast_tests"
        custom_marker = ""
        pytest_opts = ""
        skip_submodules = True
        coverage = False
        collect_only = False
        tee_to_file = False
        n_threads = "1"
        #
        act = hlitapyt._build_run_command_line(
            test_list_name,
            custom_marker,
            pytest_opts,
            skip_submodules,
            coverage,
            collect_only,
            tee_to_file,
            n_threads,
        )
        exp = (
            "pytest Test_build_run_command_line1.test_run_fast_tests4/tmp.scratch/"
            "test/test_that.py"
        )
        self.assert_equal(act, exp)

    def run_fast_tests5_helper(
        self,
        is_dev_ck_return_value: bool,
        is_inside_ci_return_value: bool,
        exp: str,
    ) -> None:
        """
        Basic run fast tests tee-ing to a file. Mock depending on
        `is_dev_ck_return_value`.

        See `run_fast_tests1_helper()` for params description.
        """
        custom_marker = ""
        pytest_opts = ""
        skip_submodules = False
        coverage = False
        collect_only = False
        tee_to_file = True
        n_threads = "1"
        #
        with umock.patch.object(
            hserver, "is_dev_ck", return_value=is_dev_ck_return_value
        ), umock.patch.object(
            hserver, "is_inside_ci", return_value=is_inside_ci_return_value
        ):
            act = hlitapyt._build_run_command_line(
                "fast_tests",
                custom_marker,
                pytest_opts,
                skip_submodules,
                coverage,
                collect_only,
                tee_to_file,
                n_threads,
            )
            self.assert_equal(act, exp)

    def test_run_fast_tests5_inside_ck_infra(self) -> None:
        """
        Mock test for running fast tests inside the CK infra.
        """
        exp = (
            'pytest -m "not slow and not superslow" . '
            "-o timeout_func_only=true --timeout 5 --reruns 2 "
            '--only-rerun "Failed: Timeout" -n 1 2>&1'
            " | tee tmp.pytest.fast_tests.log"
        )
        is_dev_ck_return_value = True
        is_inside_ci_return_value = True
        self.run_fast_tests5_helper(
            is_dev_ck_return_value, is_inside_ci_return_value, exp
        )

    def test_run_fast_tests5_inside_ci(self) -> None:
        """
        Mock test for running fast tests inside CI flow only.
        """
        exp = (
            'pytest -m "not slow and not superslow" . '
            "-o timeout_func_only=true --timeout 5 --reruns 2 "
            '--only-rerun "Failed: Timeout" -n 1'
        )
        is_dev_ck_return_value = False
        is_inside_ci_return_value = True
        self.run_fast_tests1_helper(
            is_dev_ck_return_value, is_inside_ci_return_value, exp
        )

    def test_run_fast_tests5_outside_ck_infra(self) -> None:
        """
        Mock test for running fast tests outside the CK infra.
        """
        exp = (
            'pytest -m "not slow and not superslow" . '
            "-o timeout_func_only=true --timeout 50 --reruns 2 "
            '--only-rerun "Failed: Timeout" -n 1 2>&1'
            " | tee tmp.pytest.fast_tests.log"
        )
        is_dev_ck_return_value = False
        is_inside_ci_return_value = False
        self.run_fast_tests5_helper(
            is_dev_ck_return_value, is_inside_ci_return_value, exp
        )

    def run_fast_tests6_helper(
        self,
        is_dev_ck_return_value: bool,
        is_inside_ci_return_value: bool,
        exp: str,
    ) -> None:
        """
        Run fast tests with a custom test marker.

        See `run_fast_tests1_helper()` for params description.
        """
        custom_marker = "optimizer"
        pytest_opts = ""
        skip_submodules = False
        coverage = False
        collect_only = False
        tee_to_file = False
        n_threads = "1"
        #
        with umock.patch.object(
            hserver, "is_dev_ck", return_value=is_dev_ck_return_value
        ), umock.patch.object(
            hserver, "is_inside_ci", return_value=is_inside_ci_return_value
        ):
            act = hlitapyt._build_run_command_line(
                "fast_tests",
                custom_marker,
                pytest_opts,
                skip_submodules,
                coverage,
                collect_only,
                tee_to_file,
                n_threads,
            )
            self.assert_equal(act, exp)

    def test_run_fast_tests6_inside_ck_infra(self) -> None:
        """
        Mock test for running fast tests inside the CK infra.
        """
        exp = (
            'pytest -m "optimizer and not slow and not superslow" . '
            "-o timeout_func_only=true --timeout 5 --reruns 2 "
            '--only-rerun "Failed: Timeout" -n 1'
        )
        is_dev_ck_return_value = True
        is_inside_ci_return_value = True
        self.run_fast_tests6_helper(
            is_dev_ck_return_value, is_inside_ci_return_value, exp
        )

    def test_run_fast_tests6_inside_ci(self) -> None:
        """
        Mock test for running fast tests inside CI flow only.
        """
        exp = (
            'pytest -m "not slow and not superslow" . '
            "-o timeout_func_only=true --timeout 5 --reruns 2 "
            '--only-rerun "Failed: Timeout" -n 1'
        )
        is_dev_ck_return_value = False
        is_inside_ci_return_value = True
        self.run_fast_tests1_helper(
            is_dev_ck_return_value, is_inside_ci_return_value, exp
        )

    def test_run_fast_tests6_outside_ck_infra(self) -> None:
        """
        Mock test for running fast tests outside the CK infra.
        """
        exp = (
            'pytest -m "optimizer and not slow and not superslow" . '
            "-o timeout_func_only=true --timeout 50 --reruns 2 "
            '--only-rerun "Failed: Timeout" -n 1'
        )
        is_dev_ck_return_value = False
        is_inside_ci_return_value = False
        self.run_fast_tests6_helper(
            is_dev_ck_return_value, is_inside_ci_return_value, exp
        )

    def run_fast_tests7_helper(
        self,
        is_dev_ck_return_value: bool,
        is_inside_ci_return_value: bool,
        exp: str,
    ) -> None:
        """
        Run fast tests with parallelization.

        See `run_fast_tests1_helper()` for params description.
        """
        custom_marker = ""
        pytest_opts = ""
        skip_submodules = False
        coverage = False
        collect_only = False
        tee_to_file = False
        n_threads = "auto"
        #
        with umock.patch.object(
            hserver, "is_dev_ck", return_value=is_dev_ck_return_value
        ), umock.patch.object(
            hserver, "is_inside_ci", return_value=is_inside_ci_return_value
        ):
            act = hlitapyt._build_run_command_line(
                "fast_tests",
                custom_marker,
                pytest_opts,
                skip_submodules,
                coverage,
                collect_only,
                tee_to_file,
                n_threads,
            )
            self.assert_equal(act, exp)

    def test_run_fast_tests7_inside_ck_infra(self) -> None:
        """
        Mock test for running fast tests inside the CK infra.
        """
        exp = (
            'pytest -m "not slow and not superslow" . '
            "-o timeout_func_only=true --timeout 5 --reruns 2 "
            '--only-rerun "Failed: Timeout" -n auto'
        )
        is_dev_ck_return_value = True
        is_inside_ci_return_value = True
        self.run_fast_tests7_helper(
            is_dev_ck_return_value, is_inside_ci_return_value, exp
        )

    def test_run_fast_tests7_inside_ci(self) -> None:
        """
        Mock test for running fast tests inside CI flow only.
        """
        exp = (
            'pytest -m "not slow and not superslow" . '
            "-o timeout_func_only=true --timeout 5 --reruns 2 "
            '--only-rerun "Failed: Timeout" -n 1'
        )
        is_dev_ck_return_value = False
        is_inside_ci_return_value = True
        self.run_fast_tests1_helper(
            is_dev_ck_return_value, is_inside_ci_return_value, exp
        )

    def test_run_fast_tests7_outside_ck_infra(self) -> None:
        """
        Mock test for running fast tests outside the CK infra.
        """
        exp = (
            'pytest -m "not slow and not superslow" . '
            "-o timeout_func_only=true --timeout 50 --reruns 2 "
            '--only-rerun "Failed: Timeout" -n auto'
        )
        is_dev_ck_return_value = False
        is_inside_ci_return_value = False
        self.run_fast_tests7_helper(
            is_dev_ck_return_value, is_inside_ci_return_value, exp
        )

    def get_custom_marker_helper(
        self,
        run_only_test_list: str,
        skip_test_list: str,
        is_dev_ck_return_value: bool,
        is_inside_ci_return_value: bool,
        exp: str,
    ) -> None:
        """
        Check that a correct cmd line is generated with custom marker string.

        :param run_only_test_list: a string of comma-separated markers
            to run
        :param skip_test_list: a string of comma-separated markers to
            skip
        :param is_dev_ck_return_value: see `run_fast_tests1_helper()`
        :param is_inside_ci_return_value: see `run_fast_tests1_helper()`
        :param exp: expected output string
        """
        # Mock settings.
        pytest_opts = ""
        skip_submodules = False
        coverage = False
        collect_only = False
        tee_to_file = False
        n_threads = "1"
        # Mock test.
        with umock.patch.object(
            hserver, "is_dev_ck", return_value=is_dev_ck_return_value
        ), umock.patch.object(
            hserver, "is_inside_ci", return_value=is_inside_ci_return_value
        ):
            custom_marker = hlitapyt._get_custom_marker(
                run_only_test_list=run_only_test_list,
                skip_test_list=skip_test_list,
            )
            act = hlitapyt._build_run_command_line(
                "fast_tests",
                custom_marker,
                pytest_opts,
                skip_submodules,
                coverage,
                collect_only,
                tee_to_file,
                n_threads,
            )
            self.assert_equal(act, exp)

    def test_get_custom_marker1_full(self) -> None:
        # Input params.
        run_only_test_list = "run_marker_1,run_marker_2"
        skip_test_list = "skip_marker_1,skip_marker_2"
        is_dev_ck_return_value = False
        is_inside_ci_return_value = False
        # Expected output.
        exp = (
            'pytest -m "'
            "run_marker_1 and run_marker_2 "
            "and not requires_ck_infra "
            "and not skip_marker_1 and not skip_marker_2 "
            'and not slow and not superslow" . '
            "-o timeout_func_only=true --timeout 50 --reruns 2 "
            '--only-rerun "Failed: Timeout" -n 1'
        )
        # Mock check.
        self.get_custom_marker_helper(
            run_only_test_list,
            skip_test_list,
            is_dev_ck_return_value,
            is_inside_ci_return_value,
            exp,
        )

    def get_custom_marker2_empty(self) -> None:
        # Input params.
        run_only_test_list = ""
        skip_test_list = ""
        is_dev_ck_return_value = True
        is_inside_ci_return_value = True
        # Expected output.
        exp = (
            'pytest -m "not slow and not superslow" . '
            "-o timeout_func_only=true --timeout 5 --reruns 2 "
            '--only-rerun "Failed: Timeout" -n 1'
        )
        # Mock check.
        self.get_custom_marker_helper(
            run_only_test_list,
            skip_test_list,
            is_dev_ck_return_value,
            is_inside_ci_return_value,
            exp,
        )


# #############################################################################
# Test_pytest_repro1
# #############################################################################


class Test_pytest_repro1(hunitest.TestCase):

    def helper(self, file_name: str, mode: str, exp: List[str]) -> None:
        script_name = os.path.join(
            self.get_scratch_space(), "tmp.pytest_repro.sh"
        )
        ctx = httestlib._build_mock_context_returning_ok()
        act = hlitapyt.pytest_repro(
            ctx, mode=mode, file_name=file_name, script_name=script_name
        )
        hdbg.dassert_isinstance(act, str)
        exp = "\n".join(["pytest " + x for x in exp])
        self.assert_equal(act, exp)

    def test_tests1(self) -> None:
        file_name = self._build_pytest_file1()
        mode = "tests"
        exp = [
            "dev_scripts/testing/test/test_run_tests.py",
            "dev_scripts/testing/test/test_run_tests2.py",
            "documentation/scripts/test/test_all.py",
            "documentation/scripts/test/test_render_md.py",
            "helpers/test/helpers/test/test_list.py::Test_list_1",
            "helpers/test/test_cache.py::TestAmpTask1407",
            "helpers/test/test_printing.py::Test_dedent1::test2",
        ]
        self.helper(file_name, mode, exp)

    def test_files1(self) -> None:
        file_name = self._build_pytest_file1()
        mode = "files"
        exp = [
            "dev_scripts/testing/test/test_run_tests.py",
            "dev_scripts/testing/test/test_run_tests2.py",
            "documentation/scripts/test/test_all.py",
            "documentation/scripts/test/test_render_md.py",
            "helpers/test/helpers/test/test_list.py",
            "helpers/test/test_cache.py",
            "helpers/test/test_printing.py",
        ]
        self.helper(file_name, mode, exp)

    def test_classes1(self) -> None:
        file_name = self._build_pytest_file1()
        mode = "classes"
        exp = [
            "helpers/test/helpers/test/test_list.py::Test_list_1",
            "helpers/test/test_cache.py::TestAmpTask1407",
            "helpers/test/test_printing.py::Test_dedent1",
        ]
        self.helper(file_name, mode, exp)

    def test_tests2(self) -> None:
        file_name = self._build_pytest_file2()
        mode = "tests"
        # pylint: disable=line-too-long
        exp = [
            "core/dataflow/nodes/test/test_sarimax_models.py::TestContinuousSarimaxModel::test_compare_to_linear_regression1",
            "core/dataflow/nodes/test/test_sarimax_models.py::TestContinuousSarimaxModel::test_compare_to_linear_regression2",
            "core/dataflow/nodes/test/test_sarimax_models.py::TestContinuousSarimaxModel::test_fit1",
            "core/dataflow/nodes/test/test_sarimax_models.py::TestContinuousSarimaxModel::test_fit_no_x1",
            "core/dataflow/nodes/test/test_volatility_models.py::TestMultiindexVolatilityModel::test1",
            "core/dataflow/nodes/test/test_volatility_models.py::TestMultiindexVolatilityModel::test2",
            "core/dataflow/nodes/test/test_volatility_models.py::TestMultiindexVolatilityModel::test3",
            "core/dataflow/nodes/test/test_volatility_models.py::TestSingleColumnVolatilityModel::test1",
            "core/dataflow/nodes/test/test_volatility_models.py::TestSingleColumnVolatilityModel::test2",
            "core/dataflow/nodes/test/test_volatility_models.py::TestSingleColumnVolatilityModel::test3",
            "core/dataflow/nodes/test/test_volatility_models.py::TestSmaModel::test1",
            "core/dataflow/nodes/test/test_volatility_models.py::TestSmaModel::test2",
            "core/dataflow/nodes/test/test_volatility_models.py::TestSmaModel::test3",
            "core/dataflow/nodes/test/test_volatility_models.py::TestSmaModel::test4",
            "core/dataflow/nodes/test/test_volatility_models.py::TestSmaModel::test5",
            "core/dataflow/nodes/test/test_volatility_models.py::TestVolatilityModel::test01",
            "core/dataflow/nodes/test/test_volatility_models.py::TestVolatilityModel::test02",
            "core/dataflow/nodes/test/test_volatility_models.py::TestVolatilityModel::test03",
            "core/dataflow/nodes/test/test_volatility_models.py::TestVolatilityModel::test04",
            "core/dataflow/nodes/test/test_volatility_models.py::TestVolatilityModel::test05",
            "core/dataflow/nodes/test/test_volatility_models.py::TestVolatilityModel::test06",
            "core/dataflow/nodes/test/test_volatility_models.py::TestVolatilityModel::test07",
            "core/dataflow/nodes/test/test_volatility_models.py::TestVolatilityModel::test09",
            "core/dataflow/nodes/test/test_volatility_models.py::TestVolatilityModel::test10",
            "core/dataflow/nodes/test/test_volatility_models.py::TestVolatilityModel::test11",
            "core/dataflow/nodes/test/test_volatility_models.py::TestVolatilityModel::test12",
            "core/dataflow/nodes/test/test_volatility_models.py::TestVolatilityModel::test13",
            "core/dataflow/nodes/test/test_volatility_models.py::TestVolatilityModulator::test_col_mode1",
            "core/dataflow/nodes/test/test_volatility_models.py::TestVolatilityModulator::test_col_mode2",
            "core/dataflow/nodes/test/test_volatility_models.py::TestVolatilityModulator::test_demodulate1",
            "core/dataflow/nodes/test/test_volatility_models.py::TestVolatilityModulator::test_modulate1",
            "core/dataflow/test/test_builders.py::TestArmaReturnsBuilder::test1",
            "core/dataflow/test/test_runners.py::TestIncrementalDagRunner::test1",
            "core/dataflow_model/test/test_model_evaluator.py::TestModelEvaluator::test_dump_json1",
            "core/dataflow_model/test/test_model_evaluator.py::TestModelEvaluator::test_load_json1",
            "core/dataflow_model/test/test_run_experiment.py::TestRunExperiment1::test1",
            "core/dataflow_model/test/test_run_experiment.py::TestRunExperiment1::test2",
            "core/dataflow_model/test/test_run_experiment.py::TestRunExperiment1::test3",
            "core/test/test_config.py::Test_subtract_config1::test_test1",
            "core/test/test_config.py::Test_subtract_config1::test_test2",
            "core/test/test_dataframe_modeler.py::TestDataFrameModeler::test_dump_json1",
            "core/test/test_dataframe_modeler.py::TestDataFrameModeler::test_load_json1",
            "core/test/test_dataframe_modeler.py::TestDataFrameModeler::test_load_json2",
            "dev_scripts/test/test_run_notebook.py::TestRunNotebook1::test1",
            "dev_scripts/test/test_run_notebook.py::TestRunNotebook1::test2",
            "dev_scripts/test/test_run_notebook.py::TestRunNotebook1::test3",
            "helpers/test/test_lib_tasks.py::Test_find_check_string_output1::test2",
            "helpers/test/test_printing.py::Test_dedent1::test2",
        ]
        # pylint: enable=line-too-long
        self.helper(file_name, mode, exp)

    def test_files2(self) -> None:
        file_name = self._build_pytest_file2()
        mode = "files"
        # pylint: disable=line-too-long
        exp = [
            "core/dataflow/nodes/test/test_sarimax_models.py",
            "core/dataflow/nodes/test/test_volatility_models.py",
            "core/dataflow/test/test_builders.py",
            "core/dataflow/test/test_runners.py",
            "core/dataflow_model/test/test_model_evaluator.py",
            "core/dataflow_model/test/test_run_experiment.py",
            "core/test/test_config.py",
            "core/test/test_dataframe_modeler.py",
            "dev_scripts/test/test_run_notebook.py",
            "helpers/test/test_lib_tasks.py",
            "helpers/test/test_printing.py",
        ]
        # pylint: enable=line-too-long
        self.helper(file_name, mode, exp)

    def test_classes2(self) -> None:
        file_name = self._build_pytest_file2()
        mode = "classes"
        # pylint: disable=line-too-long
        exp = [
            "core/dataflow/nodes/test/test_sarimax_models.py::TestContinuousSarimaxModel",
            "core/dataflow/nodes/test/test_volatility_models.py::TestMultiindexVolatilityModel",
            "core/dataflow/nodes/test/test_volatility_models.py::TestSingleColumnVolatilityModel",
            "core/dataflow/nodes/test/test_volatility_models.py::TestSmaModel",
            "core/dataflow/nodes/test/test_volatility_models.py::TestVolatilityModel",
            "core/dataflow/nodes/test/test_volatility_models.py::TestVolatilityModulator",
            "core/dataflow/test/test_builders.py::TestArmaReturnsBuilder",
            "core/dataflow/test/test_runners.py::TestIncrementalDagRunner",
            "core/dataflow_model/test/test_model_evaluator.py::TestModelEvaluator",
            "core/dataflow_model/test/test_run_experiment.py::TestRunExperiment1",
            "core/test/test_config.py::Test_subtract_config1",
            "core/test/test_dataframe_modeler.py::TestDataFrameModeler",
            "dev_scripts/test/test_run_notebook.py::TestRunNotebook1",
            "helpers/test/test_lib_tasks.py::Test_find_check_string_output1",
            "helpers/test/test_printing.py::Test_dedent1",
        ]
        # pylint: enable=line-too-long
        self.helper(file_name, mode, exp)

    # ////////////////////////////////////////////////////////////////////////////

    def _build_pytest_filehelper(self, txt: str) -> str:
        txt = hprint.dedent(txt)
        file_name = os.path.join(self.get_scratch_space(), "cache/lastfailed")
        hio.to_file(file_name, txt)
        return file_name

    def _build_pytest_file1(self) -> str:
        txt = """
        {
            "dev_scripts/testing/test/test_run_tests.py": true,
            "dev_scripts/testing/test/test_run_tests2.py": true,
            "helpers/test/test_printing.py::Test_dedent1::test2": true,
            "documentation/scripts/test/test_all.py": true,
            "documentation/scripts/test/test_render_md.py": true,
            "helpers/test/helpers/test/test_list.py::Test_list_1": true,
            "helpers/test/test_cache.py::TestAmpTask1407": true
        }
        """
        return self._build_pytest_filehelper(txt)

    def _build_pytest_file2(self) -> str:
        # pylint: disable=line-too-long
        txt = """
        {
            "core/dataflow/nodes/test/test_sarimax_models.py::TestContinuousSarimaxModel::test_compare_to_linear_regression1": true,
            "core/dataflow/nodes/test/test_sarimax_models.py::TestContinuousSarimaxModel::test_compare_to_linear_regression2": true,
            "core/dataflow/nodes/test/test_sarimax_models.py::TestContinuousSarimaxModel::test_fit1": true,
            "core/dataflow/nodes/test/test_sarimax_models.py::TestContinuousSarimaxModel::test_fit_no_x1": true,
            "core/dataflow/nodes/test/test_volatility_models.py::TestMultiindexVolatilityModel::test1": true,
            "core/dataflow/nodes/test/test_volatility_models.py::TestMultiindexVolatilityModel::test2": true,
            "core/dataflow/nodes/test/test_volatility_models.py::TestMultiindexVolatilityModel::test3": true,
            "core/dataflow/nodes/test/test_volatility_models.py::TestSingleColumnVolatilityModel::test1": true,
            "core/dataflow/nodes/test/test_volatility_models.py::TestSingleColumnVolatilityModel::test2": true,
            "core/dataflow/nodes/test/test_volatility_models.py::TestSingleColumnVolatilityModel::test3": true,
            "core/dataflow/nodes/test/test_volatility_models.py::TestSmaModel::test1": true,
            "core/dataflow/nodes/test/test_volatility_models.py::TestSmaModel::test2": true,
            "core/dataflow/nodes/test/test_volatility_models.py::TestSmaModel::test3": true,
            "core/dataflow/nodes/test/test_volatility_models.py::TestSmaModel::test4": true,
            "core/dataflow/nodes/test/test_volatility_models.py::TestSmaModel::test5": true,
            "core/dataflow/nodes/test/test_volatility_models.py::TestVolatilityModel::test01": true,
            "core/dataflow/nodes/test/test_volatility_models.py::TestVolatilityModel::test02": true,
            "core/dataflow/nodes/test/test_volatility_models.py::TestVolatilityModel::test03": true,
            "core/dataflow/nodes/test/test_volatility_models.py::TestVolatilityModel::test04": true,
            "core/dataflow/nodes/test/test_volatility_models.py::TestVolatilityModel::test05": true,
            "core/dataflow/nodes/test/test_volatility_models.py::TestVolatilityModel::test06": true,
            "core/dataflow/nodes/test/test_volatility_models.py::TestVolatilityModel::test07": true,
            "core/dataflow/nodes/test/test_volatility_models.py::TestVolatilityModel::test09": true,
            "core/dataflow/nodes/test/test_volatility_models.py::TestVolatilityModel::test10": true,
            "core/dataflow/nodes/test/test_volatility_models.py::TestVolatilityModel::test11": true,
            "core/dataflow/nodes/test/test_volatility_models.py::TestVolatilityModel::test12": true,
            "core/dataflow/nodes/test/test_volatility_models.py::TestVolatilityModel::test13": true,
            "core/dataflow/nodes/test/test_volatility_models.py::TestVolatilityModulator::test_col_mode1": true,
            "core/dataflow/nodes/test/test_volatility_models.py::TestVolatilityModulator::test_col_mode2": true,
            "core/dataflow/nodes/test/test_volatility_models.py::TestVolatilityModulator::test_demodulate1": true,
            "core/dataflow/nodes/test/test_volatility_models.py::TestVolatilityModulator::test_modulate1": true,
            "core/dataflow/test/test_builders.py::TestArmaReturnsBuilder::test1": true,
            "core/dataflow/test/test_runners.py::TestIncrementalDagRunner::test1": true,
            "core/dataflow_model/test/test_model_evaluator.py::TestModelEvaluator::test_dump_json1": true,
            "core/dataflow_model/test/test_model_evaluator.py::TestModelEvaluator::test_load_json1": true,
            "core/dataflow_model/test/test_run_experiment.py::TestRunExperiment1::test1": true,
            "core/dataflow_model/test/test_run_experiment.py::TestRunExperiment1::test2": true,
            "core/dataflow_model/test/test_run_experiment.py::TestRunExperiment1::test3": true,
            "core/test/test_config.py::Test_subtract_config1::test_test1": true,
            "core/test/test_config.py::Test_subtract_config1::test_test2": true,
            "core/test/test_dataframe_modeler.py::TestDataFrameModeler::test_dump_json1": true,
            "core/test/test_dataframe_modeler.py::TestDataFrameModeler::test_load_json1": true,
            "core/test/test_dataframe_modeler.py::TestDataFrameModeler::test_load_json2": true,
            "dev_scripts/test/test_run_notebook.py::TestRunNotebook1::test1": true,
            "dev_scripts/test/test_run_notebook.py::TestRunNotebook1::test2": true,
            "dev_scripts/test/test_run_notebook.py::TestRunNotebook1::test3": true,
            "helpers/test/test_lib_tasks.py::Test_find_check_string_output1::test2": true,
            "helpers/test/test_printing.py::Test_dedent1::test2": true
        }
        """
        # pylint: enable=line-too-long
        return self._build_pytest_filehelper(txt)


# #############################################################################
# Test_pytest_repro_end_to_end
# #############################################################################


@pytest.mark.slow("~6 sec.")
class Test_pytest_repro_end_to_end(hunitest.TestCase):
    """
    - Run the `pytest_repro` invoke from command line
      - A fixed file imitating the pytest output file is used
    - Compare the output to the golden outcome
    """

    def helper(self, cmd: str) -> None:
        # Save output in tmp dir.
        script_name = os.path.join(
            self.get_scratch_space(), "tmp.pytest_repro.sh"
        )
        cmd += f" --script-name {script_name}"
        # Run the command.
        _, act = hsystem.system_to_string(cmd)
        # Filter out the "No module named ..." warnings.
        # TODO(Grisha): add the "no module warning" filtering to
        # `purify_text()` in `check_string()`.
        regex = "WARN.*No module"
        act = hunitest.filter_text(regex, act)
        # Remove "Encountered unexpected exception importing solver GLPK"
        # generated on Mac.
        regex = "Encountered unexpected exception importing solver GLPK"
        act = hunitest.filter_text(regex, act)
        # ImportError("cannot import name 'glpk' from 'cvxopt' (/venv/lib/python3.9/site-packages/cvxopt/__init__.py)")
        regex = r"""ImportError\("cannot import name"""
        act = hunitest.filter_text(regex, act)
        # Modify the outcome for reproducibility.
        act = hprint.remove_non_printable_chars(act)
        act = re.sub(r"[0-9]{2}:[0-9]{2}:[0-9]{2} - ", r"HH:MM:SS - ", act)
        act = act.replace("/app/amp/", "/app/")
        act = re.sub(
            r"lib_tasks_pytest.py pytest_repro:[0-9]+",
            r"lib_tasks_pytest.py pytest_repro:{LINE_NUM}",
            act,
        )
        # Remove unstable content.
        lines = act.split("\n")
        line_cmd = lines[0]
        _LOG.debug("%s", "\n".join(lines))
        for i, line in enumerate(lines):
            m = re.search("# pytest_repro: ", line)
            if m:
                test_output_start = i + 1
                break
        lines_test_output = lines[test_output_start:]
        #
        act = "\n".join([line_cmd] + lines_test_output)
<<<<<<< HEAD
=======
        regex = "init_logger"
        act = hunitest.filter_text(regex, act)
>>>>>>> 7b81488c
        regex = r"(WARN|INFO)\s+hcache.py"
        act = hunitest.filter_text(regex, act)
        # Check the outcome.
        self.check_string(act, purify_text=True, fuzzy_match=True)

    @pytest.mark.skipif(
        not hgit.is_in_helpers_as_supermodule(),
        reason="Run only in helpers as super module. See CmTask10739",
    )
    def test1(self) -> None:
        file_name = f"{self.get_input_dir()}/cache/lastfailed"
        cmd = f"invoke pytest_repro --file-name='{file_name}'"
        self.helper(cmd)

    @pytest.mark.skipif(
        not hgit.is_in_helpers_as_supermodule(),
        reason="Run only in helpers as super module. See CmTask10739",
    )
    def test2(self) -> None:
        """
        The tests are different since the input depends on the test and it's
        different for different tests.
        """
        file_name = f"{self.get_input_dir()}/log.txt"
        cmd = f"invoke pytest_repro --file-name='{file_name}'"
        self.helper(cmd)

    @pytest.mark.skipif(
        not hgit.is_in_helpers_as_supermodule(),
        reason="Run only in helpers as super module. See CmTask10739",
    )
    def test3(self) -> None:
        file_name = f"{self.get_input_dir()}/log.txt"
        cmd = f"invoke pytest_repro --file-name='{file_name}'"
        self.helper(cmd)

    @pytest.mark.skipif(
        not hgit.is_in_helpers_as_supermodule(),
        reason="Run only in helpers as super module. See CmTask10739",
    )
    def test4(self) -> None:
        file_name = f"{self.get_input_dir()}/log.txt"
        cmd = f"invoke pytest_repro --file-name='{file_name}' --show-stacktrace"
        self.helper(cmd)

    @pytest.mark.skipif(
        not hgit.is_in_helpers_as_supermodule(),
        reason="Run only in helpers as super module. See CmTask10739",
    )
    def test5(self) -> None:
        file_name = f"{self.get_input_dir()}/log.txt"
        cmd = f"invoke pytest_repro --file-name='{file_name}' --show-stacktrace"
        self.helper(cmd)

    @pytest.mark.skipif(
        not hgit.is_in_helpers_as_supermodule(),
        reason="Run only in helpers as super module. See CmTask10739",
    )
    def test6(self) -> None:
        file_name = f"{self.get_input_dir()}/log.txt"
        cmd = f"invoke pytest_repro --file-name='{file_name}' --show-stacktrace"
        self.helper(cmd)

    @pytest.mark.skipif(
        not hgit.is_in_helpers_as_supermodule(),
        reason="Run only in helpers as super module. See CmTask10739",
    )
    def test7(self) -> None:
        file_name = f"{self.get_input_dir()}/log.txt"
        cmd = f"invoke pytest_repro --file-name='{file_name}' --show-stacktrace"
        self.helper(cmd)


# #############################################################################
# Test_pytest_failed1
# #############################################################################


class Test_pytest_failed1(hunitest.TestCase):

    def get_pytest_text1(self) -> str:
        txt = """
        20:48:15 - ^[[36mINFO ^[[0m hdbg.py init_logger:1018                               > cmd='/venv/bin/pytest helpers_root/dev_scripts_helpers/documentation/'
        collected 47 items

        helpers_root/dev_scripts_helpers/documentation/test/test_preprocess_notes.py::Test_preprocess_notes1::test1 (2.07 s) FAILED [  2%]
        helpers_root/dev_scripts_helpers/documentation/test/test_preprocess_notes.py::Test_process_question1::test_process_question1 (0.00 s) PASSED [  4%]
        helpers_root/dev_scripts_helpers/documentation/test/test_preprocess_notes.py::Test_process_question1::test_process_question2 (0.00 s) PASSED [  6%]
        helpers_root/dev_scripts_helpers/documentation/test/test_preprocess_notes.py::Test_process_question1::test_process_question3 (0.00 s) PASSED [  8%]


        =================================== FAILURES ===================================
        _________________________ Test_preprocess_notes1.test1 _________________________

        FAILED helpers_root/dev_scripts_helpers/documentation/test/test_preprocess_notes.py::Test_preprocess_notes3::test_run_all1 - AttributeError: 'list' object has no attribute 'split'
        FAILED helpers_root/dev_scripts_helpers/documentation/test/test_notes_to_pdf.py::Test_notes_to_pdf1::test2 - RuntimeError: cmd='(/app/helpers_root/dev_scripts_helpers/documentation/notes_to_pdf.py --input /app/helpers_root/dev_scripts_helpers/documentation/test/outcomes/Test_notes

            # ======================== 4 failed, 43 passed in 40.48s =========================
        """
        txt = hprint.dedent(txt)
        return txt

    def helper(
        self,
        txt: str,
        only_file: bool,
        only_class: bool,
        exp_failed_tests: List[str],
        exp_num_failed: int,
        exp_num_passed: int,
    ) -> None:
        act_failed_tests, act_num_failed, act_num_passed = (
            hlitapyt._get_failed_tests(txt, only_file, only_class)
        )
        self.assert_equal(act_failed_tests, exp_failed_tests)
        self.assert_equal(act_num_failed, exp_num_failed)
        self.assert_equal(act_num_passed, exp_num_passed)

    def test1(self) -> None:
        # Prepare inputs and outputs.
        txt = self.get_pytest_text()
        only_file = False
        only_class = False
        exp_failed_tests = [
            "helpers_root/dev_scripts_helpers/documentation/test/test_preprocess_notes.py::Test_preprocess_notes3::test_run_all1",
            "helpers_root/dev_scripts_helpers/documentation/test/test_notes_to_pdf.py::Test_notes_to_pdf1::test2",
        ]
        exp_num_failed = 4
        exp_num_passed = 43
        # Check.
        self.helper(
            txt,
            only_file,
            only_class,
            exp_failed_tests,
            exp_num_failed,
            exp_num_passed,
        )

    def test2(self) -> None:
        # Prepare inputs and outputs.
        txt = self.get_pytest_text()
        only_file = True
        only_class = False
        exp_failed_tests = [
            "helpers_root/dev_scripts_helpers/documentation/test/test_preprocess_notes.py::Test_preprocess_notes3::test_run_all1",
            "helpers_root/dev_scripts_helpers/documentation/test/test_notes_to_pdf.py::Test_notes_to_pdf1::test2",
        ]
        exp_num_failed = 4
        exp_num_passed = 43
        # Check.
        self.helper(
            txt,
            only_file,
            only_class,
            exp_failed_tests,
            exp_num_failed,
            exp_num_passed,
        )

    def test3(self) -> None:
        # Prepare inputs and outputs.
        txt = self.get_pytest_text()
        only_file = False
        only_class = True
        exp_failed_tests = [
            "helpers_root/dev_scripts_helpers/documentation/test/test_preprocess_notes.py::Test_preprocess_notes3::test_run_all1",
            "helpers_root/dev_scripts_helpers/documentation/test/test_notes_to_pdf.py::Test_notes_to_pdf1::test2",
        ]
        exp_num_failed = 4
        exp_num_passed = 43
        # Check.
        self.helper(
            txt,
            only_file,
            only_class,
            exp_failed_tests,
            exp_num_failed,
            exp_num_passed,
        )<|MERGE_RESOLUTION|>--- conflicted
+++ resolved
@@ -888,11 +888,8 @@
         lines_test_output = lines[test_output_start:]
         #
         act = "\n".join([line_cmd] + lines_test_output)
-<<<<<<< HEAD
-=======
         regex = "init_logger"
         act = hunitest.filter_text(regex, act)
->>>>>>> 7b81488c
         regex = r"(WARN|INFO)\s+hcache.py"
         act = hunitest.filter_text(regex, act)
         # Check the outcome.
