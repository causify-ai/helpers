--- conflicted
+++ resolved
@@ -1515,10 +1515,6 @@
         def hello(msg):
             print(msg)
 
-<<<<<<< HEAD
-
-=======
->>>>>>> dfa8c1be
         # TODO(user): Add docstring.
         def world():
             print("world")
