--- conflicted
+++ resolved
@@ -661,11 +661,7 @@
         - Chapter 1
           - Section 1.1
             - Subsection 1.1.1
-<<<<<<< HEAD
-            - *Subsection 1.1.2*
-=======
             - **Subsection 1.1.2**
->>>>>>> f9affe59
           - Section 1.2
         - Chapter 2
         """
@@ -711,11 +707,7 @@
         nav_str_exp = """
         - Models
           - Naive Bayes
-<<<<<<< HEAD
-          - *Decision trees*
-=======
           - **Decision trees**
->>>>>>> f9affe59
           - Random forests
           - Linear models
         """
