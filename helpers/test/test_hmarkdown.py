import logging
import os
import pprint
from typing import Any, List, Tuple

import helpers.hio as hio
import helpers.hmarkdown as hmarkdo
import helpers.hprint as hprint
import helpers.hunit_test as hunitest

_LOG = logging.getLogger(__name__)


def _to_header_list(data: List[Tuple[int, str]]) -> hmarkdo.HeaderList:
    res = [
        hmarkdo.HeaderInfo(level, text, 5 * i + 1)
        for i, (level, text) in enumerate(data)
    ]
    return res


def get_header_list1() -> hmarkdo.HeaderList:
    data = [
        (1, "Chapter 1"),
        (2, "Section 1.1"),
        (3, "Subsection 1.1.1"),
        (3, "Subsection 1.1.2"),
        (2, "Section 1.2"),
        (1, "Chapter 2"),
        (2, "Section 2.1"),
        (3, "Subsection 2.1.1"),
        (2, "Section 2.2"),
    ]
    header_list = _to_header_list(data)
    return header_list


def get_header_list2() -> hmarkdo.HeaderList:
    data = [
        (1, "Module Alpha"),
        (2, "Lesson Alpha-1"),
        (3, "Topic Alpha-1.a"),
        (3, "Topic Alpha-1.b"),
        (2, "Lesson Alpha-2"),
        (3, "Topic Alpha-2.a"),
        (1, "Module Beta"),
        (2, "Lesson Beta-1"),
        (3, "Topic Beta-1.a"),
        (2, "Lesson Beta-2"),
        (1, "Module Gamma"),
        (2, "Lesson Gamma-1"),
        (3, "Topic Gamma-1.a"),
        (3, "Topic Gamma-1.b"),
    ]
    header_list = _to_header_list(data)
    return header_list


def get_header_list3() -> hmarkdo.HeaderList:
    data = [
        (1, "Topic A"),
        (2, "Subtopic A.1"),
        (3, "Detail A.1.i"),
        (3, "Detail A.1.ii"),
        (2, "Subtopic A.2"),
        (1, "Topic B"),
        (2, "Subtopic B.1"),
        (3, "Detail B.1.i"),
        (2, "Subtopic B.2"),
        (3, "Detail B.2.i"),
        (3, "Detail B.2.ii"),
        (2, "Subtopic B.3"),
        (1, "Topic C"),
        (2, "Subtopic C.1"),
        (3, "Detail C.1.i"),
    ]
    header_list = _to_header_list(data)
    return header_list


# #############################################################################
# Test_header_list_to_vim_cfile1
# #############################################################################


class Test_header_list_to_vim_cfile1(hunitest.TestCase):

    def test_get_header_list1(self) -> None:
        # Prepare inputs.
        markdown_file = "test.py"
        headers = get_header_list1()
        # Call function.
        act = hmarkdo.header_list_to_vim_cfile(markdown_file, headers)
        # Check output.
        exp = r"""
        test.py:1:Chapter 1
        test.py:6:Section 1.1
        test.py:11:Subsection 1.1.1
        test.py:16:Subsection 1.1.2
        test.py:21:Section 1.2
        test.py:26:Chapter 2
        test.py:31:Section 2.1
        test.py:36:Subsection 2.1.1
        test.py:41:Section 2.2
        """
        self.assert_equal(act, exp, dedent=True)


# #############################################################################
# Test_header_list_to_markdown1
# #############################################################################


class Test_header_list_to_markdown1(hunitest.TestCase):

    def test_mode_list1(self) -> None:
        # Prepare inputs.
        headers = get_header_list1()
        mode = "list"
        # Call function.
        act = hmarkdo.header_list_to_markdown(headers, mode)
        # Check output.
        exp = r"""
        - Chapter 1
          - Section 1.1
            - Subsection 1.1.1
            - Subsection 1.1.2
          - Section 1.2
        - Chapter 2
          - Section 2.1
            - Subsection 2.1.1
          - Section 2.2
        """
        self.assert_equal(act, exp, dedent=True)

    def test_mode_headers1(self) -> None:
        # Prepare inputs.
        headers = get_header_list1()
        mode = "headers"
        # Call function.
        act = hmarkdo.header_list_to_markdown(headers, mode)
        # Check output.
        exp = r"""
        # Chapter 1
        ## Section 1.1
        ### Subsection 1.1.1
        ### Subsection 1.1.2
        ## Section 1.2
        # Chapter 2
        ## Section 2.1
        ### Subsection 2.1.1
        ## Section 2.2
        """
        self.assert_equal(act, exp, dedent=True)


# #############################################################################
# Test_is_markdown_line_separator1
# #############################################################################


class Test_is_markdown_line_separator1(hunitest.TestCase):

    def test_valid_separator1(self) -> None:
        # Prepare inputs.
        line = "-----------------------"
        # Call function.
        act = hmarkdo.is_markdown_line_separator(line)
        # Check output.
        exp = True
        self.assertEqual(act, exp)

    def test_valid_separator2(self) -> None:
        # Prepare inputs.
        line = "# -----"
        # Call function.
        act = hmarkdo.is_markdown_line_separator(line)
        # Check output.
        exp = True
        self.assertEqual(act, exp)

    def test_valid_separator3(self) -> None:
        # Prepare inputs.
        line = "# #########"
        # Call function.
        act = hmarkdo.is_markdown_line_separator(line)
        # Check output.
        exp = True
        self.assertEqual(act, exp)

    def test_valid_separator4(self) -> None:
        # Prepare inputs.
        line = "### ====="
        # Call function.
        act = hmarkdo.is_markdown_line_separator(line)
        # Check output.
        exp = True
        self.assertEqual(act, exp)

    def test_valid_separator5(self) -> None:
        # Prepare inputs.
        line = "#//////"
        # Call function.
        act = hmarkdo.is_markdown_line_separator(line)
        # Check output.
        exp = True
        self.assertEqual(act, exp)

    def test_valid_separator6(self) -> None:
        # Prepare inputs.
        line = "#  //////"
        # Call function.
        act = hmarkdo.is_markdown_line_separator(line)
        # Check output.
        exp = True
        self.assertEqual(act, exp)

    def test_invalid_separator1(self) -> None:
        # Prepare inputs.
        line = "Not a separator"
        # Call function.
        act = hmarkdo.is_markdown_line_separator(line)
        # Check output.
        exp = False
        self.assertEqual(act, exp)

    def test_invalid_separator2(self) -> None:
        # Prepare inputs.
        line = "# ----"
        # Call function.
        act = hmarkdo.is_markdown_line_separator(line)
        # Check output.
        exp = False
        self.assertEqual(act, exp)

    def test_invalid_separator3(self) -> None:
        # Prepare inputs.
        line = "# ###---"
        # Call function.
        act = hmarkdo.is_markdown_line_separator(line)
        # Check output.
        exp = False
        self.assertEqual(act, exp)

    def test_invalid_separator4(self) -> None:
        # Prepare inputs.
        line = "==="
        # Call function.
        act = hmarkdo.is_markdown_line_separator(line)
        # Check output.
        exp = False
        self.assertEqual(act, exp)

    def test_invalid_separator5(self) -> None:
        # Prepare inputs.
        line = "- //////"
        # Call function.
        act = hmarkdo.is_markdown_line_separator(line)
        # Check output.
        exp = False
        self.assertEqual(act, exp)


# #############################################################################
# Test_extract_section_from_markdown1
# #############################################################################


def _get_markdown_example1() -> str:
    content = r"""
    # Header1
    Content under header 1.
    ## Header2
    Content under subheader 2.
    # Header3
    Content under header 3.
    """
    content = hprint.dedent(content)
    return content


def _get_markdown_example2() -> str:
    content = r"""
    # Header1
    Content under header 1.
    ## Header2
    Content under subheader 2.
    """
    content = hprint.dedent(content)
    return content


def _get_markdown_example3() -> str:
    content = r"""
    This is some content without any headers.
    """
    content = hprint.dedent(content)
    return content


def _get_markdown_example4() -> str:
    content = r"""
    # Chapter 1

    Welcome to the first chapter. This chapter introduces fundamental concepts and
    lays the groundwork for further exploration.

    ## Section 1.1

    This section discusses the initial principles and key ideas that are crucial for
    understanding the topic.

    ### Subsection 1.1.1

    The first subsection dives deeper into the details, providing examples and
    insights that help clarify the concepts.

    Example:
    ```python
    def greet(name):
        return f"Hello, {name}!"
    print(greet("World"))
    ```

    ### Subsection 1.1.2

    Here, we examine alternative perspectives and additional considerations that
    were not covered in the previous subsection.

    - Key Point 1: Understanding different viewpoints enhances comprehension.
    - Key Point 2: Practical application reinforces learning.

    ## Section 1.2

    This section introduces new frameworks and methodologies that build upon the
    foundation established earlier.

    > "Knowledge is like a tree, growing stronger with each branch of understanding."

    # Chapter 2

    Moving forward, this chapter explores advanced topics and real-world
    applications.

    ## Section 2.1

    This section provides an in-depth analysis of core mechanisms that drive the
    subject matter.

    ### Subsection 2.1.1

    A deep dive into specific case studies and empirical evidence that support
    theoretical claims.

    - Case Study 1: Implementation in modern industry
    - Case Study 2: Comparative analysis of traditional vs. modern methods

    ## Section 2.2

    The final section of this chapter presents summary conclusions, key takeaways,
    and potential future developments.

    ```yaml
    future:
    - AI integration
    - Process optimization
    - Sustainable solutions
    ```

    Stay curious and keep exploring!
    """
    content = hprint.dedent(content)
    return content


def _get_markdown_example5() -> str:
    content = r"""
    - Functions can be declared in the body of another function
    - E.g., to hide utility functions in the scope of the function that uses them
        ```python
        def print_integers(values):

            def _is_integer(value):
                try:
                    return value == int(value)
                except:
                    return False

            for v in values:
                if _is_integer(v):
                    print(v)
        ```
    - Hello
    """
    content = hprint.dedent(content)
    return content


def _get_markdown_example6() -> hmarkdo.HeaderList:
    content = r"""
    # Models
    test
    ## Naive Bayes
    test2
    ## Decision trees
    test3
    ## Random forests
    ## Linear models
    """
    content = hprint.dedent(content)
    return content


# #############################################################################
# Test_extract_section_from_markdown1
# #############################################################################


class Test_extract_section_from_markdown1(hunitest.TestCase):

    # TODO(gp): This doesn't seem correct.
    def test1(self) -> None:
        # Prepare inputs.
        content = _get_markdown_example1()
        # Call functions.
        act = hmarkdo.extract_section_from_markdown(content, "Header1")
        # Check output.
        exp = r"""
        # Header1
        Content under header 1.
        ## Header2
        Content under subheader 2.
        """
        self.assert_equal(act, exp, dedent=True)

    def test2(self) -> None:
        # Prepare inputs.
        content = _get_markdown_example1()
        content = hprint.dedent(content)
        # Call functions.
        act = hmarkdo.extract_section_from_markdown(content, "Header2")
        # Check output.
        exp = r"""
        ## Header2
        Content under subheader 2.
        """
        self.assert_equal(act, exp, dedent=True)

    def test3(self) -> None:
        # Prepare inputs.
        content = _get_markdown_example1()
        content = hprint.dedent(content)
        # Call tested function.
        act = hmarkdo.extract_section_from_markdown(content, "Header3")
        # Check output.
        exp = r"""
        # Header3
        Content under header 3.
        """
        self.assert_equal(act, exp, dedent=True)

    def test4(self) -> None:
        # Prepare inputs.
        content = _get_markdown_example2()
        # Call function.
        act = hmarkdo.extract_section_from_markdown(content, "Header1")
        # Check output.
        exp = r"""
        # Header1
        Content under header 1.
        ## Header2
        Content under subheader 2.
        """
        self.assert_equal(act, exp, dedent=True)

    def test_no_header(self) -> None:
        # Prepare inputs.
        content = _get_markdown_example3()
        # Call tested function.
        with self.assertRaises(ValueError) as fail:
            hmarkdo.extract_section_from_markdown(content, "Header4")
        # Check output.
        actual = str(fail.exception)
        expected = r"Header 'Header4' not found"
        self.assert_equal(actual, expected)


# #############################################################################
# Test_extract_headers_from_markdown1
# #############################################################################


class Test_extract_headers_from_markdown1(hunitest.TestCase):

    def test_multiple_headers(self) -> None:
        # Prepare inputs.
        content = _get_markdown_example1()
        # Call function.
        act = hmarkdo.extract_headers_from_markdown(content, max_level=3)
        # Check output.
        exp = r"""[HeaderInfo(1, 'Header1', 1), HeaderInfo(2, 'Header2', 3), HeaderInfo(1, 'Header3', 5)]"""
        self.assert_equal(str(act), exp)

    def test_single_header(self) -> None:
        # Prepare inputs.
        content = _get_markdown_example2()
        # Call function.
        act = hmarkdo.extract_headers_from_markdown(content, max_level=3)
        # Check output.
        exp = r"""[HeaderInfo(1, 'Header1', 1), HeaderInfo(2, 'Header2', 3)]"""
        self.assert_equal(str(act), exp)

    def test_no_headers(self) -> None:
        # Prepare inputs.
        content = r"""
        This is some content without any headers.
        """
        content = hprint.dedent(content)
        # Call function.
        act = hmarkdo.extract_headers_from_markdown(content, max_level=3)
        # Check output.
        exp: List[str] = []
        self.assert_equal(str(act), str(exp))


# #############################################################################
# Test_remove_end_of_line_periods1
# #############################################################################


class Test_remove_end_of_line_periods1(hunitest.TestCase):

    def test_standard_case(self) -> None:
        txt = "Hello.\nWorld.\nThis is a test."
        act = hmarkdo.remove_end_of_line_periods(txt)
        exp = "Hello\nWorld\nThis is a test"
        self.assertEqual(act, exp)

    def test_no_periods(self) -> None:
        txt = "Hello\nWorld\nThis is a test"
        act = hmarkdo.remove_end_of_line_periods(txt)
        exp = "Hello\nWorld\nThis is a test"
        self.assertEqual(act, exp)

    def test_multiple_periods(self) -> None:
        txt = "Line 1.....\nLine 2.....\nEnd."
        act = hmarkdo.remove_end_of_line_periods(txt)
        exp = "Line 1\nLine 2\nEnd"
        self.assertEqual(act, exp)

    def test_empty_string(self) -> None:
        txt = ""
        act = hmarkdo.remove_end_of_line_periods(txt)
        exp = ""
        self.assertEqual(act, exp)

    def test_leading_and_trailing_periods(self) -> None:
        txt = ".Line 1.\n.Line 2.\n..End.."
        act = hmarkdo.remove_end_of_line_periods(txt)
        exp = ".Line 1\n.Line 2\n..End"
        self.assertEqual(act, exp)


# #############################################################################
# Test_process_code_block1
# #############################################################################


class Test_process_code_block1(hunitest.TestCase):

    def process_code_block(self, txt: str) -> str:
        out: List[str] = []
        in_code_block = False
        lines = txt.split("\n")
        for i, line in enumerate(lines):
            _LOG.debug("%s:line=%s", i, line)
            # Process the code block.
            do_continue, in_code_block, out_tmp = hmarkdo.process_code_block(
                line, in_code_block, i, lines
            )
            out.extend(out_tmp)
            if do_continue:
                continue
            #
            out.append(line)
        return "\n".join(out)

    def test1(self) -> None:
        txt_in = _get_markdown_example5()
        txt_in = hprint.dedent(txt_in, remove_lead_trail_empty_lines_=True)
        act = self.process_code_block(txt_in)
        exp = r"""
        - Functions can be declared in the body of another function
        - E.g., to hide utility functions in the scope of the function that uses them


                ```python
                def print_integers(values):

                    def _is_integer(value):
                        try:
                            return value == int(value)
                        except:
                            return False

                    for v in values:
                        if _is_integer(v):
                            print(v)
                ```


        - Hello
        """
        self.assert_equal(
            act, exp, dedent=True, remove_lead_trail_empty_lines=True
        )


# #############################################################################
# Test_process_lines1
# #############################################################################


class Test_process_lines1(hunitest.TestCase):

    # TODO(gp): This doesn't seem correct.
    def test1(self) -> None:
        txt = _get_markdown_example5()
        lines = txt.split("\n")
        out = []
        for i, line in hmarkdo.process_lines(lines):
            _LOG.debug(hprint.to_str("line"))
            out.append(f"{i}:{line}")
        act = "\n".join(out)
        exp = r"""
        0:- Functions can be declared in the body of another function
        1:- E.g., to hide utility functions in the scope of the function that uses them
        2:

        3:        ```python
        4:        def print_integers(values):
        5:
        6:            def _is_integer(value):
        7:                try:
        8:                    return value == int(value)
        9:                except:
        10:                    return False
        11:
        12:            for v in values:
        13:                if _is_integer(v):
        14:                    print(v)
        15:        ```
        16:

        17:- Hello
        """
        self.assert_equal(
            act, exp, dedent=True, remove_lead_trail_empty_lines=True
        )


# #############################################################################
# Test_selected_navigation_to_str1
# #############################################################################


def _test_navigation_flow(
    self_: Any,
    txt: str,
    header_list_exp: str,
    header_tree_exp: str,
    level: int,
    description: str,
    nav_str_exp: str,
) -> None:
    # 1) Extract headers.
    header_list = hmarkdo.extract_headers_from_markdown(txt, max_level=3)
    act = pprint.pformat(header_list)
    self_.assert_equal(
        act, header_list_exp, dedent=True, remove_lead_trail_empty_lines=True
    )
    # 2) Build header tree.
    tree = hmarkdo.build_header_tree(header_list)
    act = hmarkdo.header_tree_to_str(tree, ancestry=None)
    self_.assert_equal(
        act, header_tree_exp, dedent=True, remove_lead_trail_empty_lines=True
    )
    # 3) Compute the navigation bar for a specific header.
    act = hmarkdo.selected_navigation_to_str(tree, level, description)
    self_.assert_equal(
        act, nav_str_exp, dedent=True, remove_lead_trail_empty_lines=True
    )


def _test_full_navigation_flow(self_: Any, txt: str) -> None:
    res: List[str] = []
    # Extract headers.
    header_list = hmarkdo.extract_headers_from_markdown(txt, max_level=3)
    # Build header tree.
    tree = hmarkdo.build_header_tree(header_list)
    # Create a navigation map for any header.
    for node in header_list:
        level, description, _ = node.as_tuple()
        res_tmp = hprint.frame(hprint.to_str("level description"))
        res.append(res_tmp)
        #
        res_tmp = hmarkdo.selected_navigation_to_str(tree, level, description)
        res.append(res_tmp)
    # Check.
    act = "\n".join(res)
    self_.check_string(act)


# #############################################################################
# Test_selected_navigation_to_str1
# #############################################################################


class Test_selected_navigation_to_str1(hunitest.TestCase):

    def test1(self) -> None:
        """
        Create navigation bar from Markdown text `_get_markdown_example4()`.
        """
        txt = _get_markdown_example4()
        header_list_exp = """
        [HeaderInfo(1, 'Chapter 1', 1),
         HeaderInfo(2, 'Section 1.1', 6),
         HeaderInfo(3, 'Subsection 1.1.1', 11),
         HeaderInfo(3, 'Subsection 1.1.2', 23),
         HeaderInfo(2, 'Section 1.2', 31),
         HeaderInfo(1, 'Chapter 2', 38),
         HeaderInfo(2, 'Section 2.1', 43),
         HeaderInfo(3, 'Subsection 2.1.1', 48),
         HeaderInfo(2, 'Section 2.2', 56)]
        """
        header_tree_exp = """
        - Chapter 1
        - Chapter 2
        """
        level = 3
        description = "Subsection 1.1.2"
        nav_str_exp = """
        - Chapter 1
          - Section 1.1
            - Subsection 1.1.1
            - **Subsection 1.1.2**
          - Section 1.2
        - Chapter 2
        """
        _test_navigation_flow(
            self,
            txt,
            header_list_exp,
            header_tree_exp,
            level,
            description,
            nav_str_exp,
        )

    def test2(self) -> None:
        txt = _get_markdown_example4()
        _test_full_navigation_flow(self, txt)


# #############################################################################
# Test_selected_navigation_to_str2
# #############################################################################


class Test_selected_navigation_to_str2(hunitest.TestCase):

    def test1(self) -> None:
        """
        Create navigation bar from Markdown text `_get_markdown_example6()`.
        """
        txt = _get_markdown_example6()
        header_list_exp = r"""
        [HeaderInfo(1, 'Models', 1),
         HeaderInfo(2, 'Naive Bayes', 3),
         HeaderInfo(2, 'Decision trees', 5),
         HeaderInfo(2, 'Random forests', 7),
         HeaderInfo(2, 'Linear models', 8)]
        """
        header_tree_exp = """
        - Models
        """
        level = 2
        description = "Decision trees"
        nav_str_exp = """
        - Models
          - Naive Bayes
          - **Decision trees**
          - Random forests
          - Linear models
        """
        _test_navigation_flow(
            self,
            txt,
            header_list_exp,
            header_tree_exp,
            level,
            description,
            nav_str_exp,
        )

    def test2(self) -> None:
        txt = _get_markdown_example6()
        _test_full_navigation_flow(self, txt)


# #############################################################################
# Test_colorize_first_level_bullets1
# #############################################################################


class Test_colorize_first_level_bullets1(hunitest.TestCase):

    def test1(self) -> None:
        # Prepare inputs.
        content = r"""
        - Item 1
          - Subitem 1.1
          - Subitem 1.2
        - Item 2
          - Subitem 2.1
        """
        content = hprint.dedent(content)
        # Call tested function.
        act = hmarkdo.colorize_first_level_bullets(content)
        # Check output.
        exp = r"""
        - \textcolor{red}{Item 1}
          - Subitem 1.1
          - Subitem 1.2
        - \textcolor{orange}{Item 2}
          - Subitem 2.1
        """
        self.assert_equal(act, exp, dedent=True)


# #############################################################################
# Test_fix_chatgpt_math_syntax1
# #############################################################################


class Test_fix_chatgpt_math_syntax1(hunitest.TestCase):

    def test1(self) -> None:
        # Prepare inputs.
        txt = r"""
        **States**:
        - \( S = \{\text{Sunny}, \text{Rainy}\} \)
        **Observations**:
        - \( O = \{\text{Yes}, \text{No}\} \) (umbrella)

        ### Initial Probabilities:
        \[
        P(\text{Sunny}) = 0.6, \quad P(\text{Rainy}) = 0.4
        \]

        ### Transition Probabilities:
        \[
        \begin{aligned}
        P(\text{Sunny} \to \text{Sunny}) &= 0.7, \quad P(\text{Sunny} \to \text{Rainy}) = 0.3 \\
        P(\text{Rainy} \to \text{Sunny}) &= 0.4, \quad P(\text{Rainy} \to \text{Rainy}) = 0.6
        \end{aligned}
        \]

        ### Observation (Emission) Probabilities:
        \[
        \begin{aligned}
        P(\text{Yes} \mid \text{Sunny}) &= 0.1, \quad P(\text{No} \mid \text{Sunny}) = 0.9 \\
        P(\text{Yes} \mid \text{Rainy}) &= 0.8, \quad P(\text{No} \mid \text{Rainy}) = 0.2
        \end{aligned}
        \]
        """
        txt = hprint.dedent(txt)
        act = hmarkdo.fix_chatgpt_math_syntax(txt)
        act = hprint.dedent(act)
        exp = r"""
        **States**:
        - $S = \{\text{Sunny}, \text{Rainy}\}$
        **Observations**:
        - $O = \{\text{Yes}, \text{No}\}$ (umbrella)

        ### Initial Probabilities:
        $$
        \Pr(\text{Sunny}) = 0.6, \quad \Pr(\text{Rainy}) = 0.4
        $$

        ### Transition Probabilities:
        $$
        \begin{aligned}
        \Pr(\text{Sunny} \to \text{Sunny}) &= 0.7, \quad \Pr(\text{Sunny} \to \text{Rainy}) = 0.3 \\
        \Pr(\text{Rainy} \to \text{Sunny}) &= 0.4, \quad \Pr(\text{Rainy} \to \text{Rainy}) = 0.6
        \end{aligned}
        $$

        ### Observation (Emission) Probabilities:
        $$
        \begin{aligned}
        \Pr(\text{Yes} | \text{Sunny}) &= 0.1, \quad \Pr(\text{No} | \text{Sunny}) = 0.9 \\
        \Pr(\text{Yes} | \text{Rainy}) &= 0.8, \quad \Pr(\text{No} | \text{Rainy}) = 0.2
        \end{aligned}
        $$"""
        self.assert_equal(act, exp, dedent=True)


# #############################################################################
# Test_modify_header_level1
# #############################################################################


class Test_modify_header_level1(hunitest.TestCase):

    def test1(self) -> None:
        """
        Test the inputs to increase headings.
        """
        # Prepare inputs.
        scratch_dir = self.get_scratch_space()
        read_file = os.path.join(scratch_dir, "read_file.txt")
        input_text = [
            "# Chapter 1",
            "## Section 1.1",
            "### Subsection 1.1.1",
            "#### Sub-subsection 1.1.1.1",
        ]
        input_text = "\n".join(input_text)
        hio.to_file(read_file, input_text)
        # Call tested function.
        write_file = os.path.join(scratch_dir, "write_file.txt")
        hmarkdo.modify_header_level(read_file, write_file, "increase")
        # Check output.
        expected = [
            "## Chapter 1",
            "### Section 1.1",
            "#### Subsection 1.1.1",
            "##### Sub-subsection 1.1.1.1",
        ]
        expected = "\n".join(expected)
        actual = hio.from_file(write_file)
        self.assertEqual(actual, expected)

    def test2(self) -> None:
        """
        Test inputs to increase headings with more than four hashes which
        remain unchanged.
        """
        # Prepare inputs.
        scratch_dir = self.get_scratch_space()
        read_file = os.path.join(scratch_dir, "read_file.txt")
        input_text = ["# Chapter 1", "##### Sub-sub-subsection 1.1.1.1.1"]
        input_text = "\n".join(input_text)
        hio.to_file(read_file, input_text)
        # Call tested function.
        write_file = os.path.join(scratch_dir, "write_file.txt")
        hmarkdo.modify_header_level(read_file, write_file, "increase")
        # Check output.
        expected = ["## Chapter 1", "##### Sub-sub-subsection 1.1.1.1.1"]
        expected = "\n".join(expected)
        actual = hio.from_file(write_file)
        self.assertEqual(actual, expected)

    def test3(self) -> None:
        """
        Test inputs to increase headings including a paragraph which remains
        unchanged.
        """
        # Prepare inputs.
        scratch_dir = self.get_scratch_space()
        read_file = os.path.join(scratch_dir, "read_file.txt")
        input_text = ["# Chapter 1", "Paragraph 1"]
        input_text = "\n".join(input_text)
        hio.to_file(read_file, input_text)
        # Call tested function.
        write_file = os.path.join(scratch_dir, "write_file.txt")
        hmarkdo.modify_header_level(read_file, write_file, "increase")
        # Check output.
        expected = ["## Chapter 1", "Paragraph 1"]
        expected = "\n".join(expected)
        actual = hio.from_file(write_file)
        self.assertEqual(actual, expected)

    def test4(self) -> None:
        """
        Test inputs of paragraphs which remain unchanged.
        """
        # Prepare inputs.
        scratch_dir = self.get_scratch_space()
        read_file = os.path.join(scratch_dir, "read_file.txt")
        input_text = ["Paragraph 1", "Paragraph 2"]
        input_text = "\n".join(input_text)
        hio.to_file(read_file, input_text)
        # Call tested function.
        write_file = os.path.join(scratch_dir, "write_file.txt")
        hmarkdo.modify_header_level(read_file, write_file, "increase")
        # Check output.
        expected = ["Paragraph 1", "Paragraph 2"]
        expected = "\n".join(expected)
        actual = hio.from_file(write_file)
        self.assertEqual(actual, expected)

    def test5(self) -> None:
        """
        Test to increase headings with less than five hashes.
        """
        # Prepare inputs.
        scratch_dir = self.get_scratch_space()
        read_file = os.path.join(scratch_dir, "read_file.txt")
        input_text = [
            "# Chapter 1",
            "##### Sub-sub-subsection 1.1.1.1.1",
            "# Chapter 2",
            "### Subsection 2.1",
            "# Chapter 3",
        ]
        input_text = "\n".join(input_text)
        hio.to_file(read_file, input_text)
        # Call tested function.
        write_file = os.path.join(scratch_dir, "write_file.txt")
        hmarkdo.modify_header_level(read_file, write_file, "increase")
        # Check output.
        expected = [
            "## Chapter 1",
            "##### Sub-sub-subsection 1.1.1.1.1",
            "## Chapter 2",
            "#### Subsection 2.1",
            "## Chapter 3",
        ]
        expected = "\n".join(expected)
        actual = hio.from_file(write_file)
        self.assertEqual(actual, expected)

    def test6(self) -> None:
        """
        Test the inputs to decrease headings.
        """
        # Prepare inputs.
        scratch_dir = self.get_scratch_space()
        read_file = os.path.join(scratch_dir, "read_file.txt")
        input_text = [
            "## Section 1.1",
            "### Subsection 1.1.1",
            "#### Sub-subsection 1.1.1.1",
            "##### Sub-sub-subsection 1.1.1.1.1",
        ]
        input_text = "\n".join(input_text)
        hio.to_file(read_file, input_text)
        # Call tested function.
        write_file = os.path.join(scratch_dir, "write_file.txt")
        hmarkdo.modify_header_level(read_file, write_file, "decrease")
        # Check output.
        expected = [
            "# Section 1.1",
            "## Subsection 1.1.1",
            "### Sub-subsection 1.1.1.1",
            "#### Sub-sub-subsection 1.1.1.1.1",
        ]
        expected = "\n".join(expected)
        actual = hio.from_file(write_file)
        self.assertEqual(actual, expected)

    def test7(self) -> None:
        """
        Test inputs to decrease headings with one hash which remains unchanged.
        """
        # Prepare inputs.
        scratch_dir = self.get_scratch_space()
        read_file = os.path.join(scratch_dir, "read_file.txt")
        input_text = [
            "# Chapter 1",
            "##### Sub-subsection 1.1.1.1",
        ]
        input_text = "\n".join(input_text)
        hio.to_file(read_file, input_text)
        # Call tested function.
        write_file = os.path.join(scratch_dir, "write_file.txt")
        hmarkdo.modify_header_level(read_file, write_file, "decrease")
        # Check output.
        expected = [
            "# Chapter 1",
            "#### Sub-subsection 1.1.1.1",
        ]
        expected = "\n".join(expected)
        actual = hio.from_file(write_file)
        self.assertEqual(actual, expected)

    def test8(self) -> None:
        """
        Test inputs of paragraphs which remain unchanged.
        """
        # Prepare inputs.
        scratch_dir = self.get_scratch_space()
        read_file = os.path.join(scratch_dir, "read_file.txt")
        input_text = ["Paragraph 1", "Paragraph 2", "Paragraph 3"]
        input_text = "\n".join(input_text)
        hio.to_file(read_file, input_text)
        # Call tested function.
        write_file = os.path.join(scratch_dir, "write_file.txt")
        hmarkdo.modify_header_level(read_file, write_file, "decrease")
        # Check output.
        expected = ["Paragraph 1", "Paragraph 2", "Paragraph 3"]
        expected = "\n".join(expected)
        actual = hio.from_file(write_file)
        self.assertEqual(actual, expected)


<<<<<<< HEAD
def _get_markdown_example7() -> str:
    content = r"""
    ```python
    def hello_world():
        print("Hello, World!")
    ```
    """
    content = hprint.dedent(content)
    return content


def _get_markdown_example8() -> str:
    content = r"""

    ```python

    def check_empty_lines():
        print("Check empty lines are present!")

    ```

    """
    content = hprint.dedent(content)
    return content


def _example4_removed_code_delimiters() -> str:
    content = r"""
    # Chapter 1

    Welcome to the first chapter. This chapter introduces fundamental concepts and
    lays the groundwork for further exploration.

    ## Section 1.1

    This section discusses the initial principles and key ideas that are crucial for
    understanding the topic.

    ### Subsection 1.1.1

    The first subsection dives deeper into the details, providing examples and
    insights that help clarify the concepts.

    Example:

    def greet(name):
        return f"Hello, {name}!"
    print(greet("World"))


    ### Subsection 1.1.2

    Here, we examine alternative perspectives and additional considerations that
    were not covered in the previous subsection.

    - Key Point 1: Understanding different viewpoints enhances comprehension.
    - Key Point 2: Practical application reinforces learning.

    ## Section 1.2

    This section introduces new frameworks and methodologies that build upon the
    foundation established earlier.

    > "Knowledge is like a tree, growing stronger with each branch of understanding."

    # Chapter 2

    Moving forward, this chapter explores advanced topics and real-world
    applications.

    ## Section 2.1

    This section provides an in-depth analysis of core mechanisms that drive the
    subject matter.

    ### Subsection 2.1.1

    A deep dive into specific case studies and empirical evidence that support
    theoretical claims.

    - Case Study 1: Implementation in modern industry
    - Case Study 2: Comparative analysis of traditional vs. modern methods

    ## Section 2.2

    The final section of this chapter presents summary conclusions, key takeaways,
    and potential future developments.

    ```yaml
    future:
    - AI integration
    - Process optimization
    - Sustainable solutions
    ```

    Stay curious and keep exploring!
    """
    content = hprint.dedent(content)
    return content


# #############################################################################
# Test_remove_code_delimiters1
# #############################################################################


class Test_remove_code_delimiters1(hunitest.TestCase):

    def test1(self) -> None:
        """
        Test a basic example.
        """
        # Prepare inputs.
        content = _get_markdown_example7()
        content = hprint.dedent(content)
        # Call function.
        act = hmarkdo.remove_code_delimiters(content)
        # Check output.
        exp = r"""
        def hello_world():
            print("Hello, World!")
        """
        self.assert_equal(str(act), exp, dedent=True)

    def test2(self) -> None:
        """
        Test an example with empty lines at the start and end.
        """
        # Prepare inputs.
        content = _get_markdown_example8()
        # Call function.
        act = hmarkdo.remove_code_delimiters(content)
        # Check output.
        exp = r"""
        def check_empty_lines():
            print("Check empty lines are present!")
        """
        self.assert_equal(str(act), exp, dedent=True)

    def test3(self) -> None:
        """
        Test example with a code block or caret and ```python inside code.
        """
        # Prepare inputs.
        content = r"""

        ```python
        def hello_world():
            print("```python  Python start and Delimiters in code```")
        ```

        """
        content = hprint.dedent(content)
        # Call function.
        act = hmarkdo.remove_code_delimiters(content)
        # Check output.
        exp = r"""
        def hello_world():
            print("```python  Python start and Delimiters in code```")
        """
        self.assert_equal(str(act), exp, dedent=True)

    def test4(self) -> None:
        """
        Test another markdown with headings and python blocks.
        """
        # Prepare inputs.
        content = _get_markdown_example5()
        content = hprint.dedent(content)
        # Call function.
        act = hmarkdo.remove_code_delimiters(content)
        # Check output.
        exp = r"""
        - Functions can be declared in the body of another function
        - E.g., to hide utility functions in the scope of the function that uses them

            def print_integers(values):

                def _is_integer(value):
                    try:
                        return value == int(value)
                    except:
                        return False

                for v in values:
                    if _is_integer(v):
                        print(v)

        - Hello
        """
        self.assert_equal(str(act), exp, dedent=True)

    def test5(self) -> None:
        """
        Test a markdown with headings, python and yaml blocks.
        """
        # Prepare inputs.
        content = _get_markdown_example4()
        # Call function.
        act = hmarkdo.remove_code_delimiters(content)
        # Check output.
        exp = _example4_removed_code_delimiters()
        self.assert_equal(str(act), exp, dedent=True)

    def test6(self) -> None:
        """
        Test an empty string.
        """
        # Prepare inputs.
        content = ""
        # Call function.
        act = hmarkdo.remove_code_delimiters(content)
        # Check output.
        exp = ""
        self.assert_equal(str(act), exp, dedent=True)

    def test7(self) -> None:
        """
        Test a code block with no starting python code delimiters.
        """
        # Prepare inputs.
        content = r"""
        def no_start_python():
            print("No mention of python at the start")```
        """
        content = hprint.dedent(content)
        # Call function.
        act = hmarkdo.remove_code_delimiters(content)
        # Check output.
        exp = r"""
        def no_start_python():
            print("No mention of python at the start")```
        """
        self.assert_equal(str(act), exp, dedent=True)
=======
# #############################################################################
# Test_format_headers1
# #############################################################################


class Test_format_headers1(hunitest.TestCase):

    def test1(self) -> None:
        """
        Test the inputs to check the basic formatting of headings.
        """
        input_text = [
            "# Chapter 1",
            "section text",
        ]
        expected = [
            "# #############################################################################",
            "# Chapter 1",
            "# #############################################################################",
            "section text",
        ]
        self._helper_process(input_text, expected, max_lev=1)

    def test2(self) -> None:
        """
        Test inputs with headings beyond the maximum level to ensure they are
        ignored during formatting.
        """
        input_text = [
            "# Chapter 1",
            "## Section 1.1",
            "### Section 1.1.1",
        ]
        expected = [
            "# #############################################################################",
            "# Chapter 1",
            "# #############################################################################",
            "## ############################################################################",
            "## Section 1.1",
            "## ############################################################################",
            "### Section 1.1.1",
        ]
        self._helper_process(input_text, expected, max_lev=2)

    def test3(self) -> None:
        """
        Test the inputs to check that markdown line separators are removed.
        """
        input_text = [
            "# Chapter 1",
            "-----------------",
            "Text",
            "############",
        ]
        expected = [
            "# #############################################################################",
            "# Chapter 1",
            "# #############################################################################",
            "Text",
        ]
        self._helper_process(input_text, expected, max_lev=1)

    def test4(self) -> None:
        """
        Test inputs where max_level is inferred from the file content.
        """
        input_text = [
            "# Chapter 1",
            "max_level=1",
            "## Section 1.1",
        ]
        expected = [
            "# #############################################################################",
            "# Chapter 1",
            "# #############################################################################",
            "max_level=1",
            "## Section 1.1",
        ]
        self._helper_process(input_text, expected, max_lev=2)

    def test5(self) -> None:
        """
        Test inputs with no headers to ensure they remain unchanged.
        """
        input_text = [
            "Only text",
            "No headings",
        ]
        expected = [
            "Only text",
            "No headings",
        ]
        self._helper_process(input_text, expected, max_lev=3)

    def _helper_process(
        self, input_text: List[str], expected: List[str], max_lev: int
    ) -> None:
        """
        Process the given text with a specified maximum level and compare the
        result with the expected output.

        :param input_text: the text to be processed
        :param expected: the expected output after processing the text
        :param max_lev: the maximum heading level to be formatted
        """
        # Prepare inputs.
        scratch_dir = self.get_scratch_space()
        read_file = os.path.join(scratch_dir, "read_file.txt")
        write_file = os.path.join(scratch_dir, "write_file.txt")
        hio.to_file(read_file, "\n".join(input_text))
        # Call tested function.
        hmarkdo.format_headers(read_file, write_file, max_lev=max_lev)
        # Check output.
        actual = hio.from_file(write_file)
        self.assertEqual(actual, "\n".join(expected))
>>>>>>> ef9e96c2
<|MERGE_RESOLUTION|>--- conflicted
+++ resolved
@@ -1107,7 +1107,123 @@
         self.assertEqual(actual, expected)
 
 
-<<<<<<< HEAD
+# #############################################################################
+# Test_format_headers1
+# #############################################################################
+
+
+class Test_format_headers1(hunitest.TestCase):
+
+    def test1(self) -> None:
+        """
+        Test the inputs to check the basic formatting of headings.
+        """
+        input_text = [
+            "# Chapter 1",
+            "section text",
+        ]
+        expected = [
+            "# #############################################################################",
+            "# Chapter 1",
+            "# #############################################################################",
+            "section text",
+        ]
+        self._helper_process(input_text, expected, max_lev=1)
+
+    def test2(self) -> None:
+        """
+        Test inputs with headings beyond the maximum level to ensure they are
+        ignored during formatting.
+        """
+        input_text = [
+            "# Chapter 1",
+            "## Section 1.1",
+            "### Section 1.1.1",
+        ]
+        expected = [
+            "# #############################################################################",
+            "# Chapter 1",
+            "# #############################################################################",
+            "## ############################################################################",
+            "## Section 1.1",
+            "## ############################################################################",
+            "### Section 1.1.1",
+        ]
+        self._helper_process(input_text, expected, max_lev=2)
+
+    def test3(self) -> None:
+        """
+        Test the inputs to check that markdown line separators are removed.
+        """
+        input_text = [
+            "# Chapter 1",
+            "-----------------",
+            "Text",
+            "############",
+        ]
+        expected = [
+            "# #############################################################################",
+            "# Chapter 1",
+            "# #############################################################################",
+            "Text",
+        ]
+        self._helper_process(input_text, expected, max_lev=1)
+
+    def test4(self) -> None:
+        """
+        Test inputs where max_level is inferred from the file content.
+        """
+        input_text = [
+            "# Chapter 1",
+            "max_level=1",
+            "## Section 1.1",
+        ]
+        expected = [
+            "# #############################################################################",
+            "# Chapter 1",
+            "# #############################################################################",
+            "max_level=1",
+            "## Section 1.1",
+        ]
+        self._helper_process(input_text, expected, max_lev=2)
+
+    def test5(self) -> None:
+        """
+        Test inputs with no headers to ensure they remain unchanged.
+        """
+        input_text = [
+            "Only text",
+            "No headings",
+        ]
+        expected = [
+            "Only text",
+            "No headings",
+        ]
+        self._helper_process(input_text, expected, max_lev=3)
+
+    def _helper_process(
+        self, input_text: List[str], expected: List[str], max_lev: int
+    ) -> None:
+        """
+        Process the given text with a specified maximum level and compare the
+        result with the expected output.
+
+        :param input_text: the text to be processed
+        :param expected: the expected output after processing the text
+        :param max_lev: the maximum heading level to be formatted
+        """
+        # Prepare inputs.
+        scratch_dir = self.get_scratch_space()
+        read_file = os.path.join(scratch_dir, "read_file.txt")
+        write_file = os.path.join(scratch_dir, "write_file.txt")
+        hio.to_file(read_file, "\n".join(input_text))
+        # Call tested function.
+        hmarkdo.format_headers(read_file, write_file, max_lev=max_lev)
+        # Check output.
+        actual = hio.from_file(write_file)
+        self.assertEqual(actual, "\n".join(expected))
+
+
 def _get_markdown_example7() -> str:
     content = r"""
     ```python
@@ -1196,12 +1312,12 @@
     The final section of this chapter presents summary conclusions, key takeaways,
     and potential future developments.
 
-    ```yaml
+    yaml
     future:
     - AI integration
     - Process optimization
     - Sustainable solutions
-    ```
+
 
     Stay curious and keep exploring!
     """
@@ -1209,6 +1325,22 @@
     return content
 
 
+def _get_markdown_example9() -> str:
+    content = r"""
+    ```
+    def no_start_python():
+        print("No mention of python at the start")```
+    ```
+
+    ```
+        A markdown paragraph contains
+        delimiters that needs to be removed.
+    ```
+    """
+    content = hprint.dedent(content)
+    return content
+
+
 # #############################################################################
 # Test_remove_code_delimiters1
 # #############################################################################
@@ -1249,25 +1381,14 @@
 
     def test3(self) -> None:
         """
-        Test example with a code block or caret and ```python inside code.
-        """
-        # Prepare inputs.
-        content = r"""
-
-        ```python
-        def hello_world():
-            print("```python  Python start and Delimiters in code```")
-        ```
-
-        """
-        content = hprint.dedent(content)
+        Test a markdown with headings, python and yaml blocks.
+        """
+        # Prepare inputs.
+        content = _get_markdown_example4()
         # Call function.
         act = hmarkdo.remove_code_delimiters(content)
         # Check output.
-        exp = r"""
-        def hello_world():
-            print("```python  Python start and Delimiters in code```")
-        """
+        exp = _example4_removed_code_delimiters()
         self.assert_equal(str(act), exp, dedent=True)
 
     def test4(self) -> None:
@@ -1302,18 +1423,6 @@
 
     def test5(self) -> None:
         """
-        Test a markdown with headings, python and yaml blocks.
-        """
-        # Prepare inputs.
-        content = _get_markdown_example4()
-        # Call function.
-        act = hmarkdo.remove_code_delimiters(content)
-        # Check output.
-        exp = _example4_removed_code_delimiters()
-        self.assert_equal(str(act), exp, dedent=True)
-
-    def test6(self) -> None:
-        """
         Test an empty string.
         """
         # Prepare inputs.
@@ -1324,138 +1433,23 @@
         exp = ""
         self.assert_equal(str(act), exp, dedent=True)
 
-    def test7(self) -> None:
-        """
-        Test a code block with no starting python code delimiters.
-        """
-        # Prepare inputs.
-        content = r"""
-        def no_start_python():
-            print("No mention of python at the start")```
-        """
+    def test6(self) -> None:
+        """
+        Test a markdown & code block with no python code delimiters.
+        """
+        # Prepare inputs.
+        content = _get_markdown_example9()
         content = hprint.dedent(content)
         # Call function.
         act = hmarkdo.remove_code_delimiters(content)
         # Check output.
         exp = r"""
         def no_start_python():
-            print("No mention of python at the start")```
-        """
-        self.assert_equal(str(act), exp, dedent=True)
-=======
-# #############################################################################
-# Test_format_headers1
-# #############################################################################
-
-
-class Test_format_headers1(hunitest.TestCase):
-
-    def test1(self) -> None:
-        """
-        Test the inputs to check the basic formatting of headings.
-        """
-        input_text = [
-            "# Chapter 1",
-            "section text",
-        ]
-        expected = [
-            "# #############################################################################",
-            "# Chapter 1",
-            "# #############################################################################",
-            "section text",
-        ]
-        self._helper_process(input_text, expected, max_lev=1)
-
-    def test2(self) -> None:
-        """
-        Test inputs with headings beyond the maximum level to ensure they are
-        ignored during formatting.
-        """
-        input_text = [
-            "# Chapter 1",
-            "## Section 1.1",
-            "### Section 1.1.1",
-        ]
-        expected = [
-            "# #############################################################################",
-            "# Chapter 1",
-            "# #############################################################################",
-            "## ############################################################################",
-            "## Section 1.1",
-            "## ############################################################################",
-            "### Section 1.1.1",
-        ]
-        self._helper_process(input_text, expected, max_lev=2)
-
-    def test3(self) -> None:
-        """
-        Test the inputs to check that markdown line separators are removed.
-        """
-        input_text = [
-            "# Chapter 1",
-            "-----------------",
-            "Text",
-            "############",
-        ]
-        expected = [
-            "# #############################################################################",
-            "# Chapter 1",
-            "# #############################################################################",
-            "Text",
-        ]
-        self._helper_process(input_text, expected, max_lev=1)
-
-    def test4(self) -> None:
-        """
-        Test inputs where max_level is inferred from the file content.
-        """
-        input_text = [
-            "# Chapter 1",
-            "max_level=1",
-            "## Section 1.1",
-        ]
-        expected = [
-            "# #############################################################################",
-            "# Chapter 1",
-            "# #############################################################################",
-            "max_level=1",
-            "## Section 1.1",
-        ]
-        self._helper_process(input_text, expected, max_lev=2)
-
-    def test5(self) -> None:
-        """
-        Test inputs with no headers to ensure they remain unchanged.
-        """
-        input_text = [
-            "Only text",
-            "No headings",
-        ]
-        expected = [
-            "Only text",
-            "No headings",
-        ]
-        self._helper_process(input_text, expected, max_lev=3)
-
-    def _helper_process(
-        self, input_text: List[str], expected: List[str], max_lev: int
-    ) -> None:
-        """
-        Process the given text with a specified maximum level and compare the
-        result with the expected output.
-
-        :param input_text: the text to be processed
-        :param expected: the expected output after processing the text
-        :param max_lev: the maximum heading level to be formatted
-        """
-        # Prepare inputs.
-        scratch_dir = self.get_scratch_space()
-        read_file = os.path.join(scratch_dir, "read_file.txt")
-        write_file = os.path.join(scratch_dir, "write_file.txt")
-        hio.to_file(read_file, "\n".join(input_text))
-        # Call tested function.
-        hmarkdo.format_headers(read_file, write_file, max_lev=max_lev)
-        # Check output.
-        actual = hio.from_file(write_file)
-        self.assertEqual(actual, "\n".join(expected))
->>>>>>> ef9e96c2
+            print("No mention of python at the start")
+
+
+
+            A markdown paragraph contains
+            delimiters that needs to be removed.
+        """
+        self.assert_equal(str(act), exp, dedent=True)