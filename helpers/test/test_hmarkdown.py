--- conflicted
+++ resolved
@@ -880,33 +880,6 @@
         act = hprint.dedent(act)
         exp = r"""
         **States**:
-<<<<<<< HEAD
-        - \( S = \{\text{Sunny}, \text{Rainy}\} \)
-        **Observations**:
-        - \( O = \{\text{Yes}, \text{No}\} \) (umbrella)
-
-        ### Initial Probabilities:
-        \[
-        P(\text{Sunny}) = 0.6, \quad P(\text{Rainy}) = 0.4
-        \]
-
-        ### Transition Probabilities:
-        \[
-        \begin{aligned}
-        P(\text{Sunny} \to \text{Sunny}) &= 0.7, \quad P(\text{Sunny} \to \text{Rainy}) = 0.3 \\
-        P(\text{Rainy} \to \text{Sunny}) &= 0.4, \quad P(\text{Rainy} \to \text{Rainy}) = 0.6
-        \end{aligned}
-        \]
-
-        ### Observation (Emission) Probabilities:
-        \[
-        \begin{aligned}
-        P(\text{Yes} \mid \text{Sunny}) &= 0.1, \quad P(\text{No} \mid \text{Sunny}) = 0.9 \\
-        P(\text{Yes} \mid \text{Rainy}) &= 0.8, \quad P(\text{No} \mid \text{Rainy}) = 0.2
-        \end{aligned}
-        \]
-        """
-=======
         - $S = \{\text{Sunny}, \text{Rainy}\}$
         **Observations**:
         - $O = \{\text{Yes}, \text{No}\}$ (umbrella)
@@ -931,7 +904,6 @@
         \Pr(\text{Yes} | \text{Rainy}) &= 0.8, \quad \Pr(\text{No} | \text{Rainy}) = 0.2
         \end{aligned}
         $$"""
->>>>>>> ef9e96c2
         self.assert_equal(act, exp, dedent=True)
 
 
