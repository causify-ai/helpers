--- conflicted
+++ resolved
@@ -123,19 +123,11 @@
 
 
 # #############################################################################
-<<<<<<< HEAD
-# Test_safe_remove_dir
-# #############################################################################
-
-
-class Test_safe_remove_dir(hunitest.TestCase):
-=======
 # Test_safe_rm_file
 # #############################################################################
 
 
 class Test_safe_rm_file(hunitest.TestCase):
->>>>>>> f035bca1
 
     def test_successful_removal_within_git_client(self) -> None:
         """
@@ -151,11 +143,7 @@
         # Verify directory exists before removal
         self.assertTrue(os.path.exists(test_dir))
         # Run test.
-<<<<<<< HEAD
-        hio.safe_remove_dir(test_dir)
-=======
         hio.safe_rm_file(test_dir)
->>>>>>> f035bca1
         # Check output.
         self.assertFalse(os.path.exists(test_dir))
 
@@ -174,11 +162,7 @@
         # Verify directory exists
         self.assertTrue(os.path.exists(parent_dir))
         # Run test.
-<<<<<<< HEAD
-        hio.safe_remove_dir(parent_dir)
-=======
         hio.safe_rm_file(parent_dir)
->>>>>>> f035bca1
         # Check output.
         self.assertFalse(os.path.exists(parent_dir))
 
@@ -193,11 +177,7 @@
         self.assertFalse(os.path.exists(non_existent_dir))
         # Run test and check output.
         with self.assertRaises(AssertionError) as cm:
-<<<<<<< HEAD
-            hio.safe_remove_dir(non_existent_dir)
-=======
             hio.safe_rm_file(non_existent_dir)
->>>>>>> f035bca1
         self.assertIn("does not exist", str(cm.exception))
 
     def test_cannot_delete_git_root(self) -> None:
@@ -208,11 +188,7 @@
         git_root = hgit.find_git_root()
         # Run test and check output.
         with self.assertRaises(AssertionError) as cm:
-<<<<<<< HEAD
-            hio.safe_remove_dir(git_root)
-=======
             hio.safe_rm_file(git_root)
->>>>>>> f035bca1
         self.assertIn("Cannot delete Git client root", str(cm.exception))
 
     def test_directory_outside_git_client_rejected(self) -> None:
@@ -224,9 +200,5 @@
         outside_dir = "/tmp"
         # Run test and check output.
         with self.assertRaises(AssertionError) as cm:
-<<<<<<< HEAD
-            hio.safe_remove_dir(outside_dir)
-=======
             hio.safe_rm_file(outside_dir)
->>>>>>> f035bca1
         self.assertIn("is not within Git client root", str(cm.exception))