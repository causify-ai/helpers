--- conflicted
+++ resolved
@@ -1,8 +1,5 @@
 import argparse
-<<<<<<< HEAD
-=======
 import os
->>>>>>> 8ef3e7d9
 
 import helpers.hio as hio
 import helpers.hparser as hparser
