--- conflicted
+++ resolved
@@ -27,7 +27,14 @@
     Test the remove_latex_formatting function.
     """
 
+    """
+    Test the remove_latex_formatting function.
+    """
+
     def test1(self) -> None:
+        """
+        Test removal of textcolor commands from LaTeX text.
+        """
         """
         Test removal of textcolor commands from LaTeX text.
         """
@@ -153,11 +160,7 @@
         """
         # Prepare expected outputs.
         expected = r"""
-<<<<<<< HEAD
         % ##############################################################################
-=======
-        % ############################################################################
->>>>>>> 7ce26513
         \section{Introduction}
         This is the introduction.
         """
@@ -178,7 +181,6 @@
         """
         # Prepare expected outputs.
         expected = r"""
-<<<<<<< HEAD
         % ##############################################################################
         \section{Proposed framework}
 
@@ -186,15 +188,6 @@
         \subsection{Combining Physics-Informed and Data-Driven Approaches}
 
         % ------------------------------------------------------------------------------
-=======
-        % ############################################################################
-        \section{Proposed framework}
-
-        % ============================================================================
-        \subsection{Combining Physics-Informed and Data-Driven Approaches}
-
-        % ----------------------------------------------------------------------------
->>>>>>> 7ce26513
         \subsubsection{Detailed Analysis}
         """
         # Check.
@@ -214,17 +207,10 @@
         """
         # Prepare expected outputs.
         expected = r"""
-<<<<<<< HEAD
         % ##############################################################################
         \section{Introduction}
 
         % ==============================================================================
-=======
-        % ############################################################################
-        \section{Introduction}
-
-        % ============================================================================
->>>>>>> 7ce26513
         \subsection{Background}
         """
         # Check.
@@ -244,11 +230,7 @@
         """
         # Prepare expected outputs.
         expected = r"""
-<<<<<<< HEAD
         % ##############################################################################
-=======
-        % ############################################################################
->>>>>>> 7ce26513
         \section{Introduction}
 
         This is text after multiple empty lines.
@@ -281,29 +263,17 @@
         expected = r"""
         This is some introductory text.
 
-<<<<<<< HEAD
         % ##############################################################################
-=======
-        % ############################################################################
->>>>>>> 7ce26513
         \section{Methods}
 
         We describe the methods here.
 
-<<<<<<< HEAD
         % ==============================================================================
-=======
-        % ============================================================================
->>>>>>> 7ce26513
         \subsection{Data Collection}
 
         Details about data collection.
 
-<<<<<<< HEAD
         % ------------------------------------------------------------------------------
-=======
-        % ----------------------------------------------------------------------------
->>>>>>> 7ce26513
         \subsubsection{Sampling Strategy}
 
         Sampling details here.
@@ -401,7 +371,6 @@
         # Run test.
         actual = hlatex._is_latex_comment(line)
         # Check outputs.
-<<<<<<< HEAD
         self.assertTrue(actual)
 
 
@@ -658,7 +627,4 @@
         HeaderInfo(2, 'Section 1.2', 10)
         HeaderInfo(1, 'Chapter 2', 13)"""
         # Check.
-        self.helper(lines, expected)
-=======
-        self.assertTrue(actual)
->>>>>>> 7ce26513
+        self.helper(lines, expected)