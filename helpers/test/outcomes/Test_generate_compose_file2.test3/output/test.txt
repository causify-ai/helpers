stage='prod', use_privileged_mode=True, use_sibling_container=False, shared_data_dirs=None, mount_as_submodule=False, use_network_mode_host=True
version: '3'
services:
  base_app:
    cap_add:
      - SYS_ADMIN
    environment:
      - CSFY_ENABLE_DIND=1
      - CSFY_FORCE_TEST_FAIL=$CSFY_FORCE_TEST_FAIL
      - CSFY_REPO_CONFIG_CHECK=True
      - CSFY_REPO_CONFIG_PATH=
      - CSFY_AWS_ACCESS_KEY_ID=$CSFY_AWS_ACCESS_KEY_ID
      - CSFY_AWS_DEFAULT_REGION=$CSFY_AWS_DEFAULT_REGION
      - CSFY_AWS_PROFILE=$CSFY_AWS_PROFILE
      - CSFY_AWS_S3_BUCKET=$CSFY_AWS_S3_BUCKET
      - CSFY_AWS_SECRET_ACCESS_KEY=$CSFY_AWS_SECRET_ACCESS_KEY
      - CSFY_ECR_BASE_PATH=$CSFY_ECR_BASE_PATH
      - CSFY_GIT_ROOT_PATH=/app
      - CSFY_HELPERS_ROOT_PATH=/app/helpers_root
      - CSFY_IS_SUPER_REPO=1
      - CSFY_TELEGRAM_TOKEN=$CSFY_TELEGRAM_TOKEN
      - CSFY_CI=$CSFY_CI
      - GH_ACTION_ACCESS_TOKEN=$GH_ACTION_ACCESS_TOKEN
      - GH_TOKEN=$GH_ACTION_ACCESS_TOKEN
    image: ${IMAGE}
    restart: 'no'
    volumes:
      - ~/.aws:/home/.aws
      - ~/.config/gspread_pandas/:/home/.config/gspread_pandas/
      - ~/.config/gh:/home/.config/gh
    privileged: true
    network_mode: ${NETWORK_MODE:-host}
  app:
    extends: base_app
    volumes:
      - /data/dummy/src/cmamp1:/app
    working_dir: /app/ck.infra
  linter:
    extends: base_app
    volumes:
<<<<<<< HEAD
      - /app:/src
    working_dir: /src/helpers_root
=======
      - /data/dummy/src/cmamp1/ck.infra:/src
    working_dir: /src
>>>>>>> 91da8294
    environment:
      - MYPYPATH
      - CSFY_REPO_CONFIG_PATH=/app/repo_config.py
  jupyter_server:
    command: devops/docker_run/run_jupyter_server.sh
    environment:
      - PORT=${PORT}
    extends: app
    network_mode: ${NETWORK_MODE:-bridge}
    ports:
      - ${PORT}:${PORT}
  jupyter_server_test:
    command: jupyter notebook -h 2>&1 >/dev/null
    environment:
      - PORT=${PORT}
    extends: app
    network_mode: ${NETWORK_MODE:-bridge}
    ports:
      - ${PORT}:${PORT}<|MERGE_RESOLUTION|>--- conflicted
+++ resolved
@@ -38,13 +38,8 @@
   linter:
     extends: base_app
     volumes:
-<<<<<<< HEAD
-      - /app:/src
-    working_dir: /src/helpers_root
-=======
       - /data/dummy/src/cmamp1/ck.infra:/src
     working_dir: /src
->>>>>>> 91da8294
     environment:
       - MYPYPATH
       - CSFY_REPO_CONFIG_PATH=/app/repo_config.py
