--- conflicted
+++ resolved
@@ -107,28 +107,16 @@
             r"""
             # Docker info
               has_docker=True
-<<<<<<< HEAD
-              docker_version='28.0.4'
-=======
->>>>>>> b36a90cc
               docker_needs_sudo=False
               has_privileged_mode=True
               is_inside_docker=True
               has_sibling_containers_support=True
-<<<<<<< HEAD
-              has_docker_dind_support=True"""
-        )
-        self.exp_get_setup_settings = hprint.dedent(
-            r"""
-            is_inside_docker_container_on_csfy_server     True
-=======
               has_docker_dind_support=True
             """
         )
         self.exp_get_setup_settings = hprint.dedent(
             r"""
             is_inside_docker_container_on_csfy_server     False
->>>>>>> b36a90cc
             is_outside_docker_container_on_csfy_server    False
             is_inside_docker_container_on_host_mac        False
             is_outside_docker_container_on_host_mac       False
@@ -137,18 +125,12 @@
             is_dev4                                       False
             is_ig_prod                                    False
             is_prod_csfy                                  False
-<<<<<<< HEAD
-=======
             is_inside_ci                                  True
->>>>>>> b36a90cc
             """
         )
         self.exp_get_setup_signature = None
         self.exp_is_host_csfy_server = False
-<<<<<<< HEAD
-=======
         self.exp_is_host_mac = False
->>>>>>> b36a90cc
         self.exp_is_inside_ci = True
 
 
@@ -175,20 +157,12 @@
             r"""
             # Docker info
               has_docker=True
-<<<<<<< HEAD
-              docker_version='28.0.4'
-=======
->>>>>>> b36a90cc
               docker_needs_sudo=False
               has_privileged_mode=True
               is_inside_docker=True
               has_sibling_containers_support=True
-<<<<<<< HEAD
-              has_docker_dind_support=True"""
-=======
               has_docker_dind_support=True
             """
->>>>>>> b36a90cc
         )
         self.exp_get_setup_settings = hprint.dedent(
             r"""
@@ -201,10 +175,7 @@
             is_dev4                                       False
             is_ig_prod                                    False
             is_prod_csfy                                  False
-<<<<<<< HEAD
-=======
             is_inside_ci                                  False
->>>>>>> b36a90cc
             """
         )
         self.exp_get_setup_signature = ""
@@ -236,21 +207,12 @@
             r"""
             # Docker info
               has_docker=True
-<<<<<<< HEAD
-              docker_version='28.0.4'
-              docker_needs_sudo=False
-              has_privileged_mode=True
-              is_inside_docker=True
-              has_sibling_containers_support=True
-              has_docker_dind_support=True"""
-=======
               docker_needs_sudo=False
               has_privileged_mode=True
               is_inside_docker=False
               has_sibling_containers_support=*undef*
               has_docker_dind_support=*undef*
             """
->>>>>>> b36a90cc
         )
         self.exp_get_setup_settings = hprint.dedent(
             r"""
@@ -263,18 +225,12 @@
             is_dev4                                       False
             is_ig_prod                                    False
             is_prod_csfy                                  False
-<<<<<<< HEAD
-=======
             is_inside_ci                                  False
->>>>>>> b36a90cc
             """
         )
         self.exp_get_setup_signature = ""
         self.exp_is_host_csfy_server = True
-<<<<<<< HEAD
-=======
         self.exp_is_host_mac = False
->>>>>>> b36a90cc
         self.exp_is_inside_ci = False
 
 
@@ -305,12 +261,8 @@
               has_privileged_mode=True
               is_inside_docker=True
               has_sibling_containers_support=True
-<<<<<<< HEAD
-              has_docker_dind_support=True"""
-=======
               has_docker_dind_support=True
             """
->>>>>>> b36a90cc
         )
         self.exp_get_setup_settings = hprint.dedent(
             r"""
@@ -322,16 +274,11 @@
             is_outside_docker_container_on_external_linux False
             is_dev4                                       False
             is_ig_prod                                    False
-<<<<<<< HEAD
-            is_prod_csfy                                  False"""
-        )
-=======
             is_prod_csfy                                  False
             is_inside_ci                                  False
             """
         )
         self.exp_get_setup_signature = ""
->>>>>>> b36a90cc
         self.exp_is_host_csfy_server = False
         self.exp_is_host_mac = True
         self.exp_is_inside_ci = False
@@ -364,12 +311,8 @@
               has_privileged_mode=True
               is_inside_docker=False
               has_sibling_containers_support=*undef*
-<<<<<<< HEAD
-              has_docker_dind_support=*undef*"""
-=======
               has_docker_dind_support=*undef*
             """
->>>>>>> b36a90cc
         )
         self.exp_get_setup_settings = hprint.dedent(
             r"""
@@ -381,13 +324,9 @@
             is_outside_docker_container_on_external_linux False
             is_dev4                                       False
             is_ig_prod                                    False
-<<<<<<< HEAD
-            is_prod_csfy                                  False"""
-=======
             is_prod_csfy                                  False
             is_inside_ci                                  False
             """
->>>>>>> b36a90cc
         )
         self.exp_get_setup_signature = ""
         self.exp_is_host_csfy_server = False
