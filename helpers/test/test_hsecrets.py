--- conflicted
+++ resolved
@@ -60,13 +60,9 @@
             Verify that the secret can be retrieved correctly.
             """
             # Make sure the region name matches the one used in `hsecret` profile.
-<<<<<<< HEAD
-            client = boto3.client("secretsmanager", region_name=hs3.AWS_EUROPE_REGION_1)
-=======
             client = boto3.client(
                 "secretsmanager", region_name=hs3.AWS_EUROPE_REGION_1
             )
->>>>>>> a3a0da12
             secret = {"testkey": "testvalue"}
             secret_name = "test.local.sandbox.1"
             client.create_secret(
@@ -140,13 +136,9 @@
             secret_name = "test.local.sandbox.1"
             hsecret.store_secret(secret_name, secret)
             # Make sure the region name matches the one used in `hsecret`.
-<<<<<<< HEAD
-            client = boto3.client("secretsmanager", region_name=hs3.AWS_EUROPE_REGION_1)
-=======
             client = boto3.client(
                 "secretsmanager", region_name=hs3.AWS_EUROPE_REGION_1
             )
->>>>>>> a3a0da12
             test_secret_value = json.loads(
                 client.get_secret_value(SecretId=secret_name)["SecretString"]
             )
