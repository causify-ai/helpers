--- conflicted
+++ resolved
@@ -196,6 +196,9 @@
     cmd = (
         f"{executable} inspect {image_name}" + r" --format '{{.Architecture}}'"
     )
+    cmd = (
+        f"{executable} inspect {image_name}" + r" --format '{{.Architecture}}'"
+    )
     _, image_arch = hsystem.system_to_one_line(cmd)
     _LOG.debug(hprint.to_str("image_arch"))
     # Check architecture compatibility.
@@ -321,10 +324,7 @@
     :raises AssertionError: If the container ID is not found.
     """
     _LOG.debug(hprint.func_signature_to_str("dockerfile"))
-<<<<<<< HEAD
-=======
-    #
->>>>>>> 0bb08d86
+    #
     dockerfile = hprint.dedent(dockerfile)
     _LOG.debug("Dockerfile:\n%s", dockerfile)
     # Get the current architecture.
@@ -333,12 +333,8 @@
     # content of the container.
     sha256_hash = hashlib.sha256(dockerfile.encode()).hexdigest()
     short_hash = sha256_hash[:8]
-<<<<<<< HEAD
-    image_name_out = f"{image_name}.{short_hash}"
-=======
     # Build the name of the container image.
     image_name_out = f"{image_name}.{current_arch}.{short_hash}"
->>>>>>> 0bb08d86
     # Check if the container already exists. If not, build it.
     has_container, _ = image_exists(image_name_out, use_sudo)
     _LOG.debug(hprint.to_str("has_container"))
@@ -366,7 +362,7 @@
             f"{executable} build",
             f"-f {temp_dockerfile}",
             f"-t {image_name_out}",
-            "--platform linux/aarch64",
+            #"--platform linux/aarch64",
         ]
         if not use_cache:
             cmd.append("--no-cache")
@@ -1594,8 +1590,6 @@
     in_file_path: str,
     out_file_path: str,
     *,
-<<<<<<< HEAD
-=======
     force_rebuild: bool = False,
     use_sudo: bool = False,
 ) -> None:
@@ -1661,7 +1655,6 @@
     in_file_path: str,
     out_file_path: str,
     *,
->>>>>>> 0bb08d86
     force_rebuild: bool = False,
     use_sudo: bool = False,
 ) -> None:
@@ -1714,27 +1707,17 @@
     caller_mount_path, callee_mount_path, mount = get_docker_mount_info(
         is_caller_host, use_sibling_container_for_callee
     )
-<<<<<<< HEAD
+    in_file_path = convert_caller_to_callee_docker_path(
+        in_file_path,
+        caller_mount_path,
+        callee_mount_path,
+        check_if_exists=True,
+        is_input=True,
+        is_caller_host=is_caller_host,
+        use_sibling_container_for_callee=use_sibling_container_for_callee,
+    )
     out_file_path = convert_caller_to_callee_docker_path(
         out_file_path,
-=======
-    in_file_path = convert_caller_to_callee_docker_path(
-        in_file_path,
->>>>>>> 0bb08d86
-        caller_mount_path,
-        callee_mount_path,
-        check_if_exists=True,
-        is_input=True,
-        is_caller_host=is_caller_host,
-        use_sibling_container_for_callee=use_sibling_container_for_callee,
-    )
-<<<<<<< HEAD
-    in_file_path = convert_caller_to_callee_docker_path(
-        in_file_path,
-=======
-    out_file_path = convert_caller_to_callee_docker_path(
-        out_file_path,
->>>>>>> 0bb08d86
         caller_mount_path,
         callee_mount_path,
         check_if_exists=True,
@@ -1753,11 +1736,7 @@
     )
     mermaid_cmd = (
         f"mmdc --puppeteerConfigFile {puppeteer_config_path}"
-<<<<<<< HEAD
-        + f"-i {in_file_path} -o {out_file_path}"
-=======
         + f" -i {in_file_path} -o {out_file_path}"
->>>>>>> 0bb08d86
     )
     executable = get_docker_executable(use_sudo)
     docker_cmd = (
