"""
Import as:

import helpers.hdocker as hdocker
"""

import argparse
import copy
import hashlib
import logging
import os
import re
import shlex
import time
from typing import Any, Dict, List, Optional, Tuple, cast

import helpers.hdbg as hdbg
import helpers.henv as henv
import helpers.hgit as hgit
import helpers.hio as hio
import helpers.hprint as hprint
import helpers.hserver as hserver
import helpers.hsystem as hsystem

_LOG = logging.getLogger(__name__)


# #############################################################################
# Docker utilities
# #############################################################################


# TODO(gp): This is a function of the architecture. Move to the repo_config.py
# or the config file.
def get_use_sudo() -> bool:
    """
    Check if Docker commands should be run with sudo.

    :return: Whether to use sudo for Docker commands.
    """
    use_sudo = False
    # if hserver.is_inside_docker():
    #    use_sudo = True
    return use_sudo


# TODO(gp): use_sudo should be set to None and the correct value inferred from
#  the repo config.
def get_docker_executable(use_sudo: bool) -> str:
    """
    Get the Docker executable with / without sudo, if needed.
    """
    executable = "sudo " if use_sudo else ""
    executable += "docker"
    return executable


def process_docker_cmd(
    docker_cmd: str, container_image: str, dockerfile: str, mode: str
) -> str:
    """
    Process a Docker command according to the mode.

    :param docker_cmd: The Docker command to process.
    :param container_image: The name of the Docker container.
    :param dockerfile: The content of the Dockerfile.
    :param mode: The mode to process the Docker command.
        - "return_cmd": return the command as is.
        - "system": execute the command.
        - "save_to_file": save the command to a file.
    :return: The output of the Docker command.
    """
    _LOG.debug(hprint.func_signature_to_str())
    hdbg.dassert_isinstance(docker_cmd, str)
<<<<<<< HEAD
=======
    hdbg.dassert_isinstance(container_image, str)
    hdbg.dassert_isinstance(dockerfile, str)
>>>>>>> 0387ed7f
    if mode == "return_cmd":
        ret = docker_cmd
    elif mode == "system":
        # TODO(gp): Note that `suppress_output=False` seems to hang the call.
        hsystem.system(docker_cmd)
        ret = ""
    elif mode == "save_to_file":
        file_name = f"tmp.process_docker_cmd.{container_image}.txt"
        txt = []
        txt.append(f"docker_cmd={docker_cmd}")
        txt.append(f"container_image={container_image}")
        txt.append(f"dockerfile={dockerfile}")
        txt = "\n".join(txt)
        hio.to_file(file_name, txt)
        ret = ""
    else:
        raise ValueError(f"Invalid mode='{mode}'")
    return ret


def container_exists(container_name: str, use_sudo: bool) -> Tuple[bool, str]:
    """
    Check if a Docker container is running by executing a command like:

    ```
    > docker container ls --filter=tmp.prettier -aq
    aed8a5ce33a9
    ```
    """
    _LOG.debug(hprint.func_signature_to_str())
    #
    executable = get_docker_executable(use_sudo)
    cmd = f"{executable} container ls --filter name=/{container_name} -aq"
    _, container_id = hsystem.system_to_one_line(cmd)
    container_id = container_id.rstrip("\n")
    exists = container_id != ""
    _LOG.debug(hprint.to_str("exists container_id"))
    return exists, container_id


def image_exists(image_name: str, use_sudo: bool) -> Tuple[bool, str]:
    """
    Check if a Docker image already exists by executing a command like:

    ```
    > docker images tmp.prettier -aq
    aed8a5ce33a9
    ```
    """
    _LOG.debug(hprint.func_signature_to_str())
    #
    executable = get_docker_executable(use_sudo)
    cmd = f"{executable} image ls --filter reference={image_name} -q"
    _, image_id = hsystem.system_to_one_line(cmd)
    image_id = image_id.rstrip("\n")
    exists = image_id != ""
    _LOG.debug(hprint.to_str("exists image_id"))
    return exists, image_id


def container_rm(container_name: str, use_sudo: bool) -> None:
    """
    Remove a Docker container by its name.

    :param container_name: Name of the Docker container to remove.
    :param use_sudo: Whether to use sudo for Docker commands.
    :raises AssertionError: If the container ID is not found.
    """
    _LOG.debug(hprint.func_signature_to_str())
    #
    executable = get_docker_executable(use_sudo)
    # Find the container ID from the name.
    # Docker filter refers to container names using a leading `/`.
    cmd = f"{executable} container ls --filter name=/{container_name} -aq"
    _, container_id = hsystem.system_to_one_line(cmd)
    container_id = container_id.rstrip("\n")
    hdbg.dassert_ne(container_id, "")
    # Delete the container.
    _LOG.debug(hprint.to_str("container_id"))
    cmd = f"{executable} container rm --force {container_id}"
    hsystem.system(cmd)
    _LOG.debug("docker container '%s' deleted", container_name)


def volume_rm(volume_name: str, use_sudo: bool) -> None:
    """
    Remove a Docker volume by its name.

    :param volume_name: Name of the Docker volume to remove.
    :param use_sudo: Whether to use sudo for Docker commands.
    """
    _LOG.debug(hprint.func_signature_to_str())
    #
    executable = get_docker_executable(use_sudo)
    cmd = f"{executable} volume rm {volume_name}"
    hsystem.system(cmd)
    _LOG.debug("docker volume '%s' deleted", volume_name)


# #############################################################################


def get_current_arch() -> str:
    """
    Return the architecture that we are running on (e.g., arm64, aarch64,
    x86_64).
    """
    cmd = "uname -m"
    _, current_arch = hsystem.system_to_one_line(cmd)
    _LOG.debug(hprint.to_str("current_arch"))
    return cast(str, current_arch)


def _is_compatible_arch(val1: str, val2: str) -> bool:
    valid_arch = ["x86_64", "amd64", "aarch64", "arm64"]
    hdbg.dassert_in(val1, valid_arch)
    hdbg.dassert_in(val2, valid_arch)
    if val1 == val2:
        return True
    compatible_sets = [{"x86_64", "amd64"}, {"aarch64", "arm64"}]
    for comp_set in compatible_sets:
        if {val1, val2}.issubset(comp_set):
            return True
    return False


def check_image_compatibility_with_current_arch(
    image_name: str,
    *,
    use_sudo: Optional[bool] = None,
    pull_image_if_needed: bool = True,
    assert_on_error: bool = True,
) -> None:
    """
    Check if the Docker image is compatible with the current architecture.

    :param image_name: Name of the Docker image to check.
    :param use_sudo: Whether to use sudo for Docker commands.
    :param pull_image_if_needed: Whether to pull the image if it doesn't
        exist.
    :param assert_on_error: Whether to raise an error if the image is
        not compatible with the current architecture.
    """
    _LOG.debug(hprint.func_signature_to_str())
    hdbg.dassert_ne(image_name, "")
    if use_sudo is None:
        use_sudo = get_use_sudo()
    # Get the architecture that we are running on.
    current_arch = get_current_arch()
    # > docker image inspect \
    #   623860924167.dkr.ecr.eu-north-1.amazonaws.com/helpers:local-saggese-1.1.0 \
    #   --format '{{.Architecture}}'
    # arm64
    # Check and pull the image if needed.
    has_image, _ = image_exists(image_name, use_sudo)
    if not has_image:
        _LOG.warning("Image '%s' not found: trying to pull it", image_name)
        if pull_image_if_needed:
            cmd = f"docker pull {image_name}"
            hsystem.system(cmd)
        else:
            hdbg.dfatal("Image '%s' not found", image_name)
    # Check the image architecture.
    executable = get_docker_executable(use_sudo)
    cmd = f"{executable} inspect {image_name}" + r" --format '{{.Architecture}}'"
    _, image_arch = hsystem.system_to_one_line(cmd)
    _LOG.debug(hprint.to_str("image_arch"))
    # Check architecture compatibility.
    if not _is_compatible_arch(current_arch, image_arch):
        msg = f"Running architecture '{current_arch}' != image architecture '{image_arch}'"
        if assert_on_error:
            hdbg.dfatal(msg)
        else:
            _LOG.warning(msg)
    _LOG.debug(
        "Running architecture '%s' and image architecture '%s' are compatible",
        current_arch,
        image_arch,
    )


# #############################################################################


def wait_for_file_in_docker(
    container_id: str,
    docker_file_path: str,
    out_file_path: str,
    *,
    check_interval_in_secs: float = 0.5,
    timeout_in_secs: int = 10,
) -> None:
    """
    Wait for a file to be generated inside a Docker container and copy it to
    the host.

    This function periodically checks for the existence of a file inside
    a Docker container. Once the file is found, it copies the file to
    the specified output path on the host.

    :param container_id: ID of the Docker container.
    :param docker_file_path: Path to the file inside the Docker
        container.
    :param out_file_path: Path to copy the file to on the host.
    :param check_interval_in_secs: Time in seconds between checks.
    :param timeout_in_secs: Maximum time to wait for the file in
        seconds.
    :raises ValueError: If the file is not found within the timeout
        period.
    """
    _LOG.debug("Waiting for file: %s:%s", container_id, docker_file_path)
    start_time = time.time()
    while not os.path.exists(out_file_path):
        cmd = f"docker cp {container_id}:{docker_file_path} {out_file_path}"
        hsystem.system(cmd)
        if time.time() - start_time > timeout_in_secs:
            raise ValueError(
                f"Timeout reached. File not found: "
                f"{container_id}:{docker_file_path}"
            )
        time.sleep(check_interval_in_secs)
    _LOG.debug("File generated: %s", out_file_path)


def replace_shared_root_path(
    path: str, *, replace_ecs_tokyo: Optional[bool] = False
) -> str:
    """
    Replace root path of the shared directory based on the mapping.

    :param path: path to replace, e.g., `/data/shared`
    :param replace_ecs_tokyo: if True replace `ecs_tokyo` to `ecs` in the path
    :return: replaced shared data dir root path, e.g.,
    - `/data/shared/ecs_tokyo/.../20240522_173000.20240522_182500/` ->
        `/shared_data/ecs/.../20240522_173000.20240522_182500/`
    - `/data/shared/ecs/.../20240522_173000.20240522_182500` ->
        `/shared_data/ecs/.../20240522_173000.20240522_182500`
    """
    # Inside ECS, we keep the original shared data path and replace it only when
    # running inside Docker on the dev server.
    if hserver.is_inside_docker() and not hserver.is_inside_ecs_container():
        shared_data_dirs = hserver.get_shared_data_dirs()
        if replace_ecs_tokyo:
            # Make a copy to avoid modifying the original one.
            shared_data_dirs = copy.deepcopy(shared_data_dirs)
            shared_data_dirs["ecs_tokyo"] = "ecs"
        for shared_dir, docker_shared_dir in shared_data_dirs.items():
            path = path.replace(shared_dir, docker_shared_dir)
            _LOG.debug(
                "Running inside Docker on the dev server, thus replacing %s "
                "with %s",
                shared_dir,
                docker_shared_dir,
            )
    else:
        _LOG.debug("No replacement found, returning path as-is: %s", path)
    return path


# #############################################################################
# Dockerized executable utils.
# #############################################################################


def get_docker_base_cmd(use_sudo: bool) -> List[str]:
    """
    Get the base command for running a Docker container.

    E.g.,
    ```
    docker run --rm --user $(id -u):$(id -g) \
        -e CSFY_AWS_PROFILE -e CSFY_ECR_BASE_PATH \
        ...
        -e OPENAI_API_KEY
    ```

    :param use_sudo: Whether to use sudo for Docker commands.
    :return: The base command for running a Docker container.
    """
    docker_executable = get_docker_executable(use_sudo)
    vars_to_pass = henv.get_csfy_env_vars() + henv.get_api_key_env_vars()
    vars_to_pass = sorted(vars_to_pass)
    vars_to_pass_as_str = " ".join(f"-e {v}" for v in vars_to_pass)
    # Build the command as a list.
    docker_cmd = [
        docker_executable,
        "run --rm",
        "--user $(id -u):$(id -g)",
        vars_to_pass_as_str,
    ]
    return docker_cmd


# TODO(gp): Pass `use_cache` to control using Docker cache.
def build_container_image(
    image_name: str,
    dockerfile: str,
    force_rebuild: bool,
    use_sudo: bool,
    *,
    use_cache: bool = True,
    incremental: bool = True,
) -> str:
    """
    Build a Docker image from a Dockerfile.

    :param image_name: Name of the Docker container to build.
    :param dockerfile: Content of the Dockerfile for building the
        container.
    :param force_rebuild: Whether to force rebuild the Docker container.
        There are two level of caching. The first level of caching is
        our approach of skipping `docker build` if the image already
        exists and the Dockerfile hasn't changed. The second level is
        the Docker cache itself, which is invalidated by `--no-cache`.
    :param use_sudo: Whether to use sudo for Docker commands.
    :return: Name of the built Docker container.
    :raises AssertionError: If the container ID is not found.
    """
    _LOG.debug(hprint.func_signature_to_str("dockerfile"))
    #
    dockerfile = hprint.dedent(dockerfile)
    _LOG.debug("Dockerfile:\n%s", dockerfile)
    # Get the current architecture.
    current_arch = get_current_arch()
    # Compute the hash of the dockerfile and append it to the name to track the
    # content of the container.
    sha256_hash = hashlib.sha256(dockerfile.encode()).hexdigest()
    short_hash = sha256_hash[:8]
    # Build the name of the container image.
    image_name_out = f"{image_name}.{current_arch}.{short_hash}"
    # Check if the container already exists. If not, build it.
    has_container, _ = image_exists(image_name_out, use_sudo)
    _LOG.debug(hprint.to_str("has_container"))
    use_cache = False
    if force_rebuild:
        _LOG.warning(
            "Forcing to rebuild of container '%s' without cache",
            image_name,
        )
        has_container = False
        use_cache = False
    _LOG.debug(hprint.to_str("has_container use_cache"))
    if not has_container:
        # Create a temporary Dockerfile.
        _LOG.warning("Building Docker container...")
        build_context_dir = "tmp.docker_build"
        # There might be already some file in the build context dir, so the
        # caller needs to specify `incremental`.
        hio.create_dir(build_context_dir, incremental=incremental)
        temp_dockerfile = os.path.join(build_context_dir, "Dockerfile")
        hio.to_file(temp_dockerfile, dockerfile)
        # Build the container.
        docker_executable = get_docker_executable(use_sudo)
        cmd = [
            f"{docker_executable} build",
            f"-f {temp_dockerfile}",
            f"-t {image_name_out}",
            # "--platform linux/aarch64",
        ]
        if not use_cache:
            cmd.append("--no-cache")
        cmd.append(build_context_dir)
        cmd = " ".join(cmd)
        hsystem.system(cmd, suppress_output=False)
        _LOG.info("Building Docker container... done")
    return image_name_out


# #############################################################################


def get_host_git_root() -> str:
    """
    Get the Git root path on the host machine.
    """
    hdbg.dassert_in("CSFY_HOST_GIT_ROOT_PATH", os.environ)
    host_git_root_path = os.environ["CSFY_HOST_GIT_ROOT_PATH"]
    return host_git_root_path


# TODO(gp): This can even go to helpers.hdbg.
def _dassert_valid_path(file_path: str, is_input: bool) -> None:
    """
    Assert that a file path is valid, based on it being input or output.

    For input files, it ensures that the file or directory exists. For
    output files, it ensures that the enclosing directory exists.
    """
    _LOG.debug(hprint.func_signature_to_str())
    if is_input:
        # If it's an input file, then `file_path` must exist as a file or a dir.
        hdbg.dassert_path_exists(file_path)
    else:
        # If it's an output, we might be writing a file that doesn't exist yet,
        # but we assume that at the least the directory should be already
        # present.
        dir_name = os.path.normpath(os.path.dirname(file_path))
        hio.create_dir(dir_name, incremental=True)
        hdbg.dassert(
            os.path.exists(file_path) or os.path.exists(dir_name),
            "Invalid path: '%s' and '%s' don't exist",
            file_path,
            dir_name,
        )


def _dassert_is_path_included(file_path: str, including_path: str) -> None:
    """
    Assert that a file path is included within another path.

    This function checks if the given file path starts with the
    specified including path. If not, it raises an assertion error.
    """
    _LOG.debug(hprint.func_signature_to_str())
    # TODO(gp): Maybe we need to normalize the paths.
    hdbg.dassert(
        file_path.startswith(including_path),
        "'%s' needs to be underneath '%s'",
        file_path,
        including_path,
    )


def get_docker_mount_info(
    is_caller_host: bool, use_sibling_container_for_callee: bool
) -> Tuple[str, str, str]:
    """
    Get the Docker mount information for the current environment.

    This function determines the appropriate source and target paths for
    mounting a directory in a Docker container.
    See docs/work_tools/docker/all.dockerized_flow.explanation.md for details.

    Same inputs as `convert_caller_to_callee_docker_path()`.

    :return: A tuple containing
        - caller_mount_path: the mount path on the caller filesystem, e.g.,
            `/app` or `/Users/.../src/cmamp1`
        - callee_mount_path: the mount path inside the called Docker container,
            e.g., `/app`
        - the mount string, e.g.,
                `source={caller_mount_path},target={callee_mount_path}`
                type=bind,source=/app,target=/app
    """
    _LOG.debug(hprint.func_signature_to_str())
    # Compute the mount path on the caller filesystem.
    if is_caller_host:
        # On the host machine, the mount path is the Git root.
        caller_mount_path = hgit.find_git_root()
    else:
        # Inside a Docker container, the mount path depends on the container
        # style.
        if use_sibling_container_for_callee:
            # For sibling containers, we need to get the Git root on the host.
            caller_mount_path = get_host_git_root()
        else:
            # For children containers, we need to get the local Git root on the
            # host.
            caller_mount_path = hgit.find_git_root()
    # The target mount path is always `/app` inside the Docker container.
    callee_mount_path = "/app"
    # Build the Docker mount string.
    mount = f"type=bind,source={caller_mount_path},target={callee_mount_path}"
    _LOG.debug(hprint.to_str("caller_mount_path callee_mount_path mount"))
    return caller_mount_path, callee_mount_path, mount


def convert_caller_to_callee_docker_path(
    caller_file_path: str,
    caller_mount_path: str,
    callee_mount_path: str,
    check_if_exists: bool,
    is_input: bool,
    is_caller_host: bool,
    use_sibling_container_for_callee: bool,
) -> str:
    """
    Convert a file path from the (current) caller filesystem to the called
    Docker container path.

    :param caller_file_path: The file path on the caller filesystem.
    :param caller_mount_path: The source mount path on the host machine.
    :param callee_mount_path: The target mount path inside the Docker
        container.
    :param check_if_exists: Whether to check if the file path exists.
    :param is_input: Whether the file path is an input file.
    :param is_caller_host: Whether the caller is running on the host
        machine or inside a Docker container.
    :param use_sibling_container_for_callee: Whether to use a sibling
        container or a children container
    :return: The converted file path inside the Docker container.
    """
    _LOG.debug(hprint.func_signature_to_str())
    hdbg.dassert_ne(caller_file_path, "")
    hdbg.dassert_ne(caller_mount_path, "")
    hdbg.dassert_ne(callee_mount_path, "")
    if check_if_exists:
        _dassert_valid_path(caller_file_path, is_input)
    # Make the path absolute with respect to the (current) caller filesystem.
    abs_caller_file_path = os.path.abspath(caller_file_path)
    if is_caller_host:
        # On the host, the path needs to be underneath the caller mount point.
        caller_mount_point = caller_mount_path
    else:
        # We are inside a Docker container, so the path needs to be under
        # the local Git root, since this is the mount point.
        caller_mount_point = hgit.find_git_root()
    _ = use_sibling_container_for_callee
    _dassert_is_path_included(abs_caller_file_path, caller_mount_point)
    # Make the path relative to the caller mount point.
    _LOG.debug(hprint.to_str("caller_file_path caller_mount_point"))
    rel_path = os.path.relpath(caller_file_path, caller_mount_point)
    docker_path = os.path.join(callee_mount_path, rel_path)
    docker_path = os.path.normpath(docker_path)
    #
    _LOG.debug(
        "  Converted %s -> %s -> %s", caller_file_path, rel_path, docker_path
    )
    return docker_path


# #############################################################################
# Dockerized prettier.
# #############################################################################


def run_dockerized_prettier(
    in_file_path: str,
    cmd_opts: List[str],
    out_file_path: str,
    file_type: str,
    *,
    mode: str = "system",
    force_rebuild: bool = False,
    use_sudo: bool = False,
) -> str:
    """
    Run `prettier` in a Docker container.

    From host:
    ```
    > ./dev_scripts_helpers/documentation/dockerized_prettier.py \
        --input /Users/saggese/src/helpers1/test.md --output test2.md
    > ./dev_scripts_helpers/documentation/dockerized_prettier.py \
        --input test.md --output test2.md
    ```

    From dev container:
    ```
    docker> ./dev_scripts_helpers/documentation/dockerized_prettier.py \
        --input test.md --output test2.md
    ```

    :param in_file_path: Path to the file to format with Prettier.
    :param out_file_path: Path to the output file.
    :param cmd_opts: Command options to pass to Prettier.
    :param file_type: Type of the file to format, e.g., `md`, `txt` or `tex`.
    :param force_rebuild: Whether to force rebuild the Docker container.
    :param use_sudo: Whether to use sudo for Docker commands.
    """
    _LOG.debug(hprint.func_signature_to_str())
    hdbg.dassert_isinstance(cmd_opts, list)
<<<<<<< HEAD
    hdbg.dassert_in(file_type, ["md", "tex"])
    # Build the container, if needed.
    # TODO(gp): -> container_image_name
    container_image = f"tmp.prettier.{file_type}"
    if file_type == "md":
=======
    hdbg.dassert_in(file_type, ["md", "txt", "tex"])
    # Build the container, if needed.
    # TODO(gp): -> container_image_name
    container_image = f"tmp.prettier.{file_type}"
    if file_type in ("md", "txt"):
>>>>>>> 0387ed7f
        dockerfile = r"""
        FROM node:20-slim

        RUN npm install -g prettier

        # Set a working directory inside the container.
        WORKDIR /app

        # Run Prettier as the entry command.
        ENTRYPOINT ["prettier"]
        """
    elif file_type == "tex":
        # For Latex we need to pin down the dependencies since the latest
        # version of prettier is not compatible with the latest version of
        # prettier-plugin-latex.
        dockerfile = r"""
        FROM node:18-slim

        RUN npm install -g prettier@2.7.0
        RUN npm install -g @unified-latex/unified-latex-prettier@1.7.1
        RUN npm install -g prettier-plugin-latex@2.0.1

        # Set a working directory inside the container.
        WORKDIR /app

        # Run Prettier as the entry command.
        ENTRYPOINT ["prettier"]
        """
    else:
        raise ValueError(f"Invalid file_type='{file_type}'")
    container_image = build_container_image(
        container_image, dockerfile, force_rebuild, use_sudo
    )
    # Convert files to Docker paths.
    is_caller_host = not hserver.is_inside_docker()
    # TODO(gp): After fix for CmampTask10710 enable this.
    # use_sibling_container_for_callee = hserver.use_docker_sibling_containers()
    use_sibling_container_for_callee = True
    caller_mount_path, callee_mount_path, mount = get_docker_mount_info(
        is_caller_host, use_sibling_container_for_callee
    )
    in_file_path = convert_caller_to_callee_docker_path(
        in_file_path,
        caller_mount_path,
        callee_mount_path,
        check_if_exists=True,
        is_input=True,
        is_caller_host=is_caller_host,
        use_sibling_container_for_callee=use_sibling_container_for_callee,
    )
    out_file_path = convert_caller_to_callee_docker_path(
        out_file_path,
        caller_mount_path,
        callee_mount_path,
        check_if_exists=False,
        is_input=False,
        is_caller_host=is_caller_host,
        use_sibling_container_for_callee=use_sibling_container_for_callee,
    )
    # Our interface is (in_file, out_file) instead of the wonky prettier
    # interface based on `--write` for in place update and redirecting `stdout`
    # to save on a different place.
    hdbg.dassert_not_in("--write", cmd_opts)
    if out_file_path == in_file_path:
        cmd_opts.append("--write")
    cmd_opts_as_str = " ".join(cmd_opts)
    # The command is like:
    # > docker run --rm --user $(id -u):$(id -g) \
    #     --workdir /app --mount type=bind,source=.,target=/app \
    #     tmp.prettier \
    #     --parser markdown --prose-wrap always --write --tab-width 2 \
    #     ./test.md
<<<<<<< HEAD
    if file_type == "md":
=======
    if file_type in ("md", "txt"):
>>>>>>> 0387ed7f
        executable = "/usr/local/bin/prettier"
    elif file_type == "tex":
        executable = (
            "NODE_PATH=/usr/local/lib/node_modules /usr/local/bin/prettier"
        )
    else:
        raise ValueError(f"Invalid file_type='{file_type}'")
    bash_cmd = f"{executable} {cmd_opts_as_str} {in_file_path}"
    if out_file_path != in_file_path:
        bash_cmd += f" > {out_file_path}"
    # Build the Docker command.
    docker_cmd = get_docker_base_cmd(use_sudo)
    docker_cmd.extend(
        [
            " --entrypoint ''",
            f"--workdir {callee_mount_path} --mount {mount}",
            f"{container_image}",
            f'bash -c "{bash_cmd}"',
        ]
    )
    docker_cmd = " ".join(docker_cmd)
    ret = process_docker_cmd(docker_cmd, container_image, dockerfile, mode)
    return ret


# This a different approach I've tried to inject files inside a container
# and read them back. It's an interesting approach but it's flaky.
#
# # Inside a container we need to copy the input file to the container and
# # run the command inside the container.
# container_image = "tmp.prettier"
# # Generates an 8-character random string, e.g., x7vB9T2p
# random_string = "".join(
#     random.choices(string.ascii_lowercase + string.digits, k=8)
# )
# tmp_container_image = container_image + "." + random_string
# # 1) Copy the input file in the current dir as a temp file to be in the
# # Docker context.
# tmp_in_file = f"{container_image}.{random_string}.in_file"
# cmd = "cp %s %s" % (in_file_path, tmp_in_file)
# hsystem.system(cmd)
# # 2) Create a temporary docker image with the input file inside.
# dockerfile = f"""
# FROM {container_image}
# COPY {tmp_in_file} /tmp/{tmp_in_file}
# """
# force_rebuild = True
# build_container(tmp_container_image, dockerfile, force_rebuild, use_sudo)
# cmd = f"rm {tmp_in_file}"
# hsystem.system(cmd)
# # 3) Run the command inside the container.
# executable = get_docker_executable(use_sudo)
# cmd_opts_as_str = " ".join(cmd_opts)
# tmp_out_file = f"{container_image}.{random_string}.out_file"
# docker_cmd = (
#     # We can run as root user (i.e., without `--user`) since we don't
#     # need to share files with the external filesystem.
#     f"{executable} run -d"
#     " --entrypoint ''"
#     f" {tmp_container_image}"
#     f' bash -c "/usr/local/bin/prettier {cmd_opts_as_str} /tmp/{tmp_in_file}'
#     f' >/tmp/{tmp_out_file}"'
# )
# _, container_id = hsystem.system_to_string(docker_cmd)
# _LOG.debug(hprint.to_str("container_id"))
# hdbg.dassert_ne(container_id, "")
# # 4) Wait until the file is generated and copy it locally.
# wait_for_file_in_docker(container_id,
#     f"/tmp/{tmp_out_file}",
#                         out_file_path)
# # 5) Clean up.
# cmd = f"docker rm -f {container_id}"
# hsystem.system(cmd)
# cmd = f"docker image rm -f {tmp_container_image}"
# hsystem.system(cmd)


# #############################################################################
# Dockerized pandoc.
# #############################################################################


# `convert_pandoc_cmd_to_arguments()` and `convert_pandoc_arguments_to_cmd()`
# are opposite functions that allow to convert a command line to a dictionary
# and back to a command line. This is useful when we want to run a command in a
# container which requires to know how to interpret the command line arguments.
def convert_pandoc_cmd_to_arguments(cmd: str) -> Dict[str, Any]:
    """
    Parse the arguments from a pandoc command.

    We need to parse all the arguments that correspond to files, so that
    we can convert them to paths that are valid inside the Docker
    container.

    :param cmd: A list of command-line arguments for pandoc.
    :return: A dictionary with the parsed arguments.
    """
    # Use shlex.split to tokenize the string like a shell would.
    cmd = shlex.split(cmd)
    # Remove the newline character that come from multiline commands with `\n`.
    cmd = [arg for arg in cmd if arg != "\n"]
    _LOG.debug(hprint.to_str("cmd"))
    # The first option is the executable.
    hdbg.dassert_eq(cmd[0], "pandoc")
    # pandoc parser is difficult to emulate with `argparse`, since pandoc allows
    # the input file to be anywhere in the command line options. In our case we
    # don't know all the possible command line options so for simplicity we
    # assume that the first option is always the input file.
    in_file_path = cmd[1]
    cmd = cmd[2:]
    _LOG.debug(hprint.to_str("cmd"))
    #
    parser = argparse.ArgumentParser()
    parser.add_argument("-o", "--output", required=True)
    parser.add_argument("--data-dir", default=None)
    parser.add_argument("--template", default=None)
    parser.add_argument("--extract-media", default=None)
    # Parse known arguments and capture the rest.
    args, unknown_args = parser.parse_known_args(cmd)
    _LOG.debug(hprint.to_str("args unknown_args"))
    # Filter out the option terminator if present.
    # Remove the `--` option terminator to treat `--option-after-terminator` as a regular argument, not as an option.
    unknown_args = [arg for arg in unknown_args if arg != "--"]
    # Return all the arguments in a dictionary with names that match the
    # function signature of `run_dockerized_pandoc()`.
    in_dir_params = {
        "data-dir": args.data_dir,
        "template": args.template,
        "extract-media": args.extract_media,
    }
    return {
        "input": in_file_path,
        "output": args.output,
        "in_dir_params": in_dir_params,
        "cmd_opts": unknown_args,
    }


def convert_pandoc_arguments_to_cmd(
    params: Dict[str, Any],
) -> str:
    """
    Convert parsed pandoc arguments back to a command string.

    This function takes the parsed pandoc arguments and converts them
    back into a command string that can be executed directly or in a
    Dockerized container.

    :return: The constructed pandoc command string.
    """
    cmd = []
    hdbg.dassert_is_subset(
        params.keys(), ["input", "output", "in_dir_params", "cmd_opts"]
    )
    cmd.append(f'{params["input"]}')
    cmd.append(f'--output {params["output"]}')
    for key, value in params["in_dir_params"].items():
        if value:
            cmd.append(f"--{key} {value}")
    #
    hdbg.dassert_isinstance(params["cmd_opts"], list)
    cmd.append(" ".join(params["cmd_opts"]))
    #
    cmd = " ".join(cmd)
    _LOG.debug(hprint.to_str("cmd"))
    return cmd


def run_dockerized_pandoc(
    cmd: str,
    container_type: str,
    *,
    mode: str = "system",
    force_rebuild: bool = False,
    use_sudo: bool = False,
) -> str:
    """
    Run `pandoc` in a Docker container.
    """
    _LOG.debug(hprint.func_signature_to_str())
    if container_type == "pandoc_only":
        container_image = "pandoc/core"
        incremental = False
        dockerfile = ""
    else:
        if container_type == "pandoc_latex":
            container_image = "tmp.pandoc_latex"
            # From https://github.com/pandoc/dockerfiles/blob/main/alpine/latex/Dockerfile
            build_dir = "tmp.docker_build"
            dir_name = hgit.find_file_in_git_tree("pandoc_docker_files")
            hio.create_dir(build_dir, incremental=True)
            cmd = f"cp -r {dir_name}/* tmp.docker_build/common/latex"
            hsystem.system(cmd)
            #
            dockerfile = r"""
            ARG pandoc_version=edge
            FROM pandoc/core:${pandoc_version}-alpine

            # NOTE: to maintainers, please keep this listing alphabetical.
            RUN apk --no-cache add \
                    curl \
                    fontconfig \
                    freetype \
                    gnupg \
                    gzip \
                    perl \
                    tar \
                    wget \
                    xz

            # Installer scripts and config
            COPY common/latex/texlive.profile    /root/texlive.profile
            COPY common/latex/install-texlive.sh /root/install-texlive.sh
            COPY common/latex/packages.txt       /root/packages.txt

            # TeXLive binaries location
            ARG texlive_bin="/opt/texlive/texdir/bin"

            # TeXLive version to install (leave empty to use the latest version).
            ARG texlive_version=

            # TeXLive mirror URL (leave empty to use the default mirror).
            ARG texlive_mirror_url=

            # Modify PATH environment variable, prepending TexLive bin directory
            ENV PATH="${texlive_bin}/default:${PATH}"

            # Ideally, the image would always install "linuxmusl" binaries. However,
            # those are not available for aarch64, so we install binaries that have
            # been built against libc and hope that the compatibility layer works
            # well enough.
            RUN cd /root && \
                ARCH="$(uname -m)" && \
                case "$ARCH" in \
                    ('x86_64') \
                        TEXLIVE_ARCH="x86_64-linuxmusl"; \
                        ;; \
                    (*) echo >&2 "error: unsupported architecture '$ARCH'"; \
                        exit 1 \
                        ;; \
                esac && \
                mkdir -p ${texlive_bin} && \
                ln -sf "${texlive_bin}/${TEXLIVE_ARCH}" "${texlive_bin}/default" && \
                echo "binary_${TEXLIVE_ARCH} 1" >> /root/texlive.profile && \
                ( \
                [ -z "$texlive_version"    ] || printf '-t\n%s\n"' "$texlive_version"; \
                [ -z "$texlive_mirror_url" ] || printf '-m\n%s\n' "$texlive_mirror_url" \
                ) | xargs /root/install-texlive.sh && \
                sed -e 's/ *#.*$//' -e '/^ *$/d' /root/packages.txt | \
                    xargs tlmgr install && \
                rm -f /root/texlive.profile \
                    /root/install-texlive.sh \
                    /root/packages.txt && \
                TERM=dumb luaotfload-tool --update && \
                chmod -R o+w /opt/texlive/texdir/texmf-var

            WORKDIR /data
            """
            # Since we have already copied the files, we can't remove the directory.
            incremental = True
        elif container_type == "pandoc_texlive":
            container_image = "tmp.pandoc_texlive"
            dockerfile = r"""
            FROM texlive/texlive:latest

            ENV DEBIAN_FRONTEND=noninteractive
            RUN apt-get update && \
                apt-get -y upgrade

            RUN apt install -y sudo

            RUN apt install -y pandoc

            # Create a font cache directory usable by non-root users.
            # These fonts don't work with latex and xelatex, and require lualatex.
            # RUN apt install fonts-noto-color-emoji
            # RUN apt install fonts-twemoji
            # RUN mkdir -p /var/cache/fontconfig && \
            #     chmod -R 777 /var/cache/fontconfig && \
            #     fc-cache -fv

            # Verify installation.
            RUN latex --version && pdflatex --version && pandoc --version

            # Set the default command.
            ENTRYPOINT ["pandoc"]
            """
            incremental = False
        else:
            raise ValueError(f"Unknown container type '{container_type}'")
        # Build container.
        container_image = build_container_image(
            container_image,
            dockerfile,
            force_rebuild,
            use_sudo,
            incremental=incremental,
        )
    # Convert files to Docker paths.
    is_caller_host = not hserver.is_inside_docker()
    use_sibling_container_for_callee = True
    caller_mount_path, callee_mount_path, mount = get_docker_mount_info(
        is_caller_host, use_sibling_container_for_callee
    )
    #
    param_dict = convert_pandoc_cmd_to_arguments(cmd)
    param_dict["input"] = convert_caller_to_callee_docker_path(
        param_dict["input"],
        caller_mount_path,
        callee_mount_path,
        check_if_exists=True,
        is_input=True,
        is_caller_host=is_caller_host,
        use_sibling_container_for_callee=use_sibling_container_for_callee,
    )
    param_dict["output"] = convert_caller_to_callee_docker_path(
        param_dict["output"],
        caller_mount_path,
        callee_mount_path,
        check_if_exists=False,
        is_input=False,
        is_caller_host=is_caller_host,
        use_sibling_container_for_callee=use_sibling_container_for_callee,
    )
    for key, value in param_dict["in_dir_params"].items():
        if value:
            value_tmp = convert_caller_to_callee_docker_path(
                value,
                caller_mount_path,
                callee_mount_path,
                check_if_exists=True,
                is_input=True,
                is_caller_host=is_caller_host,
                use_sibling_container_for_callee=use_sibling_container_for_callee,
            )
        else:
            value_tmp = value
        param_dict["in_dir_params"][key] = value_tmp
    #
    pandoc_cmd = convert_pandoc_arguments_to_cmd(param_dict)
    _LOG.debug(hprint.to_str("pandoc_cmd"))
    # The command is like:
    # > docker run --rm --user $(id -u):$(id -g) \
    #     --workdir /app \
    #     --mount type=bind,source=.,target=/app \
    #     pandoc/core \
    #     input.md -o output.md \
    #     -s --toc
    docker_cmd = get_docker_base_cmd(use_sudo)
    docker_cmd.extend(
        [
            f"--workdir {callee_mount_path} --mount {mount}",
            f"{container_image}",
            f"{pandoc_cmd}",
        ]
    )
    docker_cmd = " ".join(docker_cmd)
    ret = process_docker_cmd(docker_cmd, container_image, dockerfile, mode)
    return ret


# #############################################################################
# Dockerized markdown_toc.
# #############################################################################


def run_dockerized_markdown_toc(
    in_file_path: str,
    cmd_opts: List[str],
    *,
    mode: str = "system",
    force_rebuild: bool = False,
    use_sudo: bool = False,
) -> str:
    """
    Run `markdown-toc` in a Docker container.
    """
    _LOG.debug(hprint.func_signature_to_str())
    # https://github.com/jonschlinkert/markdown-toc
    hdbg.dassert_isinstance(cmd_opts, list)
    # Build the container, if needed.
    container_image = "tmp.markdown_toc"
    dockerfile = r"""
    # Use a Node.js image
    FROM node:18

    # Install Prettier globally
    RUN npm install -g markdown-toc

    # Set a working directory inside the container
    WORKDIR /app
    """
    container_image = build_container_image(
        container_image, dockerfile, force_rebuild, use_sudo
    )
    # Convert files to Docker paths.
    is_caller_host = not hserver.is_inside_docker()
    # TODO(gp): After fix for CmampTask10710 enable this.
    # use_sibling_container_for_callee = hserver.use_docker_sibling_containers()
    use_sibling_container_for_callee = True
    caller_mount_path, callee_mount_path, mount = get_docker_mount_info(
        is_caller_host, use_sibling_container_for_callee
    )
    in_file_path = convert_caller_to_callee_docker_path(
        in_file_path,
        caller_mount_path,
        callee_mount_path,
        check_if_exists=True,
        is_input=True,
        is_caller_host=is_caller_host,
        use_sibling_container_for_callee=use_sibling_container_for_callee,
    )
    cmd_opts_as_str = " ".join(cmd_opts)
    # The command is like:
    # > docker run --rm --user $(id -u):$(id -g) \
    #     --workdir /app --mount type=bind,source=.,target=/app \
    #     tmp.markdown_toc \
    #     -i ./test.md
    bash_cmd = f"/usr/local/bin/markdown-toc {cmd_opts_as_str} -i {in_file_path}"
    docker_cmd = get_docker_base_cmd(use_sudo)
    docker_cmd.extend(
        [
            f"--workdir {callee_mount_path} --mount {mount}",
            f"{container_image}",
            f'bash -c "{bash_cmd}"',
        ]
    )
    docker_cmd = " ".join(docker_cmd)
    ret = process_docker_cmd(docker_cmd, container_image, dockerfile, mode)
    return ret


# #############################################################################
# Dockerized Latex.
# #############################################################################


# TODO(gp): Factor out common code between the `convert_*_cmd_to_arguments()`
# and `convert_*_arguments_to_cmd()` functions.
def convert_latex_cmd_to_arguments(cmd: str) -> Dict[str, Any]:
    """
    Parse the arguments from a Latex command.

    ```
    > pdflatex \
        tmp.scratch/tmp.pandoc.tex \
        -output-directory tmp.scratch \
        -interaction=nonstopmode -halt-on-error -shell-escape ```

    :param cmd: A list of command-line arguments for pandoc.
    :return: A dictionary with the parsed arguments.
    """
    # Use shlex.split to tokenize the string like a shell would.
    cmd = shlex.split(cmd)
    # Remove the newline character that come from multiline commands with `\n`.
    cmd = [arg for arg in cmd if arg != "\n"]
    _LOG.debug(hprint.to_str("cmd"))
    # The first option is the executable.
    hdbg.dassert_eq(cmd[0], "pdflatex")
    # We assume that the first option is always the input file.
    in_file_path = cmd[-1]
    hdbg.dassert(
        not in_file_path.startswith("-"),
        "Invalid input file '%s'",
        in_file_path,
    )
    hdbg.dassert_file_exists(in_file_path)
    cmd = cmd[1:-1]
    _LOG.debug(hprint.to_str("cmd"))
    #
    parser = argparse.ArgumentParser()
    parser.add_argument("--output-directory", required=True)
    # Latex uses options like `-XYZ` which confuse `argparse` so we need to
    # replace `-XYZ` with `--XYZ`.
    cmd = [re.sub(r"^-", r"--", cmd_opts) for cmd_opts in cmd]
    _LOG.debug(hprint.to_str("cmd"))
    # # Parse known arguments and capture the rest.
    args, unknown_args = parser.parse_known_args(cmd)
    _LOG.debug(hprint.to_str("args unknown_args"))
    # Return all the arguments in a dictionary with names that match the
    # function signature of `run_dockerized_pandoc()`.
    in_dir_params: Dict[str, Any] = {}
    return {
        "input": in_file_path,
        "output-directory": args.output_directory,
        "in_dir_params": in_dir_params,
        "cmd_opts": unknown_args,
    }


def convert_latex_arguments_to_cmd(
    params: Dict[str, Any],
) -> str:
    """
    Convert parsed pandoc arguments back to a command string.

    This function takes the parsed latex arguments and converts them
    back into a command string that can be executed directly or in a
    Dockerized container.

    :return: The constructed pandoc command string.
    """
    cmd = []
    hdbg.dassert_is_subset(
        params.keys(),
        ["input", "output-directory", "in_dir_params", "cmd_opts"],
    )
    key = "output-directory"
    value = params[key]
    cmd.append(f"-{key} {value}")
    for key, value in params["in_dir_params"].items():
        if value:
            cmd.append(f"-{key} {value}")
    #
    hdbg.dassert_isinstance(params["cmd_opts"], list)
    cmd.append(" ".join(params["cmd_opts"]))
    # The input needs to be last to work around the bug in pdflatex where the
    # options before the input file are not always parsed correctly.
    cmd.append(f'{params["input"]}')
    #
    cmd = " ".join(cmd)
    _LOG.debug(hprint.to_str("cmd"))
    return cmd


# TODO(gp): Factor out common code between the `run_dockerized_*` functions.
# E.g., the code calling `convert_caller_to_callee_docker_path()` has a lot
# of repetition.
def run_dockerized_latex(
    cmd: str,
    *,
    mode: str = "system",
    force_rebuild: bool = False,
    use_sudo: bool = False,
) -> str:
    """
    Run `latex` in a Docker container.
    """
    _LOG.debug(hprint.func_signature_to_str())
    container_image = "tmp.latex"
    if False:
        dockerfile = r"""
        # Use minimal multi-arch TeX Live image (includes ARM support)
        FROM ghcr.io/xu-cheng/texlive:latest
        """
    # Doesn't work.
    if False:
        dockerfile = r"""
        # Use a lightweight base image.
        # FROM debian:bullseye-slim
        FROM ubuntu:22.04

        # Set environment variables to avoid interactive prompts.
        ENV DEBIAN_FRONTEND=noninteractive

        # Update.
        RUN apt-get update && \
            apt-get clean && \
            rm -rf /var/lib/apt/lists/* && \
            apt-get update

        # Install only the minimal TeX Live packages.
        RUN apt-get install -y --no-install-recommends \
            texlive-latex-base \
            texlive-latex-recommended \
            texlive-fonts-recommended \
            texlive-latex-extra \
            lmodern \
            tikzit \
            || apt-get install -y --fix-missing
        """
    # Doesn't work.
    if False:
        dockerfile = r"""
        # Use a lightweight base image.
        # FROM debian:bullseye-slim
        FROM ubuntu:22.04

        # Set environment variables to avoid interactive prompts.
        ENV DEBIAN_FRONTEND=noninteractive

        RUN rm -rf /var/lib/apt/lists/*
        # Update.
        RUN apt-get clean && \
            apt-get update

        # Install texlive-full.
        RUN apt install -y texlive-full
        """
    # Clean up.
    if False:
        dockerfile += r"""
        RUN rm -rf /var/lib/apt/lists/* \
            && apt-get clean

        # Verify LaTeX is installed.
        RUN latex --version

        # Set working directory.
        WORKDIR /workspace

        # Default command.
        CMD [ "bash" ]
        """
    if True:
        dockerfile = r"""
        FROM mfisherman/texlive-full

        # Verify LaTeX is installed.
        RUN latex --version

        # Default command.
        CMD [ "bash" ]
        """
    container_image = build_container_image(
        container_image, dockerfile, force_rebuild, use_sudo
    )
    # Convert files to Docker.
    is_caller_host = not hserver.is_inside_docker()
    use_sibling_container_for_callee = True
    caller_mount_path, callee_mount_path, mount = get_docker_mount_info(
        is_caller_host, use_sibling_container_for_callee
    )
    #
    param_dict = convert_latex_cmd_to_arguments(cmd)
    param_dict["input"] = convert_caller_to_callee_docker_path(
        param_dict["input"],
        caller_mount_path,
        callee_mount_path,
        check_if_exists=True,
        is_input=True,
        is_caller_host=is_caller_host,
        use_sibling_container_for_callee=use_sibling_container_for_callee,
    )
    key = "output-directory"
    value = param_dict[key]
    param_dict[key] = convert_caller_to_callee_docker_path(
        value,
        caller_mount_path,
        callee_mount_path,
        check_if_exists=False,
        is_input=False,
        is_caller_host=is_caller_host,
        use_sibling_container_for_callee=use_sibling_container_for_callee,
    )
    for key, value in param_dict["in_dir_params"].items():
        if value:
            value_tmp = convert_caller_to_callee_docker_path(
                value,
                caller_mount_path,
                callee_mount_path,
                check_if_exists=True,
                is_input=True,
                is_caller_host=is_caller_host,
                use_sibling_container_for_callee=use_sibling_container_for_callee,
            )
        else:
            value_tmp = value
        param_dict["in_dir_params"][key] = value_tmp
    # Create the latex command.
    latex_cmd = convert_latex_arguments_to_cmd(param_dict)
    latex_cmd = "pdflatex " + latex_cmd
    _LOG.debug(hprint.to_str("latex_cmd"))
    #
    docker_cmd = get_docker_base_cmd(use_sudo)
    docker_cmd.extend(
        [
            f"--workdir {callee_mount_path} --mount {mount}",
            f"{container_image}",
            f"{latex_cmd}",
        ]
    )
    docker_cmd = " ".join(docker_cmd)
    ret = process_docker_cmd(docker_cmd, container_image, dockerfile, mode)
    return ret


def run_basic_latex(
    in_file_name: str,
    cmd_opts: List[str],
    run_latex_again: bool,
    out_file_name: str,
    *,
    mode: str = "system",
    force_rebuild: bool = False,
    use_sudo: bool = False,
) -> None:
    """
    Run a basic Latex command.
    """
    _LOG.debug(hprint.func_signature_to_str())
    #
    # hdbg.dassert_file_extension(input_file_name, "tex")
    hdbg.dassert_file_exists(in_file_name)
    hdbg.dassert_file_extension(out_file_name, "pdf")
    # There is a horrible bug in pdflatex that if the input file is not the last
    # one the output directory is not recognized.
    cmd = (
        "pdflatex"
        + " -output-directory=."
        + " -interaction=nonstopmode"
        + " -halt-on-error"
        + " -shell-escape"
        + " "
        + " ".join(cmd_opts)
        + f" {in_file_name}"
    )
    run_dockerized_latex(
        cmd,
        mode=mode,
        force_rebuild=force_rebuild,
        use_sudo=use_sudo,
    )
    if run_latex_again:
        run_dockerized_latex(
            cmd,
            mode=mode,
            force_rebuild=force_rebuild,
            use_sudo=use_sudo,
        )
    # Latex writes the output file in the current working directory.
    file_out = os.path.basename(in_file_name)
    file_out = hio.change_filename_extension(file_out, "", "pdf")
    _LOG.debug("file_out=%s", file_out)
    hdbg.dassert_path_exists(file_out)
    # Move to the proper output location.
    if file_out != out_file_name:
        cmd = "mv %s %s" % (file_out, out_file_name)
        hsystem.system(cmd)


# #############################################################################
# Dockerized ImageMagick.
# #############################################################################


def run_dockerized_imagemagick(
    in_file_path: str,
    cmd_opts: List[str],
    out_file_path: str,
    *,
    mode: str = "system",
    force_rebuild: bool = False,
    use_sudo: bool = False,
) -> str:
    """
    Run `ImageMagick` in a Docker container.
    """
    _LOG.debug(hprint.func_signature_to_str())
    #
    container_image = "tmp.imagemagick"
    dockerfile = r"""
    FROM alpine:latest

    # Install Bash.
    RUN apk add --no-cache bash
    # Set Bash as the default shell.
    SHELL ["/bin/bash", "-c"]

    RUN apk add --no-cache imagemagick ghostscript

    # Set working directory
    WORKDIR /workspace

    RUN magick --version
    RUN gs --version

    # Default command
    CMD [ "bash" ]
    """
    container_image = build_container_image(
        container_image, dockerfile, force_rebuild, use_sudo
    )
    # Convert files to Docker paths.
    is_caller_host = not hserver.is_inside_docker()
    use_sibling_container_for_callee = True
    caller_mount_path, callee_mount_path, mount = get_docker_mount_info(
        is_caller_host, use_sibling_container_for_callee
    )
    in_file_path = convert_caller_to_callee_docker_path(
        in_file_path,
        caller_mount_path,
        callee_mount_path,
        check_if_exists=True,
        is_input=True,
        is_caller_host=is_caller_host,
        use_sibling_container_for_callee=use_sibling_container_for_callee,
    )
    out_file_path = convert_caller_to_callee_docker_path(
        out_file_path,
        caller_mount_path,
        callee_mount_path,
        check_if_exists=False,
        is_input=False,
        is_caller_host=is_caller_host,
        use_sibling_container_for_callee=use_sibling_container_for_callee,
    )
    cmd_opts_as_str = " ".join(cmd_opts)
    cmd = f"magick {cmd_opts_as_str} {in_file_path} {out_file_path}"
    docker_cmd = get_docker_base_cmd(use_sudo)
    docker_cmd.extend(
        [
            "--entrypoint ''",
            f"--workdir {callee_mount_path} --mount {mount}",
            container_image,
            f'bash -c "{cmd}"',
        ]
    )
    docker_cmd = " ".join(docker_cmd)
    ret = process_docker_cmd(docker_cmd, container_image, dockerfile, mode)
    return ret


def run_dockerized_tikz_to_bitmap(
    in_file_path: str,
    cmd_opts: List[str],
    out_file_path: str,
    *,
    mode: str = "system",
    force_rebuild: bool = False,
    use_sudo: bool = False,
) -> None:
    r"""
    Convert a TikZ file to a PDF file.

    It expects the input file to be a TikZ including the Latex preamble like:
    ```
    \documentclass[tikz, border=10pt]{standalone}
    \usepackage{tikz}
    \begin{document}
    \begin{tikzpicture}[scale=0.8]
    ...
    \end{tikzpicture}
    \end{document}
    ```
    """
    _LOG.debug(hprint.func_signature_to_str())
    # Convert tikz file to PDF.
    latex_cmd_opts: List[str] = []
    run_latex_again = False
    file_out = hio.change_file_extension(in_file_path, ".pdf")
    run_basic_latex(
        in_file_path,
        latex_cmd_opts,
        run_latex_again,
        file_out,
        mode=mode,
        force_rebuild=force_rebuild,
        use_sudo=use_sudo,
    )
    # Convert the PDF to a bitmap.
    run_dockerized_imagemagick(
        file_out,
        cmd_opts,
        out_file_path,
        mode=mode,
        force_rebuild=force_rebuild,
        use_sudo=use_sudo,
    )


# #############################################################################


def run_dockerized_plantuml(
    in_file_path: str,
    out_file_path: str,
    dst_ext: str,
    *,
    mode: str = "system",
    force_rebuild: bool = False,
    use_sudo: bool = False,
) -> str:
    """
    Run `plantUML` in a Docker container.

    :param in_file_path: path to the code of the image to render
    :param out_file_path: path to the dir where the image will be saved
    :param dst_ext: extension of the rendered image, e.g., "svg", "png"
    :param force_rebuild: whether to force rebuild the Docker container
    :param use_sudo: whether to use sudo for Docker commands
    """
    _LOG.debug(hprint.func_signature_to_str())
    # Build the container, if needed.
    container_image = "tmp.plantuml"
    dockerfile = r"""
    # Use a lightweight base image.
    FROM debian:bullseye-slim

    # Install plantUML.
    RUN apt-get update
    RUN apt-get install -y --no-install-recommends plantuml
    """
    container_image = build_container_image(
        container_image, dockerfile, force_rebuild, use_sudo
    )
    # Convert files to Docker paths.
    is_caller_host = not hserver.is_inside_docker()
    use_sibling_container_for_callee = True
    caller_mount_path, callee_mount_path, mount = get_docker_mount_info(
        is_caller_host, use_sibling_container_for_callee
    )
    out_file_path = convert_caller_to_callee_docker_path(
        out_file_path,
        caller_mount_path,
        callee_mount_path,
        check_if_exists=True,
        is_input=False,
        is_caller_host=is_caller_host,
        use_sibling_container_for_callee=use_sibling_container_for_callee,
    )
    in_file_path = convert_caller_to_callee_docker_path(
        in_file_path,
        caller_mount_path,
        callee_mount_path,
        check_if_exists=True,
        is_input=True,
        is_caller_host=is_caller_host,
        use_sibling_container_for_callee=use_sibling_container_for_callee,
    )
    plantuml_cmd = f"plantuml -t{dst_ext} -o {out_file_path} {in_file_path}"
    docker_cmd = get_docker_base_cmd(use_sudo)
    docker_cmd.extend(
        [
            " --entrypoint ''",
            f"--workdir {callee_mount_path} --mount {mount}",
            f"{container_image}",
            f'bash -c "{plantuml_cmd}"',
        ]
    )
    docker_cmd = " ".join(docker_cmd)
    ret = process_docker_cmd(docker_cmd, container_image, dockerfile, mode)
    return ret


# #############################################################################


def run_dockerized_mermaid(
    in_file_path: str,
    out_file_path: str,
    *,
    mode: str = "system",
    force_rebuild: bool = False,
    use_sudo: bool = False,
) -> str:
    """
    Run `mermaid` in a Docker container.

    :param in_file_path: path to the code of the image to render
    :param out_file_path: path to the image to be created
    :param force_rebuild: whether to force rebuild the Docker container
    :param use_sudo: whether to use sudo for Docker commands
    """
    _LOG.debug(hprint.func_signature_to_str())
    # Get the container image.
    _ = force_rebuild
    container_image = "minlag/mermaid-cli"
    # Convert files to Docker paths.
    is_caller_host = not hserver.is_inside_docker()
    use_sibling_container_for_callee = True
    caller_mount_path, callee_mount_path, mount = get_docker_mount_info(
        is_caller_host, use_sibling_container_for_callee
    )
    in_file_path = convert_caller_to_callee_docker_path(
        in_file_path,
        caller_mount_path,
        callee_mount_path,
        check_if_exists=True,
        is_input=True,
        is_caller_host=is_caller_host,
        use_sibling_container_for_callee=use_sibling_container_for_callee,
    )
    out_file_path = convert_caller_to_callee_docker_path(
        out_file_path,
        caller_mount_path,
        callee_mount_path,
        check_if_exists=True,
        is_input=False,
        is_caller_host=is_caller_host,
        use_sibling_container_for_callee=use_sibling_container_for_callee,
    )
    mermaid_cmd = f" -i {in_file_path} -o {out_file_path}"
    mermaid_cmd += " --scale 3"
    docker_cmd = get_docker_base_cmd(use_sudo)
    docker_cmd.extend(
        [
            f"--workdir {callee_mount_path} --mount {mount}",
            container_image,
            mermaid_cmd,
        ]
    )
    docker_cmd = " ".join(docker_cmd)
    ret = process_docker_cmd(docker_cmd, container_image, dockerfile, mode)
    return ret


# TODO(gp): Factor out the common code with `run_dockerized_mermaid()`.
def run_dockerized_mermaid2(
    in_file_path: str,
    out_file_path: str,
    *,
    mode: str = "system",
    force_rebuild: bool = False,
    use_sudo: bool = False,
) -> None:
    """
    Run `mermaid` in a Docker container, building the container from scratch
    and using a puppeteer config.
    """
    _LOG.debug(hprint.func_signature_to_str())
    # Build the container, if needed.
    container_image = "tmp.mermaid"
    puppeteer_cache_path = r"""
    const {join} = require('path');

    /**
     * @type {import("puppeteer").Configuration}
     */
    module.exports = {
      // Changes the cache location for Puppeteer.
      cacheDirectory: join(__dirname, '.cache', 'puppeteer'),
    };
    """
    dockerfile = rf"""
    # Use a Node.js image.
    FROM node:18

    # Install packages needed for mermaid.
    RUN apt-get update
    RUN apt-get install -y nodejs npm

    RUN cat > .puppeteerrc.cjs <<EOL
    {puppeteer_cache_path}
    EOL

    RUN npx puppeteer browsers install chrome-headless-shell
    RUN apt-get install -y libnss3 libnspr4 libatk1.0-0 libatk-bridge2.0-0 libcups2 libdrm2 libxkbcommon0 libxcomposite1 libxdamage1 libxfixes3 libxrandr2 libgbm1 libasound2

    # Install mermaid.
    RUN npm install -g mermaid @mermaid-js/mermaid-cli
    """
    container_image = build_container_image(
        container_image, dockerfile, force_rebuild, use_sudo
    )
    # Convert files to Docker paths.
    is_caller_host = not hserver.is_inside_docker()
    use_sibling_container_for_callee = True
    caller_mount_path, callee_mount_path, mount = get_docker_mount_info(
        is_caller_host, use_sibling_container_for_callee
    )
    in_file_path = convert_caller_to_callee_docker_path(
        in_file_path,
        caller_mount_path,
        callee_mount_path,
        check_if_exists=True,
        is_input=True,
        is_caller_host=is_caller_host,
        use_sibling_container_for_callee=use_sibling_container_for_callee,
    )
    out_file_path = convert_caller_to_callee_docker_path(
        out_file_path,
        caller_mount_path,
        callee_mount_path,
        check_if_exists=True,
        is_input=False,
        is_caller_host=is_caller_host,
        use_sibling_container_for_callee=use_sibling_container_for_callee,
    )
    puppeteer_config_path = convert_caller_to_callee_docker_path(
        "puppeteerConfig.json",
        caller_mount_path,
        callee_mount_path,
        check_if_exists=True,
        is_input=False,
        is_caller_host=is_caller_host,
        use_sibling_container_for_callee=use_sibling_container_for_callee,
    )
    mermaid_cmd = (
        f"mmdc --puppeteerConfigFile {puppeteer_config_path}"
        + f" -i {in_file_path} -o {out_file_path}"
    )
    # TODO(gp): Factor out building the docker cmd.
    docker_cmd = get_docker_base_cmd(use_sudo)
    docker_cmd.extend(
        [
            "--entrypoint ''",
            f"--workdir {callee_mount_path} --mount {mount}",
            container_image,
            f'bash -c "{mermaid_cmd}"',
        ]
    )
    docker_cmd = " ".join(docker_cmd)
    ret = process_docker_cmd(docker_cmd, container_image, dockerfile, mode)
    return ret


# #############################################################################


def run_dockerized_graphviz(
    in_file_path: str,
    cmd_opts: List[str],
    out_file_path: str,
    *,
    mode: str = "system",
    force_rebuild: bool = False,
    use_sudo: bool = False,
) -> str:
    """
    Run `graphviz` in a Docker container.

    :param in_file_path: path to the code of the image to render
    :param out_file_path: path to the image to be created
    :param force_rebuild: whether to force rebuild the Docker container
    :param use_sudo: whether to use sudo for Docker commands
    """
    _LOG.debug(hprint.func_signature_to_str())
    # Get the container image.
    # These containers don't work so we install it in a custom container.
    # container_image = "graphviz/graphviz"
    # container_image = "nshine/dot"
    container_image = "tmp.graphviz"
    dockerfile = rf"""
    FROM alpine:latest

    RUN apk add --no-cache graphviz
    """
    container_image = build_container_image(
        container_image, dockerfile, force_rebuild, use_sudo
    )
    # Convert files to Docker paths.
    is_caller_host = not hserver.is_inside_docker()
    use_sibling_container_for_callee = False
    caller_mount_path, callee_mount_path, mount = get_docker_mount_info(
        is_caller_host, use_sibling_container_for_callee
    )
    in_file_path = convert_caller_to_callee_docker_path(
        in_file_path,
        caller_mount_path,
        callee_mount_path,
        check_if_exists=True,
        is_input=True,
        is_caller_host=is_caller_host,
        use_sibling_container_for_callee=use_sibling_container_for_callee,
    )
    out_file_path = convert_caller_to_callee_docker_path(
        out_file_path,
        caller_mount_path,
        callee_mount_path,
        check_if_exists=True,
        is_input=False,
        is_caller_host=is_caller_host,
        use_sibling_container_for_callee=use_sibling_container_for_callee,
    )
    #
    cmd_opts = " ".join(cmd_opts)
    graphviz_cmd = [
        "dot",
        f"{cmd_opts}",
        "-T png",
        "-Gdpi=300",
        f"-o {out_file_path}",
        in_file_path,
    ]
    graphviz_cmd = " ".join(graphviz_cmd)
    #
    docker_cmd = get_docker_base_cmd(use_sudo)
    docker_cmd.extend(
        [
            f"--workdir {callee_mount_path} --mount {mount}",
            container_image,
            graphviz_cmd,
        ]
    )
    docker_cmd = " ".join(docker_cmd)
    ret = process_docker_cmd(docker_cmd, container_image, dockerfile, mode)
    return ret<|MERGE_RESOLUTION|>--- conflicted
+++ resolved
@@ -72,11 +72,8 @@
     """
     _LOG.debug(hprint.func_signature_to_str())
     hdbg.dassert_isinstance(docker_cmd, str)
-<<<<<<< HEAD
-=======
     hdbg.dassert_isinstance(container_image, str)
     hdbg.dassert_isinstance(dockerfile, str)
->>>>>>> 0387ed7f
     if mode == "return_cmd":
         ret = docker_cmd
     elif mode == "system":
@@ -639,19 +636,11 @@
     """
     _LOG.debug(hprint.func_signature_to_str())
     hdbg.dassert_isinstance(cmd_opts, list)
-<<<<<<< HEAD
-    hdbg.dassert_in(file_type, ["md", "tex"])
-    # Build the container, if needed.
-    # TODO(gp): -> container_image_name
-    container_image = f"tmp.prettier.{file_type}"
-    if file_type == "md":
-=======
     hdbg.dassert_in(file_type, ["md", "txt", "tex"])
     # Build the container, if needed.
     # TODO(gp): -> container_image_name
     container_image = f"tmp.prettier.{file_type}"
     if file_type in ("md", "txt"):
->>>>>>> 0387ed7f
         dockerfile = r"""
         FROM node:20-slim
 
@@ -724,11 +713,7 @@
     #     tmp.prettier \
     #     --parser markdown --prose-wrap always --write --tab-width 2 \
     #     ./test.md
-<<<<<<< HEAD
-    if file_type == "md":
-=======
     if file_type in ("md", "txt"):
->>>>>>> 0387ed7f
         executable = "/usr/local/bin/prettier"
     elif file_type == "tex":
         executable = (
