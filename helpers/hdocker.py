--- conflicted
+++ resolved
@@ -1753,12 +1753,8 @@
     )
     cmd_opts = " ".join(cmd_opts)
     graphviz_cmd = [
-<<<<<<< HEAD
-        "dot" f"{cmd_opts}",
-=======
         "dot",
         f"{cmd_opts}",
->>>>>>> cc88161f
         "-T png",
         "-Gdpi=300",
         f"-o {out_file_path}",
