--- conflicted
+++ resolved
@@ -1246,11 +1246,6 @@
     """
     _LOG.debug(hprint.func_signature_to_str())
     container_image = "tmp.latex"
-<<<<<<< HEAD
-    dockerfile = r"""
-    # Use a lightweight base image.
-    FROM debian:bullseye-slim
-=======
     if False:
         dockerfile = r"""
         # Use minimal multi-arch TeX Live image (includes ARM support)
@@ -1262,7 +1257,6 @@
         # Use a lightweight base image.
         # FROM debian:bullseye-slim
         FROM ubuntu:22.04
->>>>>>> b32aa8b2
 
         # Set environment variables to avoid interactive prompts.
         ENV DEBIAN_FRONTEND=noninteractive
@@ -1273,19 +1267,6 @@
             rm -rf /var/lib/apt/lists/* && \
             apt-get update
 
-<<<<<<< HEAD
-    # Install only the minimal TeX Live packages.
-    RUN apt-get install -y --no-install-recommends \
-        texlive-latex-base \
-        texlive-latex-recommended \
-        texlive-fonts-recommended \
-        texlive-latex-extra \
-        lmodern \
-        tikzit
-
-    RUN rm -rf /var/lib/apt/lists/* && \
-        apt-get clean
-=======
         # Install only the minimal TeX Live packages.
         RUN apt-get install -y --no-install-recommends \
             texlive-latex-base \
@@ -1319,7 +1300,6 @@
         dockerfile += r"""
         RUN rm -rf /var/lib/apt/lists/* \
             && apt-get clean
->>>>>>> b32aa8b2
 
         # Verify LaTeX is installed.
         RUN latex --version
@@ -1330,8 +1310,6 @@
         # Default command.
         CMD [ "bash" ]
         """
-<<<<<<< HEAD
-=======
     if True:
         dockerfile = r"""
         FROM mfisherman/texlive-full
@@ -1342,7 +1320,6 @@
         # Default command.
         CMD [ "bash" ]
         """
->>>>>>> b32aa8b2
     container_image = build_container_image(
         container_image, dockerfile, force_rebuild, use_sudo
     )
