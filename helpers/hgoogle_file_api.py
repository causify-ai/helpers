--- conflicted
+++ resolved
@@ -12,10 +12,6 @@
 from datetime import datetime
 from typing import List, Optional
 
-<<<<<<< HEAD
-=======
-
->>>>>>> 6a5b68d6
 # This package need to be manually installed until they are added to the
 # container.
 # Run the following line in any notebook would install it:
@@ -38,10 +34,7 @@
 import pandas as pd
 from googleapiclient.discovery import build
 
-<<<<<<< HEAD
 import helpers.hdbg as hdbg
-=======
->>>>>>> 6a5b68d6
 
 _LOG = logging.getLogger(__name__)
 
@@ -61,19 +54,11 @@
         service_key_path = "/home/.config/gspread_pandas/google_secret.json"
     service_key_path = os.path.join(os.path.dirname(__file__), service_key_path)
     # Download service.json from Google API, then save it as
-<<<<<<< HEAD
     # /home/.config/gspread_pandas/google_secret.json
     # Instructions: https://gspread-pandas.readthedocs.io/en/latest/getting_started.html#client-credentials"
     hdbg.dassert_file_exists(
         service_key_path, "Failed to read service key file: %s", service_key_path
     )
-=======
-    # helpers/.google_credentials/service.json
-    # Instructions: https://gspread-pandas.readthedocs.io/en/latest/getting_started.html#client-credentials"
-    hdbg.dassert_file_exists(service_key_path,
-                             "Failed to read service key file: %s",
-                                       service_key_path)
->>>>>>> 6a5b68d6
     # Scopes required for making API calls.
     scopes = [
         "https://www.googleapis.com/auth/drive",
@@ -88,14 +73,7 @@
 # #############################################################################
 
 
-<<<<<<< HEAD
 def get_sheets_service(*, credentials: goasea.Credentials) -> godisc.Resource:
-=======
-# TODO(Shaunak): Pass the credentials object and not the path.
-def get_sheets_service(
-    *, service_key_path: Optional[str] = None
-) -> godisc.Resource:
->>>>>>> 6a5b68d6
     """
     Get Google Sheets service with provided credentials.
 
@@ -185,6 +163,7 @@
         .execute()
     )
     _LOG.debug("response: %s", response)
+    _LOG.debug("response: %s", response)
 
 
 def set_row_height(
@@ -199,7 +178,6 @@
     """
     Set the height for rows in the given sheet.
 
-<<<<<<< HEAD
     :param sheet_id: ID of the Google Sheet (spreadsheet ID).
     :param height: Height of the rows in pixels.
     :param start_index: Starting index of the rows (zero-based). If
@@ -212,31 +190,6 @@
     """
     tab_id = get_sheet_id(
         sheet_id=sheet_id, sheet_name=sheet_name, credentials=credentials
-=======
-    - If only `start_index` is provided, applies height to all rows starting from
-        `start_index`
-    - If only ``end_index`` is provided, applies height to all rows up to
-        `end_index`.
-    - If both `start_index` and `end_index` are provided, applies height to rows
-        between them.
-    - If neither is provided, applies height to all rows.
-
-    :param sheet_id: id of the Google Sheet.
-    :param height: height of the rows in pixels.
-    :param start_index: starting index of the rows (zero-based). If None,
-        applies to all rows.
-    :param end_index: ending index of the rows (zero-based). If None, applies to
-        all rows.
-    :param sheet_name: name of the sheet (tab) to set row height in. Defaults to
-        the first tab if not provided.
-    :param service_key_path: the path to the service key file.
-    :return: none
-    """
-    sheet_id = get_sheet_id(
-        sheet_id=sheet_id,
-        sheet_name=sheet_name,
-        service_key_path=service_key_path,
->>>>>>> 6a5b68d6
     )
     sheets_service = get_sheets_service(credentials=credentials)
     if start_index is None and end_index is None:
@@ -290,29 +243,16 @@
         .execute()
     )
     _LOG.debug("response: %s", response)
-<<<<<<< HEAD
 
 
 # #############################################################################
-=======
+    _LOG.debug("response: %s", response)
 
 
 # #############################################################################
 
 
-def get_gdrive_service(
-    *, service_key_path: Optional[str] = None
-) -> godisc.Resource:
-    """
-    Get Google Drive service with current credentials.
->>>>>>> 6a5b68d6
-
-
-<<<<<<< HEAD
 def get_gdrive_service(*, credentials: goasea.Credentials) -> godisc.Resource:
-=======
-    :return: the Google Drive service instance created.
->>>>>>> 6a5b68d6
     """
     Get Google Drive service with provided credentials.
 
@@ -331,16 +271,11 @@
 
 
 def _create_new_google_document(
-<<<<<<< HEAD
     doc_name: str, doc_type: str, *, credentials: goasea.Credentials
-=======
-    doc_name: str, doc_type: str, *, service: godisc.Resource = None
->>>>>>> 6a5b68d6
 ) -> str:
     """
     Create a new Google document (Sheet or Doc).
 
-<<<<<<< HEAD
     :param doc_name: The name of the new Google document.
     :param doc_type: The type of the Google document ('sheets' or
         'docs').
@@ -369,67 +304,17 @@
     ).execute()
     # Extract the document ID.
     doc_id = response.get(
-=======
-    :param doc_name: str, the name of the new Google document.
-    :param doc_type: str, the type of the Google document ('sheets' or 'docs').
-    :param service: the Google Drive service instance.
-        - Will auto-choose sheet or doc service as default if None is given.
-    :return: doc_id. The id to the created document in GDrive.
-    """
-    if service is None:
-        creds = get_credentials()
-        service = godisc.build(
-            doc_type,
-            "v4" if doc_type == "sheets" else "v1",
-            credentials=creds,
-            cache_discovery=False,
-        )
-    document = {"properties": {"title": doc_name}}
-    document = (
-        service.spreadsheets()
-        .create(
-            body=document,
-            fields="spreadsheetId" if doc_type == "sheets" else "documentId",
-        )
-        .execute()
-    )
-    doc_id = document.get(
->>>>>>> 6a5b68d6
         "spreadsheetId" if doc_type == "sheets" else "documentId"
     )
     return doc_id
 
 
-<<<<<<< HEAD
 def move_gfile_to_dir(
     gfile_id: str, folder_id: str, *, credentials: goasea.Credentials
-=======
-# TODO(Shaunak): Inline these 2 functions, they are too thin.
-def _create_new_google_sheet(gsheet_name: str) -> str:
-    """
-    Create a new Google sheet.
-    """
-    doc_type = "sheets"
-    return _create_new_google_document(gsheet_name, doc_type)
-
-
-def _create_new_google_doc(gdoc_name: str) -> str:
-    """
-    Create a new Google doc.
-    """
-    doc_type = "docs"
-    return _create_new_google_document(gdoc_name, doc_type)
-
-
-# TODO(Shaunak): pass the service instead of creating on the fly.
-def _move_gfile_to_dir(
-    gfile_id: str, folder_id: str, *, service: godisc.Resource = None
->>>>>>> 6a5b68d6
 ) -> dict:
     """
     Move a Google file to a specified folder in Google Drive.
 
-<<<<<<< HEAD
     :param gfile_id: The ID of the Google file.
     :param folder_id: The ID of the folder.
     :param credentials: Google credentials object.
@@ -438,15 +323,6 @@
     service = godisc.build(
         "drive", "v3", credentials=credentials, cache_discovery=False
     )
-=======
-    :param gfile_id: the id of the Google file.
-    :param folder_id: the id of the folder.
-    :param service: the Google Drive service instance.
-        - Will use GDrive file service as default if None is given.
-    """
-    if service is None:
-        service = get_gdrive_service()
->>>>>>> 6a5b68d6
     res = (
         service.files()
         .update(
@@ -462,16 +338,11 @@
 
 
 def _move_gfile_to_dir(
-<<<<<<< HEAD
     gfile_id: str, folder_id: str, *, credentials: goasea.Credentials
-=======
-    gfile_id: str, folder_id: str, *, service: godisc.Resource = None
->>>>>>> 6a5b68d6
 ) -> dict:
     """
     Move a Google file to a specified folder in Google Drive.
 
-<<<<<<< HEAD
     :param gfile_id: The ID of the Google file.
     :param folder_id: The ID of the folder.
     :param credentials: Google credentials object.
@@ -482,15 +353,6 @@
         "drive", "v3", credentials=credentials, cache_discovery=False
     )
     # Execute the request to move the file.
-=======
-    :param gfile_id: the id of the Google file.
-    :param folder_id: the id of the folder.
-    :param service: the Google Drive service instance.
-        - Will use GDrive file service as default if None is given.
-    """
-    if service is None:
-        service = get_gdrive_service()
->>>>>>> 6a5b68d6
     res = (
         service.files()
         .update(
@@ -513,12 +375,12 @@
     credentials: goasea.Credentials,
     user: Optional[str] = None,
 ) -> str:
+) -> str:
     """
     Create a new Google file (sheet or doc) and move it to a specified folder.
 
     :param gfile_type: the type of the Google file ('sheet' or 'doc').
     :param gfile_name: the name of the new Google file.
-<<<<<<< HEAD
     :param gdrive_folder_id: the ID of the Google Drive folder.
     :param credentials: Google credentials object for API access.
     :param user: the email address of the user to share the Google file.
@@ -549,34 +411,12 @@
         share_google_file(gfile_id, user)
         _LOG.debug(
             "The new Google '%s': '%s' is shared with '%s'",
-=======
-    :param gdrive_folder_id: the id of the Google Drive folder.
-    :param user: the email address of the user to share the Google file
-    :return: the ID of the created Google file, or None if an error occurred.
-    """
-    if gfile_type == "sheet":
-        gfile_id = _create_new_google_sheet(gfile_name)
-    elif gfile_type == "doc":
-        gfile_id = _create_new_google_doc(gfile_name)
-    else:
-        raise ValueError(f"Invalid gfile_type=${gfile_type}")
-    _LOG.info("Created a new Google %s '%s'.", gfile_type, gfile_name)
-    # Move the Google file to a Google Drive dir.
-    if gdrive_folder_id:
-        _move_gfile_to_dir(gfile_id, gdrive_folder_id)
-    # Share the Google file to a user and send an email.
-    if user:
-        share_google_file(gfile_id, user)
-        _LOG.debug(
-            "The new Google '%s': '%s' is shared to '%s'",
->>>>>>> 6a5b68d6
             gfile_type,
             gfile_name,
             user,
         )
     # Return the file ID.
     return gfile_id
-<<<<<<< HEAD
 
 
 # #############################################################################
@@ -584,21 +424,11 @@
 
 def create_google_drive_folder(
     folder_name: str, parent_folder_id: str, *, credentials: goasea.Credentials
-=======
-
-
-def create_google_drive_folder(
-    folder_name: str,
-    parent_folder_id: str,
-    *,
-    service: Optional[godisc.Resource] = None,
->>>>>>> 6a5b68d6
 ) -> str:
     """
     Create a new Google Drive folder inside the given folder.
 
     :param folder_name: the name of the new Google Drive folder.
-<<<<<<< HEAD
     :param parent_folder_id: the ID of the parent folder.
     :param credentials: Google credentials object.
     :return: the ID of the created Google Drive folder.
@@ -608,26 +438,14 @@
         "drive", "v3", credentials=credentials, cache_discovery=False
     )
     # Define the metadata for the new folder.
-=======
-    :param parent_folder_id: the id of the parent folder.
-    :param service: the Google Drive service instance.
-        - Will use GDrive file service as default if None is given.
-    """
-    if service is None:
-        service = get_gdrive_service()
->>>>>>> 6a5b68d6
     file_metadata = {
         "name": folder_name,
         "mimeType": "application/vnd.google-apps.folder",
         "parents": [parent_folder_id],
     }
-<<<<<<< HEAD
     # Create the folder in Google Drive.
     folder = service.files().create(body=file_metadata, fields="id").execute()
     # Log and return the folder ID.
-=======
-    folder = service.files().create(body=file_metadata, fields="id").execute()
->>>>>>> 6a5b68d6
     _LOG.debug("Created a new Google Drive folder '%s'.", folder_name)
     _LOG.debug("The new folder id is '%s'.", folder.get("id"))
     return folder.get("id")
@@ -702,16 +520,9 @@
     """
     Share a Google file with a user.
 
-<<<<<<< HEAD
     :param gfile_id: The ID of the Google file.
     :param user: The email address of the user.
     :param credentials: Google credentials object.
-=======
-    :param gfile_id: the id of the Google file.
-    :param user: the email address of the user.
-    :param service: the Google Drive service instance.
-        - Will use GDrive file service as default if None is given.
->>>>>>> 6a5b68d6
     """
     # Build the Google Drive service using the provided credentials.
     service = godisc.build(
@@ -723,11 +534,7 @@
         service.permissions().create(fileId=gfile_id, body=parameters).execute()
     )
     _LOG.debug(
-<<<<<<< HEAD
         "The new permission ID of the document is: '%s'",
-=======
-        "The new permission id of the document is: '%s'",
->>>>>>> 6a5b68d6
         new_permission.get("id"),
     )
     _LOG.info("The Google file is shared with '%s'.", user)
