"""
Import as:

import helpers.hunit_test as hunitest
"""

import abc
import collections
import datetime
import inspect
import logging
import os
import pprint
import random
import re
import sys
import traceback
import unittest
from typing import Any, Dict, List, Mapping, Optional, Tuple

import pytest

import helpers.hdbg as hdbg
import helpers.hgit as hgit
import helpers.hintrospection as hintros
import helpers.hio as hio
import helpers.hprint as hprint
import helpers.hserver as hserver
import helpers.hsystem as hsystem
import helpers.htimer as htimer
import helpers.hwall_clock_time as hwacltim

# We use strings as type hints (e.g., 'pd.DataFrame') since we are not sure
# we have the corresponding libraries installed.


# Minimize dependencies from installed packages.

# TODO(gp): Use `hprint.color_highlight`.
_WARNING = "\033[33mWARNING\033[0m"

try:
    import numpy as np

    _HAS_NUMPY = True
except ImportError as e:
    print(_WARNING + ": " + str(e))
    _HAS_NUMPY = False
try:
    import pandas as pd

    _HAS_PANDAS = True
except ImportError as e:
    print(_WARNING + ": " + str(e))
    _HAS_PANDAS = False

try:
    import matplotlib.pyplot as plt

    _HAS_MATPLOTLIB = True
except ImportError as e:
    print(_WARNING + ": " + str(e))
    _HAS_MATPLOTLIB = False


_LOG = logging.getLogger(__name__)

# Mute this module unless we want to debug it.
_LOG.setLevel(logging.INFO)

# #############################################################################

# Global setter / getter for updating test.

# This controls whether the output of a test is updated or not.
# Set by `conftest.py`.
_UPDATE_TESTS = False


# TODO(gp): -> ..._update_outcomes.
def set_update_tests(val: bool) -> None:
    global _UPDATE_TESTS
    _UPDATE_TESTS = val


def get_update_tests() -> bool:
    return _UPDATE_TESTS


# #############################################################################

# Global setter / getter for incremental mode.

# This is useful when a long test wants to reuse some data already generated.
# Set by conftest.py.
_INCREMENTAL_TESTS = False


def set_incremental_tests(val: bool) -> None:
    global _INCREMENTAL_TESTS
    _INCREMENTAL_TESTS = val


def get_incremental_tests() -> bool:
    return _INCREMENTAL_TESTS


# #############################################################################

_CONFTEST_IN_PYTEST = False


# TODO(gp): Use https://stackoverflow.com/questions/25188119
# TODO(gp): -> is_in_unit_test()
def in_unit_test_mode() -> bool:
    """
    Return True if we are inside a pytest run.

    This is set by `conftest.py`.
    """
    return _CONFTEST_IN_PYTEST


# #############################################################################


# Set by `conftest.py`.
_GLOBAL_CAPSYS = None


def pytest_print(txt: str) -> None:
    """
    Print bypassing `pytest` output capture.
    """
    with _GLOBAL_CAPSYS.disabled():  # type: ignore
        sys.stdout.write(txt)


def pytest_warning(txt: str, prefix: str = "") -> None:
    """
    Print a warning bypassing `pytest` output capture.

    :param prefix: prepend the message with a string
    """
    txt_tmp = ""
    if prefix:
        txt_tmp += prefix
    txt_tmp += hprint.color_highlight("WARNING", "yellow") + f": {txt}"
    pytest_print(txt_tmp)


# #############################################################################
# Generation and conversion functions.
# #############################################################################


# TODO(gp): Is this dataflow Info? If so it should go somewhere else.
def convert_info_to_string(info: Mapping) -> str:
    """
    Convert info to string for verifying test results.

    Info often contains `pd.Series`, so pandas context is provided to print all rows
    and all contents.

    :param info: info to convert to string
    :return: string representation of info
    """
    output = []
    # Provide context for full representation of `pd.Series` in info.
    with pd.option_context(
        "display.max_colwidth",
        int(1e6),
        "display.max_columns",
        None,
        "display.max_rows",
        None,
    ):
        output.append(hprint.frame("info"))
        output.append(pprint.pformat(info))
        output_str = "\n".join(output)
    return output_str


# TODO(gp): This seems the python3.9 version of `to_str`. Remove if possible.
def to_string(var: str) -> str:
    return """f"%s={%s}""" % (var, var)


# TODO(gp): @all move to hpandas
def compare_df(df1: "pd.DataFrame", df2: "pd.DataFrame") -> None:
    """
    Compare two dfs including their metadata.
    """
    if not df1.equals(df2):
        print(df1.compare(df2))
        raise ValueError("Dfs are different")

    def _compute_df_signature(df: "pd.DataFrame") -> str:
        txt = []
        txt.append(f"df1=\n{str(df)}")
        txt.append(f"df1.dtypes=\n{str(df.dtypes)}")
        if hasattr(df.index, "freq"):
            txt.append(f"df1.index.freq=\n{str(df.index.freq)}")
        return "\n".join(txt)

    full_test_name = "dummy"
    test_dir = "."
    assert_equal(
        _compute_df_signature(df1),
        _compute_df_signature(df2),
        full_test_name,
        test_dir,
    )


# #############################################################################


def create_test_dir(
    dir_name: str, incremental: bool, file_dict: Dict[str, str]
) -> None:
    """
    Create a directory `dir_name` with the files from `file_dict`.

    `file_dict` is interpreted as pair of files relative to `dir_name`
    and content.
    """
    hdbg.dassert_no_duplicates(file_dict.keys())
    hio.create_dir(dir_name, incremental=incremental)
    for file_name in file_dict:
        dst_file_name = os.path.join(dir_name, file_name)
        _LOG.debug("file_name=%s -> %s", file_name, dst_file_name)
        hio.create_enclosing_dir(dst_file_name, incremental=incremental)
        file_content = file_dict[file_name]
        hio.to_file(dst_file_name, file_content)


# TODO(gp): Make remove_dir_name=True default.
def get_dir_signature(
    dir_name: str,
    include_file_content: bool,
    *,
    remove_dir_name: bool = False,
    num_lines: Optional[int] = None,
) -> str:
    """
    Compute a string with the content of the files in `dir_name`.

    :param include_file_content: include the content of the files, besides the
        name of files and directories
    :param remove_dir_name: use paths relative to `dir_name`
    :param num_lines: number of lines to include for each file

    The output looks like:
    ```
    # Dir structure
    $GIT_ROOT/.../tmp.scratch
    $GIT_ROOT/.../tmp.scratch/dummy_value_1=1
    $GIT_ROOT/.../tmp.scratch/dummy_value_1=1/dummy_value_2=A
    $GIT_ROOT/.../tmp.scratch/dummy_value_1=1/dummy_value_2=A/data.parquet
    ...

    # File signatures
    len(file_names)=3
    file_names=$GIT_ROOT/.../tmp.scratch/dummy_value_1=1/dummy_value_2=A/data.parquet,
    $GIT_ROOT/.../tmp.scratch/dummy_value_1=2/dummy_value_2=B/data.parquet, ...
    # $GIT_ROOT/.../tmp.scratch/dummy_value_1=1/dummy_value_2=A/data.parquet
    num_lines=13
    '''
    original shape=(1, 1)
    Head:
    {
        "0":{
            "dummy_value_3":0
        }
    }
    Tail:
    {
        "0":{
            "dummy_value_3":0
        }
    }
    '''
    # $GIT_ROOT/.../tmp.scratch/dummy_value_1=2/dummy_value_2=B/data.parquet
    ```
    """

    def _remove_dir_name(file_name: str) -> str:
        if remove_dir_name:
            res = os.path.relpath(file_name, dir_name)
        else:
            res = file_name
        return res

    txt: List[str] = []
    # Find all the files under `dir_name`.
    _LOG.debug("dir_name=%s", dir_name)
    hdbg.dassert_path_exists(dir_name)
    cmd = f'find {dir_name} -name "*"'
    remove_files_non_present = False
    dir_name_tmp = None
    file_names = hsystem.system_to_files(
        cmd, dir_name_tmp, remove_files_non_present
    )
    file_names = sorted(file_names)
    # Save the directory / file structure.
    txt.append("# Dir structure")
    txt.append("\n".join(map(_remove_dir_name, file_names)))
    #
    if include_file_content:
        txt.append("# File signatures")
        # Remove the directories.
        file_names = hsystem.remove_dirs(file_names)
        # Scan the files.
        txt.append(f"len(file_names)={len(file_names)}")
        txt.append(f"file_names={', '.join(map(_remove_dir_name, file_names))}")
        for file_name in file_names:
            _LOG.debug("file_name=%s", file_name)
            txt.append("# " + _remove_dir_name(file_name))
            # Read file.
            txt_tmp = hio.from_file(file_name)
            # This seems unstable on different systems.
            # txt.append("num_chars=%s" % len(txt_tmp))
            txt_tmp = txt_tmp.split("\n")
            # Filter lines, if needed.
            txt.append(f"num_lines={len(txt_tmp)}")
            if num_lines is not None:
                hdbg.dassert_lte(1, num_lines)
                txt_tmp = txt_tmp[:num_lines]
            txt.append("'''\n" + "\n".join(txt_tmp) + "\n'''")
    else:
        hdbg.dassert_is(num_lines, None)
    # Concat everything in a single string.
    txt = "\n".join(txt)
    return txt


# TODO(gp): @all Use the copy in helpers/print.py.
def filter_text(regex: str, txt: str) -> str:
    """
    Remove lines in `txt` that match the regex `regex`.
    """
    _LOG.debug("Filtering with '%s'", regex)
    if regex is None:
        return txt
    txt_out = []
    txt_as_arr = txt.split("\n")
    for line in txt_as_arr:
        if re.search(regex, line):
            _LOG.debug("Skipping line='%s'", line)
            continue
        txt_out.append(line)
    # We can only remove lines.
    hdbg.dassert_lte(
        len(txt_out),
        len(txt_as_arr),
        "txt_out=\n'''%s'''\ntxt=\n'''%s'''",
        "\n".join(txt_out),
        "\n".join(txt_as_arr),
    )
    txt = "\n".join(txt_out)
    return txt


# #############################################################################
# Outcome purification functions.
# #############################################################################


# TODO(gp): -> private functions?


def purify_from_environment(txt: str) -> str:
    """
    Replace environment variables with placeholders.

    The performed transformations are:
    1. Replace the Git path with `$GIT_ROOT`
    2. Replace the path of current working dir with `$PWD`
    3. Replace the current user name with `$USER_NAME`
    """
    # 1) Remove references to Git modules starting from the innermost one.
    # Make sure that the path is not followed by a word character.
    # E.g., `/app/test.txt` is the correct path, while `/application.py`
    # is not a root path even though `/app` is the part of the text.
    dir_pattern = r"(?![\w])"
    for super_module in [False, True]:
        # Replace the git path with `$GIT_ROOT`.
        super_module_path = hgit.get_client_root(super_module=super_module)
        if super_module_path != "/":
            pattern = re.compile(f"{super_module_path}{dir_pattern}")
            txt = pattern.sub("$GIT_ROOT", txt)
        else:
            # If the git path is `/` then we don't need to do anything.
            pass
    # 2) Replace the path of current working dir with `$PWD`
    pwd = os.getcwd()
    pattern = re.compile(f"{pwd}{dir_pattern}")
    txt = pattern.sub("$PWD", txt)
    # 3) Replace the current user name with `$USER_NAME`.
    user_name = hsystem.get_user_name()
    # Set a regex pattern that finds a user name surrounded by dot, dash or space.
    # E.g., `IMAGE=$CSFY_ECR_BASE_PATH/amp_test:local-$USER_NAME-1.0.0`,
    # `--name $USER_NAME.amp_test.app.app`, `run --rm -l user=$USER_NAME`.
    pattern = rf"([\s\n\-\.\=]|^)+{user_name}+([.\s/-]|$)"
    # Use `\1` and `\2` to preserve specific characters around `$USER_NAME`.
    target = r"\1$USER_NAME\2"
    txt = re.sub(pattern, target, txt)
    _LOG.debug("After %s: txt='\n%s'", hintros.get_function_name(), txt)
    return txt


def purify_amp_references(txt: str) -> str:
    """
    Remove references to amp.
    """
    # E.g., `amp/helpers/test/...`
    txt = re.sub(r"^\s*amp\/", "", txt, flags=re.MULTILINE)
    # E.g., `<amp.helpers.test.test_dbg._Man object at 0x`
    # in GH actions the packages end up being called `app.` for some reason
    # (see AmpTask1627), so we clean up also that.
    txt = re.sub(r"<a[mp]p\.", "<", txt, flags=re.MULTILINE)
    # E.g., class 'amp.
    txt = re.sub(r"class 'a[mp]p\.", "class '", txt, flags=re.MULTILINE)
    # E.g., from helpers/test/test_playback.py::TestPlaybackInputOutput1
    # ```
    # Test created for amp.helpers.test.test_playback.get_result_ae
    # ```
    txt = re.sub(
        r"# Test created for a[mp]p\.helpers",
        "# Test created for helpers",
        txt,
        flags=re.MULTILINE,
    )
    # E.g., `['amp/helpers/test/...`
    txt = re.sub(r"'amp\/", "'", txt, flags=re.MULTILINE)
    txt = re.sub(r"\/amp\/", "/", txt, flags=re.MULTILINE)
    # E.g., `vimdiff helpers/test/...`
    txt = re.sub(r"\s+amp\/", " ", txt, flags=re.MULTILINE)
    txt = re.sub(r"\/amp:", ":", txt, flags=re.MULTILINE)
    txt = re.sub(r"^\./", "", txt, flags=re.MULTILINE)
    txt = re.sub(r"amp\.helpers", "helpers", txt, flags=re.MULTILINE)
    _LOG.debug("After %s: txt='\n%s'", hintros.get_function_name(), txt)
    return txt


def purify_app_references(txt: str) -> str:
    """
    Remove references to `/app`.
    """
    txt = re.sub(r"/app/", "", txt, flags=re.MULTILINE)
    txt = re.sub(r"app\.helpers", "helpers", txt, flags=re.MULTILINE)
    txt = re.sub(r"app\.amp\.helpers", "amp.helpers", txt, flags=re.MULTILINE)
    txt = re.sub(
        r"app\.amp\.helpers_root\.helpers", "amp.helpers", txt, flags=re.MULTILINE
    )
    _LOG.debug("After %s: txt='\n%s'", hintros.get_function_name(), txt)
    return txt


def purify_file_names(file_names: List[str]) -> List[str]:
    """
    Express file names in terms of the root of git repo, removing reference to
    `amp`.
    """
    git_root = hgit.get_client_root(super_module=True)
    file_names = [os.path.relpath(f, git_root) for f in file_names]
    # TODO(gp): Add also `purify_app_references`.
    file_names = list(map(purify_amp_references, file_names))
    return file_names


def purify_from_env_vars(txt: str) -> str:
    # TODO(gp): Diff between amp and cmamp.
    for env_var in [
        "CSFY_AWS_S3_BUCKET",
        "CSFY_ECR_BASE_PATH",
    ]:
        if env_var in os.environ:
            val = os.environ[env_var]
            if val == "":
                _LOG.debug("Env var '%s' is empty", env_var)
            else:
                txt = txt.replace(val, f"${env_var}")
    _LOG.debug("After %s: txt='\n%s'", hintros.get_function_name(), txt)
    return txt


def purify_object_representation(txt: str) -> str:
    """
    Remove references like `at 0x7f43493442e0`.
    """
    txt = re.sub(r"at 0x[0-9A-Fa-f]+", "at 0x", txt, flags=re.MULTILINE)
    txt = re.sub(r" id='\d+'>", " id='xxx'>", txt, flags=re.MULTILINE)
    txt = re.sub(r"port=\d+", "port=xxx", txt, flags=re.MULTILINE)
    txt = re.sub(r"host=\S+ ", "host=xxx ", txt, flags=re.MULTILINE)
    # wall_clock_time=Timestamp('2022-08-04 09:25:04.830746-0400'
    txt = re.sub(
        r"wall_clock_time=Timestamp\('.*?',",
        r"wall_clock_time=Timestamp('xxx',",
        txt,
        flags=re.MULTILINE,
    )
    _LOG.debug("After %s: txt='\n%s'", hintros.get_function_name(), txt)
    return txt


def purify_today_date(txt: str) -> str:
    """
    Remove today's date like `20220810`.
    """
    today_date = datetime.date.today()
    today_date_as_str = today_date.strftime("%Y%m%d")
    # Replace predict.3.compress_tails.df_out.20220627_094500.YYYYMMDD_171106.csv.gz.
    txt = re.sub(
        today_date_as_str + r"_\d{6}", "YYYYMMDD_HHMMSS", txt, flags=re.MULTILINE
    )
    txt = re.sub(today_date_as_str, "YYYYMMDD", txt, flags=re.MULTILINE)
    return txt


# TODO(gp): -> purify_trailing_white_spaces
def purify_white_spaces(txt: str) -> str:
    """
    Remove trailing white spaces.
    """
    txt_new = []
    for line in txt.split("\n"):
        line = line.rstrip()
        txt_new.append(line)
    txt = "\n".join(txt_new)
    return txt


# TODO(Grisha): move to `purify_txt_from_client`.
def purify_line_number(txt: str) -> str:
    """
    Replace line number with `$LINE_NUMBER`.
    """
    txt = re.sub(r"\.py::\d+", ".py::$LINE_NUMBER", txt, flags=re.MULTILINE)
    return txt


def purify_parquet_file_names(txt: str) -> str:
    """
    Replace UUIDs file names to `data.parquet` in the goldens.

    Some tests are expecting in the goldens the Parquet files with the names
    `data.parquet`.
    Example:
        Initial text:
        ```
        s3://some_bucket/root/currency_pair=BTC_USDT/year=2024/month=1/ea5e3faed73941a2901a2128abeac4ca-0.parquet
        s3://some_bucket/root/currency_pair=BTC_USDT/year=2024/month=2/f7a39fefb69b40e0987cec39569df8ed-0.parquet
        ```
        Purified text:
        ```
        s3://some_bucket/root/currency_pair=BTC_USDT/year=2024/month=1/data.parquet
        s3://some_bucket/root/currency_pair=BTC_USDT/year=2024/month=2/data.parquet
        ```
    """
    pattern = r"""
        [0-9a-f]{32}-[0-9].* # GUID pattern.
        (?=\.parquet) # positive lookahead assertion that matches a position followed by ".parquet" without consuming it.
    """
    # TODO(Vlad): Need to change the replacement to `$FILE_NAME` as in the
    # `purify_from_environment()` function. For now, some tests are expecting
    # `data.parquet` files.
    replacement = "data"
    # flags=re.VERBOSE allows us to use whitespace and comments in the pattern.
    txt = re.sub(pattern, replacement, txt, flags=re.VERBOSE)
    return txt


def purify_helpers(txt: str) -> str:
    """
    Replace the path ...

    # Test created fork helpers_root.helpers.test.test_playback.get_result_che |  # Test created for helpers.test.test_playback.get_result_check_string.
    """
    txt = re.sub(r"helpers_root\.helpers\.", "helpers.", txt, flags=re.MULTILINE)
    txt = re.sub(r"helpers_root/helpers/", "helpers/", txt, flags=re.MULTILINE)
    txt = re.sub(
        r"helpers_root\.config_root", "config_root", txt, flags=re.MULTILINE
    )
    txt = re.sub(
        r"helpers_root/config_root/", "config_root/", txt, flags=re.MULTILINE
    )
    return txt


def purify_txt_from_client(txt: str) -> str:
    """
    Remove from a string all the information of a specific run.
    """
    txt = purify_from_environment(txt)
    txt = purify_app_references(txt)
    txt = purify_amp_references(txt)
    txt = purify_from_env_vars(txt)
    txt = purify_object_representation(txt)
    txt = purify_today_date(txt)
    txt = purify_white_spaces(txt)
    txt = purify_parquet_file_names(txt)
    txt = purify_helpers(txt)
    return txt


# #############################################################################


def diff_files(
    file_name1: str,
    file_name2: str,
    tag: Optional[str] = None,
    abort_on_exit: bool = True,
    dst_dir: str = ".",
    error_msg: str = "",
) -> None:
    """
    Compare the passed filenames and create script to compare them with
    vimdiff.

    :param tag: add a banner the tag
    :param abort_on_exit: whether to assert or not
    :param dst_dir: dir where to save the comparing script
    """
    _LOG.debug(hprint.to_str("tag abort_on_exit dst_dir"))
    file_name1 = os.path.relpath(file_name1, os.getcwd())
    file_name2 = os.path.relpath(file_name2, os.getcwd())
    msg = []
    # Add tag.
    if tag is not None:
        msg.append("\n" + hprint.frame(tag, char1="-"))
    # Diff to screen.
    _, res = hsystem.system_to_string(
        f"echo; sdiff --expand-tabs -l -w 150 {file_name1} {file_name2}",
        abort_on_error=False,
        log_level=logging.DEBUG,
    )
    msg.append(res)
    # Save a script to diff.
    diff_script = os.path.join(dst_dir, "tmp_diff.sh")
    vimdiff_cmd = f"""#!/bin/bash
if [[ $1 == "wrap" ]]; then
    cmd='vimdiff -c "windo set wrap"'
else
    cmd='vimdiff'
fi;
cmd="$cmd {file_name1} {file_name2}"
eval $cmd
"""
    # TODO(gp): Use hio.create_executable_script().
    hio.to_file(diff_script, vimdiff_cmd)
    cmd = "chmod +x " + diff_script
    hsystem.system(cmd)
    # Report how to diff.
    msg.append("Diff with:")
    msg.append("> " + diff_script)
    msg_as_str = "\n".join(msg)
    # Append also error_msg to the current message.
    if error_msg:
        msg_as_str += "\n" + error_msg
    # Add also the stack trace to the logging error.
    if False:
        log_msg_as_str = (
            msg_as_str
            + "\n"
            + hprint.frame("Traceback", char1="-")
            + "\n"
            + "".join(traceback.format_stack())
        )
        _LOG.error(log_msg_as_str)
    # Assert.
    if abort_on_exit:
        raise RuntimeError(msg_as_str)


def diff_strings(
    string1: str,
    string2: str,
    tag: Optional[str] = None,
    abort_on_exit: bool = True,
    dst_dir: str = ".",
) -> None:
    """
    Compare two strings using the diff_files() flow by creating a script to
    compare with vimdiff.

    :param dst_dir: where to save the intermediatary files
    """
    _LOG.debug(hprint.to_str("tag abort_on_exit dst_dir"))
    # Save the actual and expected strings to files.
    file_name1 = f"{dst_dir}/tmp.string1.txt"
    hio.to_file(file_name1, string1)
    #
    file_name2 = f"{dst_dir}/tmp.string2.txt"
    hio.to_file(file_name2, string2)
    # Compare with diff_files.
    if tag is None:
        tag = "string1 vs string2"
    diff_files(
        file_name1,
        file_name2,
        tag=tag,
        abort_on_exit=abort_on_exit,
        dst_dir=dst_dir,
    )


def diff_df_monotonic(
    df: "pd.DataFrame",
    tag: Optional[str] = None,
    abort_on_exit: bool = True,
    dst_dir: str = ".",
) -> None:
    """
    Check for a dataframe to be monotonic using the vimdiff flow from
    diff_files().
    """
    _LOG.debug(hprint.to_str("abort_on_exit dst_dir"))
    if not df.index.is_monotonic_increasing:
        df2 = df.copy()
        df2.sort_index(inplace=True)
        diff_strings(
            df.to_csv(),
            df2.to_csv(),
            tag=tag,
            abort_on_exit=abort_on_exit,
            dst_dir=dst_dir,
        )


# #############################################################################


# pylint: disable=protected-access
def get_pd_default_values() -> "pd._config.config.DictWrapper":
    import copy

    vals = copy.deepcopy(pd.options)
    return vals


def set_pd_default_values() -> None:
    # 'display':
    default_pd_values = {
        "chop_threshold": None,
        "colheader_justify": "right",
        "date_dayfirst": False,
        "date_yearfirst": False,
        "encoding": "UTF-8",
        "expand_frame_repr": True,
        "float_format": None,
        "html": {"border": 1, "table_schema": False, "use_mathjax": True},
        "large_repr": "truncate",
        "latex": {
            "escape": True,
            "longtable": False,
            "multicolumn": True,
            "multicolumn_format": "l",
            "multirow": False,
            "repr": False,
        },
        "max_categories": 8,
        "max_columns": 20,
        "max_colwidth": 50,
        "max_info_columns": 100,
        "max_info_rows": 1690785,
        "max_rows": 60,
        "max_seq_items": 100,
        "memory_usage": True,
        "min_rows": 10,
        "multi_sparse": True,
        "notebook_repr_html": True,
        "pprint_nest_depth": 3,
        "precision": 6,
        "show_dimensions": "truncate",
        "unicode": {"ambiguous_as_wide": False, "east_asian_width": False},
        "width": 80,
    }
    section = "display"
    for key, new_val in default_pd_values.items():
        if isinstance(new_val, dict):
            continue
        full_key = f"{section}.{key}"
        old_val = pd.get_option(full_key)
        if old_val != new_val:
            _LOG.debug(
                "-> Assigning a different value: full_key=%s, "
                "old_val=%s, new_val=%s",
                full_key,
                old_val,
                new_val,
            )
        pd.set_option(full_key, new_val)


# #############################################################################


def _remove_spaces(txt: str) -> str:
    """
    Remove leading / trailing spaces and empty lines.

    This is used to implement fuzzy matching.
    """
    txt = txt.replace("\\n", "\n").replace("\\t", "\t")
    # Convert multiple empty spaces (but not newlines) into a single one.
    txt = re.sub(r"[^\S\n]+", " ", txt)
    # Remove insignificant crap.
    lines = []
    for line in txt.split("\n"):
        # Remove leading and trailing spaces.
        line = re.sub(r"^\s+", "", line)
        line = re.sub(r"\s+$", "", line)
        # Skip empty lines.
        if line != "":
            lines.append(line)
    txt = "\n".join(lines)
    return txt


def _remove_banner_lines(txt: str) -> str:
    """
    Remove lines of separating characters long at least 20 characters.
    """
    txt_tmp: List[str] = []
    for line in txt.split("\n"):
        if re.match(r"^\s*[\#\-><=]{20,}\s*$", line):
            continue
        txt_tmp.append(line)
    txt = "\n".join(txt_tmp)
    return txt


def _fuzzy_clean(txt: str) -> str:
    """
    Remove irrelevant artifacts to make string comparison less strict.
    """
    hdbg.dassert_isinstance(txt, str)
    # Ignore spaces.
    txt = _remove_spaces(txt)
    # Ignore separation lines.
    txt = _remove_banner_lines(txt)
    return txt


def _ignore_line_breaks(txt: str) -> str:
    # Ignore line breaks.
    txt = txt.replace("\n", " ")
    return txt


def _sort_lines(txt: str) -> str:
    """
    Sort the lines in alphabetical order.

    This is used when we want to perform a comparison of equality but
    without order. Of course there are false negatives, since the
    relative order of lines might matter.
    """
    lines = txt.split("\n")
    lines.sort()
    lines = "\n".join(lines)
    return lines


def _save_diff(
    actual: str,
    expected: str,
    tag: str,
    test_dir: str,
) -> None:
    if tag != "":
        tag += "."
    # Save expected strings to dir.
    for dst_dir in (".", test_dir):
        act_file_name = f"{dst_dir}/tmp.{tag}actual.txt"
        hio.to_file(act_file_name, actual)
        exp_file_name = f"{dst_dir}/tmp.{tag}expected.txt"
        hio.to_file(exp_file_name, expected)


def assert_equal(
    actual: str,
    expected: str,
    full_test_name: str,
    test_dir: str,
    *,
    check_string: bool = False,
    remove_lead_trail_empty_lines: bool = False,
    dedent: bool = False,
    purify_text: bool = False,
    purify_expected_text: bool = False,
    fuzzy_match: bool = False,
    ignore_line_breaks: bool = False,
    sort: bool = False,
    abort_on_error: bool = True,
    dst_dir: str = ".",
    error_msg: str = "",
) -> bool:
    """
    See interface in `TestCase.assert_equal()`.

    :param full_test_name: e.g., `TestRunNotebook1.test2`
    :param check_string: if it was invoked by `check_string()` or directly
    """
    _LOG.debug(
        hprint.to_str(
            "full_test_name test_dir"
            " remove_lead_trail_empty_lines dedent purify_text"
            " fuzzy_match ignore_line_breaks"
            " abort_on_error dst_dir"
        )
    )
    # Store a mapping tag after each transformation (e.g., original, sort, ...) to
    # (actual, expected).
    values: Dict[str, str] = collections.OrderedDict()

    def _append(tag: str, actual: str, expected: str) -> None:
        _LOG.debug("tag=%s\n  act='\n%s'\n  exp='\n%s'", tag, actual, expected)
        hdbg.dassert_not_in(tag, values)
        values[tag] = (actual, expected)

    #
    _LOG.debug("Before any transformation:")
    tag = "original"
    _append(tag, actual, expected)
    # 1) Remove white spaces.
    actual = purify_white_spaces(actual)
    expected = purify_white_spaces(expected)
    tag = "purify_white_spaces"
    _append(tag, actual, expected)
    # Remove empty leading / trailing lines.
    if remove_lead_trail_empty_lines:
        tag = "remove_lead_trail_empty_lines"
        actual = hprint.remove_lead_trail_empty_lines(actual)
        expected = hprint.remove_lead_trail_empty_lines(expected)
        _append(tag, actual, expected)
    # Dedent only expected since we often align it to make it look more readable
    # in the Python code, if needed.
    if dedent:
<<<<<<< HEAD
        _LOG.debug("# dedent")
        expected = hprint.dedent(expected)
        _LOG.debug(hprint.to_str("expected"))
=======
>>>>>>> 74f207ad
        tag = "dedent"
        expected = hprint.dedent(expected)
        _append(tag, actual, expected)
    # Purify text, if needed.
    if purify_text:
<<<<<<< HEAD
        _LOG.debug("# purify_text")
        actual = purify_txt_from_client(actual)
        if purify_expected_text:
            expected = purify_txt_from_client(expected)
        _LOG.debug(hprint.to_str("actual expected"))
        tag = "purify"
=======
        tag = "purify_text"
        actual = purify_txt_from_client(actual)
        if purify_expected_text:
            expected = purify_txt_from_client(expected)
>>>>>>> 74f207ad
        _append(tag, actual, expected)
    # Ensure that there is a single `\n` at the end of the strings.
    actual = actual.rstrip("\n") + "\n"
    expected = expected.rstrip("\n") + "\n"
    # Sort the lines.
    if sort:
<<<<<<< HEAD
        _LOG.debug("# sort")
        actual = _sort_lines(actual)
        expected = _sort_lines(expected)
        _LOG.debug(hprint.to_str("actual expected"))
        tag = "sort"
        _append(tag, actual, expected)
    # Fuzzy match, if needed.
    if fuzzy_match:
        _LOG.debug("# fuzzy_match")
        actual = _fuzzy_clean(actual)
        expected = _fuzzy_clean(expected)
        _LOG.debug(hprint.to_str("actual expected"))
        tag = "fuzzy_clean"
        _append(tag, actual, expected)
    # Ignore line breaks, if needed.
    if ignore_line_breaks:
        _LOG.debug("# ignore_line_breaks")
        actual = _ignore_line_breaks(actual)
        expected = _ignore_line_breaks(expected)
        _LOG.debug(hprint.to_str("actual expected"))
        tag = "ignore_line_breaks"
=======
        tag = "sort"
        actual = _sort_lines(actual)
        expected = _sort_lines(expected)
        _append(tag, actual, expected)
    # Fuzzy match, if needed.
    if fuzzy_match:
        tag = "fuzzy_match"
        actual = _fuzzy_clean(actual)
        expected = _fuzzy_clean(expected)
        _append(tag, actual, expected)
    # Ignore line breaks, if needed.
    if ignore_line_breaks:
        tag = "ignore_line_breaks"
        actual = _ignore_line_breaks(actual)
        expected = _ignore_line_breaks(expected)
>>>>>>> 74f207ad
        _append(tag, actual, expected)
    # Check.
    _LOG.debug("# final")
    tag = "final"
    _LOG.debug(hprint.to_str("actual expected"))
    _append(tag, actual, expected)
    #
    is_equal = expected == actual
    _LOG.debug(hprint.to_str("is_equal"))
    if is_equal:
        return is_equal
    _LOG.error(
        "%s",
        "\n"
        + hprint.frame(
            f"Test '{full_test_name}' failed", char1="=", num_chars=80
        ),
    )
    if not check_string:
        # If this is a `self.assert_equal()` and not a `self.check_string()`,
        # then print the correct output, like:
        #   exp = r'"""
        #   2021-02-17 09:30:00-05:00
        #   2021-02-17 10:00:00-05:00
        #   2021-02-17 11:00:00-05:00
        #   """
        txt = []
        txt.append(hprint.frame(f"ACTUAL VARIABLE: {full_test_name}", char1="-"))
        # TODO(gp): Switch to expected or expected_result.
        exp_var = "exp = r"
        # We always return the variable exactly as this should be, even if we
        # could make it look better through indentation in case of fuzzy match.
        actual_orig = values["original"][0]
        if actual_orig.startswith('"'):
            sep = "'''"
        else:
            sep = '"""'
        exp_var += sep
        if fuzzy_match:
            # We can print in a more readable way since spaces don't matter.
            exp_var += "\n"
        exp_var += actual_orig
        if fuzzy_match:
            # We can print in a more readable way since spaces don't matter.
            exp_var += "\n"
        exp_var += sep
        # Save the expected variable to files.
        exp_var_file_name = f"{test_dir}/tmp.exp_var.txt"
        hio.to_file(exp_var_file_name, exp_var)
        #
        exp_var_file_name = "tmp.exp_var.txt"
        hio.to_file(exp_var_file_name, exp_var)
        _LOG.info("Saved exp_var in %s", exp_var_file_name)
        #
        txt.append(exp_var)
        txt = "\n".join(txt)
        error_msg += txt
    # Save all the values after the transformations.
    debug = False
    if debug:
        for idx, key in enumerate(values.keys()):
            actual_tmp, expected_tmp = values[key]
            tag = "%s.%s" % (idx, key)
            _save_diff(actual_tmp, expected_tmp, tag, test_dir)
    else:
        key = "final"
        actual_tmp, expected_tmp = values[key]
        _save_diff(actual_tmp, expected_tmp, key, test_dir)
    # Compare the last values.
    act_file_name = f"{test_dir}/tmp.final.actual.txt"
    exp_file_name = f"{test_dir}/tmp.final.expected.txt"
    if fuzzy_match:
        msg = "FUZZY ACTUAL vs FUZZY EXPECTED"
    else:
        msg = "ACTUAL vs EXPECTED"
    msg += f": {full_test_name}"
    diff_files(
        act_file_name,
        exp_file_name,
        tag=msg,
        abort_on_exit=abort_on_error,
        dst_dir=dst_dir,
        error_msg=error_msg,
    )
    return is_equal


# #############################################################################

# If a golden outcome is missing asserts (instead of updating golden and adding
# it to Git repo, corresponding to "update").
_ACTION_ON_MISSING_GOLDEN = "assert"


# TODO(gp): Remove all the calls to `dedent()` and use the `dedent` switch.
class TestCase(unittest.TestCase):
    """
    Add some functions to compare actual results to a golden outcome.
    """

    def setUp(self) -> None:
        """
        Execute before any test method.
        """
        # Set up the base class in case it does something, current
        # implementation does nothing, see
        # https://docs.python.org/3/library/unittest.html#unittest.TestCase.setUp.
        super().setUp()
        # Print banner to signal the start of a new test.
        func_name = f"{self.__class__.__name__}.{self._testMethodName}"
        _LOG.info("\n%s", hprint.frame(func_name))
        # Set the random seed.
        random_seed = 20000101
        _LOG.debug("Resetting random.seed to %s", random_seed)
        random.seed(random_seed)
        if _HAS_NUMPY:
            _LOG.debug("Resetting np.random.seed to %s", random_seed)
            np.random.seed(random_seed)
        # Disable matplotlib plotting by overwriting the `show` function.
        if _HAS_MATPLOTLIB:
            plt.show = lambda: 0
        # Name of the dir with artifacts for this test.
        self._scratch_dir: Optional[str] = None
        # The base directory is the one including the class under test.
        self._base_dir_name = os.path.dirname(inspect.getfile(self.__class__))
        _LOG.debug("base_dir_name=%s", self._base_dir_name)
        # Store whether a test needs to be updated or not.
        self._update_tests = get_update_tests()
        self._overriden_update_tests = False
        # Store whether the golden outcome of this test was updated.
        self._test_was_updated = False
        # Store whether the output files need to be added to hgit.
        self._git_add = True
        # Error message printed when comparing actual and expected outcome.
        self._error_msg = ""
        # Set the default pandas options (see AmpTask1140).
        if _HAS_PANDAS:
            self._old_pd_options = get_pd_default_values()
            set_pd_default_values()
        # Reset the timestamp of the current bar.
        hwacltim.reset_current_bar_timestamp()
        # Start the timer to measure the execution time of the test.
        self._timer = htimer.Timer()

    def tearDown(self) -> None:
        # Stop the timer to measure the execution time of the test.
        self._timer.stop()
        pytest_print("(%.2f s) " % self._timer.get_total_elapsed())
        # Report if the test was updated
        if self._test_was_updated:
            if not self._overriden_update_tests:
                pytest_warning("Test was updated) ", prefix="(")
            else:
                # We forced an update from the unit test itself, so no need
                # to report an update.
                pass
        # Recover the original default pandas options.
        if _HAS_PANDAS:
            pd.options = self._old_pd_options
        # Force matplotlib to close plots to decouple tests.
        if _HAS_MATPLOTLIB:
            plt.close()
            plt.clf()
        # Delete the scratch dir, if needed.
        # TODO(gp): We would like to keep this if the test failed.
        #  I can't find an easy way to detect this situation.
        #  For now just re-run with --incremental.
        if self._scratch_dir and os.path.exists(self._scratch_dir):
            if get_incremental_tests():
                _LOG.warning("Skipping deleting %s", self._scratch_dir)
            else:
                _LOG.debug("Deleting %s", self._scratch_dir)
                hio.delete_dir(self._scratch_dir)
        # Tear down the base class in case it does something, current
        # implementation does nothing, see
        # https://docs.python.org/3/library/unittest.html#unittest.TestCase.tearDown.
        super().tearDown()

    def set_base_dir_name(self, base_dir_name: str) -> None:
        """
        Set the base directory for the input, output, and scratch directories.

        This is used to override the standard location of the base
        directory which is close to the class under test.
        """
        self._base_dir_name = base_dir_name
        _LOG.debug("Setting base_dir_name to '%s'", self._base_dir_name)
        hio.create_dir(self._base_dir_name, incremental=True)

    def mock_update_tests(self) -> None:
        """
        When unit testing the unit test framework we want to test updating the
        golden outcome.
        """
        self._update_tests = True
        self._overriden_update_tests = True
        self._git_add = False

    def get_input_dir(
        self,
        use_only_test_class: bool = False,
        test_class_name: Optional[str] = None,
        test_method_name: Optional[str] = None,
        use_absolute_path: bool = True,
    ) -> str:
        """
        Return the path of the directory storing input data for this test
        class.

        E.g., `TestLinearRegression1.test1`.

        :param use_only_test_class: use only the name on the test class and not of
            the method. E.g., when one wants all the test methods to use a single
            file for testing
        :param test_class_name: `None` uses the current test class name
        :param test_method_name: `None` uses the current test method name
        :param use_absolute_path: use the path from the file containing the test
        :return: dir name
        """
        # Get the dir of the test.
        dir_name = self._get_current_path(
            use_only_test_class,
            test_class_name,
            test_method_name,
            use_absolute_path,
        )
        # Add `input` to the dir.
        dir_name = os.path.join(dir_name, "input")
        return dir_name

    def get_output_dir(self, *, test_class_name: Optional[str] = None) -> str:
        """
        Return the path of the directory storing output data for this test
        class.

        :return: dir name
        """
        # The output dir is specific of this dir.
        use_only_test_class = False
        test_method_name = None
        use_absolute_path = True
        dir_name = self._get_current_path(
            use_only_test_class,
            test_class_name,
            test_method_name,
            use_absolute_path,
        )
        # Add `output` to the dir.
        dir_name = os.path.join(dir_name, "output")
        return dir_name

    # TODO(gp): -> get_scratch_dir().
    def get_scratch_space(
        self,
        test_class_name: Optional[str] = None,
        test_method_name: Optional[str] = None,
        use_absolute_path: bool = True,
    ) -> str:
        """
        Return the path of the directory storing scratch data for this test.

        The directory is also created and cleaned up based on whether
        the incremental behavior is enabled or not.
        """
        if self._scratch_dir is None:
            # Create the dir on the first invocation on a given test.
            use_only_test_class = False
            dir_name = self._get_current_path(
                use_only_test_class,
                test_class_name,
                test_method_name,
                use_absolute_path,
            )
            # Add `tmp.scratch` to the dir.
            dir_name = os.path.join(dir_name, "tmp.scratch")
            # On the first invocation create the dir.
            hio.create_dir(dir_name, incremental=get_incremental_tests())
            # Store the value.
            self._scratch_dir = dir_name
        return self._scratch_dir

    def get_s3_scratch_dir(
        self,
        test_class_name: Optional[str] = None,
        test_method_name: Optional[str] = None,
    ) -> str:
        """
        Return the path of a directory storing scratch data on S3 for this
        test.

        E.g.,
            s3://alphamatic-data/tmp/cache.unit_test/
                root.98e1cf5b88c3.amp.TestTestCase1.test_get_s3_scratch_dir1
        """
        # Make the path unique for the test.
        use_only_test_class = False
        use_absolute_path = False
        test_path = self._get_current_path(
            use_only_test_class,
            test_class_name,
            test_method_name,
            use_absolute_path,
        )
        # Make the path unique for the current user.
        user_name = hsystem.get_user_name()
        server_name = hsystem.get_server_name()
        project_dirname = hgit.get_project_dirname()
        dir_name = f"{user_name}.{server_name}.{project_dirname}"
        # Assemble everything in a single path.
        import helpers.hs3 as hs3

        aws_profile = "ck"
        s3_bucket = hs3.get_s3_bucket_path_unit_test(aws_profile)
        scratch_dir = f"{s3_bucket}/tmp/cache.unit_test/{dir_name}.{test_path}"
        return scratch_dir

    def get_s3_input_dir(
        self,
        *,
        use_only_test_class: bool = False,
        test_class_name: Optional[str] = None,
        test_method_name: Optional[str] = None,
        use_absolute_path: bool = False,
    ) -> str:
        import helpers.henv as henv

        s3_bucket = henv.execute_repo_config_code("get_unit_test_bucket_path()")
        hdbg.dassert_isinstance(s3_bucket, str)
        # Make the path unique for the test.
        test_path = self.get_input_dir(
            use_only_test_class,
            test_class_name,
            test_method_name,
            use_absolute_path,
        )
        hdbg.dassert_isinstance(test_path, str)
        # Assemble everything in a single path.
        input_dir = os.path.join(s3_bucket, test_path)
        return input_dir

    # ///////////////////////////////////////////////////////////////////////

    def assert_equal(
        self,
        actual: str,
        expected: str,
        *,
        remove_lead_trail_empty_lines: bool = False,
        dedent: bool = False,
        purify_text: bool = False,
        purify_expected_text: bool = False,
        fuzzy_match: bool = False,
        ignore_line_breaks: bool = False,
        sort: bool = False,
        abort_on_error: bool = True,
        dst_dir: str = ".",
    ) -> bool:
        """
        Return if `actual` and `expected` are different and report the
        difference.

        Implement a better version of `self.assertEqual()` that reports
        mismatching strings with sdiff and save them to files for
        further analysis with vimdiff.

        The interface is similar to `check_string()`.
        """
        _LOG.debug(hprint.to_str("fuzzy_match abort_on_error dst_dir"))
        hdbg.dassert_in(type(actual), (bytes, str), "actual=%s", str(actual))
        hdbg.dassert_in(
            type(expected), (bytes, str), "expected=%s", str(expected)
        )
        # Get the current dir name.
        use_only_test_class = False
        test_class_name = None
        test_method_name = None
        use_absolute_path = True
        dir_name = self._get_current_path(
            use_only_test_class,
            test_class_name,
            test_method_name,
            use_absolute_path,
        )
        _LOG.debug("dir_name=%s", dir_name)
        hio.create_dir(dir_name, incremental=True)
        hdbg.dassert_path_exists(dir_name)
        #
        test_name = self._get_test_name()
        is_equal = assert_equal(
            actual,
            expected,
            test_name,
            dir_name,
            check_string=False,
            remove_lead_trail_empty_lines=remove_lead_trail_empty_lines,
            dedent=dedent,
            purify_text=purify_text,
            purify_expected_text=purify_expected_text,
            fuzzy_match=fuzzy_match,
            ignore_line_breaks=ignore_line_breaks,
            sort=sort,
            abort_on_error=abort_on_error,
            dst_dir=dst_dir,
        )
        return is_equal

    def assert_dfs_close(
        self,
        actual: "pd.DataFrame",
        expected: "pd.DataFrame",
        **kwargs: Any,
    ) -> None:
        """
        Assert dfs have same indexes and columns and that all values are close.

        This is a more robust alternative to `compare_df()`. In
        particular, it is less sensitive to floating point round-off
        errors.
        """
        self.assertEqual(actual.index.to_list(), expected.index.to_list())
        self.assertEqual(actual.columns.to_list(), expected.columns.to_list())
        # Often the output of a failing assertion is difficult to parse
        # so we resort to our special `assert_equal()`.
        if not np.allclose(actual, expected, **kwargs):
            import helpers.hpandas as hpandas

            self.assert_equal(
                hpandas.df_to_str(actual), hpandas.df_to_str(expected)
            )
        np.testing.assert_allclose(actual, expected, **kwargs)

    # TODO(gp): There is a lot of similarity between `check_string()` and
    #  `check_df_string()` that can be factored out if we extract the code that
    #  reads and saves the golden file.
    def check_string(
        self,
        actual: str,
        *,
        remove_lead_trail_empty_lines: bool = False,
        dedent: bool = False,
        purify_text: bool = False,
        fuzzy_match: bool = False,
        ignore_line_breaks: bool = False,
        sort: bool = False,
        use_gzip: bool = False,
        tag: str = "test",
        abort_on_error: bool = True,
        action_on_missing_golden: str = _ACTION_ON_MISSING_GOLDEN,
        test_class_name=None,
    ) -> Tuple[bool, bool, Optional[bool]]:
        """
        Check the actual outcome of a test against the expected outcome
        contained in the file. If `--update_outcomes` is used, updates the
        golden reference file with the actual outcome.

        :param dedent: call `dedent` on the expected string to align it to the
            beginning of the row
        :param purify_text: remove some artifacts (e.g., user names,
            directories, reference to Git client)
        :param fuzzy_match: ignore differences in spaces
        :param ignore_line_breaks: ignore difference due to line breaks
        :param sort: sort the text and then compare it. In other terms we check
            whether the lines are the same although in different order
        :param action_on_missing_golden: what to do (e.g., "assert" or "update" when
            the golden outcome is missing)
        :return: outcome_updated, file_exists, is_equal
        :raises: `RuntimeError` if there is a mismatch. If `abort_on_error` is False
            (which should be used only for unit testing) return the result but do not
            assert
        """
        _LOG.debug(
            hprint.to_str(
                "dedent purify_text fuzzy_match ignore_line_breaks sort "
                "tag abort_on_error"
            )
        )
        hdbg.dassert_in(type(actual), (bytes, str), "actual='%s'", actual)
        #
        dir_name, file_name = self._get_golden_outcome_file_name(
            tag, test_class_name=test_class_name
        )
        if use_gzip:
            file_name += ".gz"
        _LOG.debug("file_name=%s", file_name)
        # Remove reference from the current environment.
        # TODO(gp): Not sure why we purify here and not delegate to `assert_equal`.
        if purify_text:
            _LOG.debug("Purifying actual outcome")
            actual = purify_txt_from_client(actual)
        _LOG.debug("actual=\n%s", actual)
        outcome_updated = False
        file_exists = os.path.exists(file_name)
        _LOG.debug("file_exists=%s", file_exists)
        is_equal: Optional[bool] = None
        if self._update_tests:
            _LOG.debug("# Update golden outcomes")
            # Determine whether outcome needs to be updated.
            if file_exists:
                expected = hio.from_file(file_name)
                is_equal = expected == actual
                if not is_equal:
                    outcome_updated = True
            else:
                # The golden outcome doesn't exist.
                outcome_updated = True
            _LOG.debug("outcome_updated=%s", outcome_updated)
            if outcome_updated:
                # Update the golden outcome.
                self._check_string_update_outcome(file_name, actual, use_gzip)
        else:
            # Check the test result.
            _LOG.debug("# Check golden outcomes")
            if file_exists:
                # Golden outcome is available: check the actual outcome against
                # the golden outcome.
                expected = hio.from_file(file_name)
                test_name = self._get_test_name()
                is_equal = assert_equal(
                    actual,
                    expected,
                    test_name,
                    dir_name,
                    check_string=True,
                    remove_lead_trail_empty_lines=remove_lead_trail_empty_lines,
                    dedent=dedent,
                    # We have handled the purification of the output earlier.
                    purify_text=False,
                    fuzzy_match=fuzzy_match,
                    ignore_line_breaks=ignore_line_breaks,
                    sort=sort,
                    abort_on_error=abort_on_error,
                )
            else:
                # No golden outcome available.
                _LOG.warning("Can't find golden outcome file '%s'", file_name)
                if action_on_missing_golden == "assert":
                    # Save the result to a temporary file and assert.
                    file_name += ".tmp"
                    hio.to_file(file_name, actual, use_gzip=use_gzip)
                    msg = (
                        "The golden outcome doesn't exist: saved the actual "
                        f"output in '{file_name}'"
                    )
                    _LOG.error(msg)
                    if abort_on_error:
                        hdbg.dfatal(msg)
                elif action_on_missing_golden == "update":
                    # Create golden file and add it to the repo.
                    _LOG.warning("Creating the golden outcome")
                    outcome_updated = True
                    self._check_string_update_outcome(file_name, actual, use_gzip)
                    is_equal = None
                else:
                    hdbg.dfatal(
                        "Invalid action_on_missing_golden="
                        + f"'{action_on_missing_golden}'"
                    )
        self._test_was_updated = outcome_updated
        _LOG.debug(hprint.to_str("outcome_updated file_exists is_equal"))
        return outcome_updated, file_exists, is_equal

    def check_dataframe(
        self,
        actual: "pd.DataFrame",
        *,
        err_threshold: float = 0.05,
        dedent: bool = False,
        tag: str = "test_df",
        abort_on_error: bool = True,
        action_on_missing_golden: str = _ACTION_ON_MISSING_GOLDEN,
    ) -> Tuple[bool, bool, Optional[bool]]:
        """
        Like `check_string()` but for pandas dataframes, instead of strings.
        """
        _LOG.debug(hprint.to_str("err_threshold tag abort_on_error"))
        hdbg.dassert_isinstance(actual, pd.DataFrame)
        #
        dir_name, file_name = self._get_golden_outcome_file_name(tag)
        _LOG.debug("file_name=%s", file_name)
        outcome_updated = False
        file_exists = os.path.exists(file_name)
        _LOG.debug(hprint.to_str("file_exists"))
        is_equal: Optional[bool] = None
        if self._update_tests:
            _LOG.debug("# Update golden outcomes")
            # Determine whether outcome needs to be updated.
            if file_exists:
                is_equal, _ = self._check_df_compare_outcome(
                    file_name, actual, err_threshold
                )
                _LOG.debug(hprint.to_str("is_equal"))
                if not is_equal:
                    outcome_updated = True
            else:
                # The golden outcome doesn't exist.
                outcome_updated = True
            _LOG.debug("outcome_updated=%s", outcome_updated)
            if outcome_updated:
                # Update the golden outcome.
                self._check_df_update_outcome(file_name, actual)
        else:
            # Check the test result.
            _LOG.debug("# Check golden outcomes")
            if file_exists:
                # Golden outcome is available: check the actual outcome against
                # the golden outcome.
                is_equal, expected = self._check_df_compare_outcome(
                    file_name, actual, err_threshold
                )
                # If not equal, report debug information.
                if not is_equal:
                    test_name = self._get_test_name()
                    assert_equal(
                        str(actual),
                        str(expected),
                        test_name,
                        dir_name,
                        check_string=True,
                        remove_lead_trail_empty_lines=False,
                        dedent=dedent,
                        purify_text=False,
                        fuzzy_match=False,
                        ignore_line_breaks=False,
                        abort_on_error=abort_on_error,
                        error_msg=self._error_msg,
                    )
            else:
                # No golden outcome available.
                _LOG.warning("Can't find golden outcome file '%s'", file_name)
                if action_on_missing_golden == "assert":
                    # Save the result to a temporary file and assert.
                    file_name += ".tmp"
                    hio.create_enclosing_dir(file_name)
                    actual.to_csv(file_name)
                    msg = (
                        "The golden outcome doesn't exist: saved the actual "
                        f"output in '{file_name}'"
                    )
                    _LOG.error(msg)
                    if abort_on_error:
                        hdbg.dfatal(msg)
                elif action_on_missing_golden == "update":
                    # Create golden file and add it to the repo.
                    _LOG.warning("Creating the golden outcome")
                    outcome_updated = True
                    self._check_df_update_outcome(file_name, actual)
                    is_equal = None
                else:
                    hdbg.dfatal(
                        "Invalid action_on_missing_golden="
                        + f"'{action_on_missing_golden}'"
                    )
        self._test_was_updated = outcome_updated
        # TODO(gp): Print the file with the updated test.
        _LOG.debug(hprint.to_str("outcome_updated file_exists is_equal"))
        return outcome_updated, file_exists, is_equal

    def check_df_output(
        self,
        actual_df: "pd.DataFrame",
        expected_length: Optional[int],
        expected_column_names: Optional[List[str]],
        expected_column_unique_values: Optional[Dict[str, List[Any]]],
        expected_signature: str,
    ) -> None:
        """
        Verify that actual outcome dataframe matches the expected one.

        :param actual_df: actual outcome dataframe
        :param expected_length: expected outcome dataframe length
            - If `None`, skip the check
        :param expected_column_names: expected outcome dataframe column names
            - If `None`, skip the check
        :param expected_column_unique_values: dict of column names and unique values
            that they should contain
            - If `None`, skip the check
        :param expected_signature: expected outcome dataframe as string
            - If `__CHECK_STRING__` use the value in `self.check_string()`
        """
        # TODO(Grisha): get rid of `hpandas` dependency.
        import helpers.hpandas as hpandas

        hdbg.dassert_isinstance(actual_df, pd.DataFrame)
        if expected_length:
            # Verify that the output length is correct.
            actual_length = actual_df.shape[0]
            self.assert_equal(str(actual_length), str(expected_length))
        if expected_column_names:
            # Verify that the column names are correct.
            self.assert_equal(
                str(sorted(actual_df.columns)), str(sorted(expected_column_names))
            )
        if expected_column_unique_values:
            hdbg.dassert_is_subset(
                list(expected_column_unique_values.keys()), actual_df.columns
            )
            # Verify that the unique values in specified columns are correct.
            for column in expected_column_unique_values:
                actual_one_column_unique_values = sorted(
                    list(actual_df[column].unique())
                )
                self.assert_equal(
                    str(actual_one_column_unique_values),
                    str(sorted(expected_column_unique_values[column])),
                )
        # Build signature.
        actual_signature = hpandas.df_to_str(
            actual_df,
            print_shape_info=True,
            tag="df",
        )
        _LOG.debug("\n%s", actual_signature)
        # Check signature.
        if expected_signature == "__CHECK_STRING__":
            self.check_string(actual_signature, dedent=True, fuzzy_match=True)
        else:
            hdbg.dassert_isinstance(expected_signature, str)
            self.assert_equal(
                actual_signature,
                expected_signature,
                dedent=True,
                fuzzy_match=True,
            )

    def check_srs_output(
        self,
        actual_srs: "pd.Series",
        expected_length: Optional[int],
        expected_unique_values: Optional[List[Any]],
        expected_signature: str,
    ) -> None:
        """
        Verify that actual outcome series matches the expected one.

        :param actual_srs: actual outcome series
        :param expected_length: expected outcome series length
            - If `None`, skip the check
        :param expected_unique_values: list of expected unique values in series
            - If `None`, skip the check
        :param expected_signature: expected outcome series as string
        """
        # Import `hpandas` dynamically to exclude `pandas` from the thin client
        # requirements. See CmTask6613 for details.
        import helpers.hpandas as hpandas

        hdbg.dassert_isinstance(actual_srs, pd.Series)
        if expected_length:
            # Verify that output length is correct.
            self.assert_equal(str(actual_srs.shape[0]), str(expected_length))
        if expected_unique_values:
            # Verify that unique values in series are correct.
            self.assert_equal(
                str(sorted(list(actual_srs.unique()))),
                str(sorted(expected_unique_values)),
            )
        # Build signature.
        actual_signature = hpandas.df_to_str(actual_srs, num_rows=None)
        _LOG.debug("\n%s", actual_signature)
        # Check signature.
        if expected_signature == "__CHECK_STRING__":
            self.check_string(actual_signature, dedent=True, fuzzy_match=True)
        else:
            hdbg.dassert_isinstance(expected_signature, str)
            self.assert_equal(
                actual_signature,
                expected_signature,
                dedent=True,
                fuzzy_match=True,
            )

    # ///////////////////////////////////////////////////////////////////////

    # TODO(gp): This needs to be moved to `helper.git` and generalized.
    def _git_add_file(self, file_name: str) -> None:
        """
        Add to git repo `file_name`, if needed.
        """
        _LOG.debug(hprint.to_str("file_name"))
        if self._git_add:
            # Find the file relative to here.
            mode = "assert_unless_one_result"
            file_names_tmp = hgit.find_docker_file(file_name, mode=mode)
            file_name_tmp = file_names_tmp[0]
            _LOG.debug(hprint.to_str("file_name file_name_tmp"))
            if file_name_tmp.startswith("amp"):
                # To add a file like
                # amp/core/test/TestCheckSameConfigs.test_check_same_configs_error/output/test.txt
                # we need to descend into `amp`.
                # TODO(gp): This needs to be generalized to `lm`. We should `cd`
                # in the dir of the repo that includes the file.
                file_name_in_amp = os.path.relpath(file_name_tmp, "amp")
                cmd = f"cd amp; git add -u {file_name_in_amp}"
            else:
                cmd = f"git add -u {file_name_tmp}"
            rc = hsystem.system(cmd, abort_on_error=False)
            if rc:
                pytest_warning(
                    f"Can't git add file\n'{file_name}' -> '{file_name_tmp}'\n"
                    "You need to git add the file manually\n",
                    prefix="\n",
                )
                pytest_print(f"> {cmd}\n")

    def _check_string_update_outcome(
        self, file_name: str, actual: str, use_gzip: bool
    ) -> None:
        _LOG.debug(hprint.to_str("file_name"))
        hio.to_file(file_name, actual, use_gzip=use_gzip)
        # Add to git repo.
        self._git_add_file(file_name)

    # ///////////////////////////////////////////////////////////////////////

    def _check_df_update_outcome(
        self,
        file_name: str,
        actual: "pd.DataFrame",
    ) -> None:
        _LOG.debug(hprint.to_str("file_name"))
        hio.create_enclosing_dir(file_name)
        actual.to_csv(file_name)
        pytest_warning(f"Update golden outcome file '{file_name}'", prefix="\n")
        # Add to git repo.
        self._git_add_file(file_name)

    def _check_df_compare_outcome(
        self, file_name: str, actual: "pd.DataFrame", err_threshold: float
    ) -> Tuple[bool, "pd.DataFrame"]:
        _LOG.debug(hprint.to_str("file_name"))
        _LOG.debug("actual_=\n%s", actual)
        hdbg.dassert_lte(0, err_threshold)
        hdbg.dassert_lte(err_threshold, 1.0)
        # Load the expected df from file.
        expected = pd.read_csv(file_name, index_col=0)
        _LOG.debug("expected=\n%s", expected)
        hdbg.dassert_isinstance(expected, pd.DataFrame)
        ret = True
        # Compare columns.
        if actual.columns.tolist() != expected.columns.tolist():
            msg = f"Columns are different:\n{str(actual.columns)}\n{str(expected.columns)}"
            self._to_error(msg)
            ret = False
        # Compare the values.
        _LOG.debug("actual.shape=%s", str(actual.shape))
        _LOG.debug("expected.shape=%s", str(expected.shape))
        # From https://numpy.org/doc/stable/reference/generated/numpy.allclose.html
        # absolute(a - b) <= (atol + rtol * absolute(b))
        # absolute(a - b) / absolute(b)) <= rtol
        is_close = np.allclose(
            actual, expected, rtol=err_threshold, equal_nan=True
        )
        if not is_close:
            _LOG.error("Dataframe values are not close")
            if actual.shape == expected.shape:
                close_mask = np.isclose(actual, expected, equal_nan=True)
                #
                msg = f"actual=\n{actual}"
                self._to_error(msg)
                #
                msg = f"expected=\n{expected}"
                self._to_error(msg)
                #
                actual_masked = np.where(close_mask, np.nan, actual)
                msg = f"actual_masked=\n{actual_masked}"
                self._to_error(msg)
                #
                expected_masked = np.where(close_mask, np.nan, expected)
                msg = f"expected_masked=\n{expected_masked}"
                self._to_error(msg)
                #
                err = np.abs((actual_masked - expected_masked) / expected_masked)
                msg = f"err=\n{err}"
                self._to_error(msg)
                max_err = np.nanmax(np.nanmax(err))
                msg = "max_err=%.3f" % max_err
                self._to_error(msg)
            else:
                msg = (
                    "Shapes are different:\n"
                    f"actual.shape={str(actual.shape)}\nexpected.shape={str(expected.shape)}"
                )
                self._to_error(msg)
            ret = False
        _LOG.debug("ret=%s", ret)
        return ret, expected

    # ///////////////////////////////////////////////////////////////////////

    def _get_golden_outcome_file_name(
        self, tag: str, *, test_class_name: Optional[str] = None
    ) -> Tuple[str, str]:
        # Get the current dir name.
        use_only_test_class = False
        test_method_name = None
        use_absolute_path = True
        dir_name = self._get_current_path(
            use_only_test_class,
            test_class_name,
            test_method_name,
            use_absolute_path,
        )
        _LOG.debug("dir_name=%s", dir_name)
        hio.create_dir(dir_name, incremental=True)
        hdbg.dassert_path_exists(dir_name)
        # Get the expected outcome.
        file_name = (
            self.get_output_dir(test_class_name=test_class_name) + f"/{tag}.txt"
        )
        return dir_name, file_name

    def _get_test_name(self) -> str:
        """
        Return the full test name as `class.method`.
        """
        return f"{self.__class__.__name__}.{self._testMethodName}"

    def _get_current_path(
        self,
        use_only_class_name: bool,
        test_class_name: Optional[str],
        test_method_name: Optional[str],
        use_absolute_path: bool,
    ) -> str:
        """
        Return the name of the directory containing the input / output data.

        E.g.,
        ```
        ./core/dataflow/test/outcomes/TestContinuousSarimaxModel.test_compare
        ```

        The parameters have the same meaning as in `get_input_dir()`.
        """
        if test_class_name is None:
            test_class_name = self.__class__.__name__
        if use_only_class_name:
            # Use only class name.
            dir_name = test_class_name
        else:
            # Use both class and test method.
            if test_method_name is None:
                test_method_name = self._testMethodName
            dir_name = f"{test_class_name}.{test_method_name}"
        if use_absolute_path:
            # E.g., `.../dataflow/test/outcomes/TestContinuousSarimaxModel.test_compare`.
            dir_name = os.path.join(self._base_dir_name, "outcomes", dir_name)
        else:
            # E.g., `outcomes/TestContinuousSarimaxModel.test_compare`.
            dir_name = os.path.join("outcomes", dir_name)
        return dir_name

    def _to_error(self, msg: str) -> None:
        self._error_msg += msg + "\n"
        _LOG.error(msg)


# #############################################################################


@pytest.mark.qa
@pytest.mark.skipif(
    hserver.is_inside_docker(), reason="Test needs to be run outside Docker"
)
class QaTestCase(TestCase, abc.ABC):
    """
    Use for QA to test functionalities (e.g., invoke tasks) that run the dev /
    prod container.
    """

    # TODO(Grisha): Linter should not remove `pass` statement from an empty class
    # DevToolsTask #476.<|MERGE_RESOLUTION|>--- conflicted
+++ resolved
@@ -940,59 +940,21 @@
     # Dedent only expected since we often align it to make it look more readable
     # in the Python code, if needed.
     if dedent:
-<<<<<<< HEAD
-        _LOG.debug("# dedent")
-        expected = hprint.dedent(expected)
-        _LOG.debug(hprint.to_str("expected"))
-=======
->>>>>>> 74f207ad
         tag = "dedent"
         expected = hprint.dedent(expected)
         _append(tag, actual, expected)
     # Purify text, if needed.
     if purify_text:
-<<<<<<< HEAD
-        _LOG.debug("# purify_text")
-        actual = purify_txt_from_client(actual)
-        if purify_expected_text:
-            expected = purify_txt_from_client(expected)
-        _LOG.debug(hprint.to_str("actual expected"))
-        tag = "purify"
-=======
         tag = "purify_text"
         actual = purify_txt_from_client(actual)
         if purify_expected_text:
             expected = purify_txt_from_client(expected)
->>>>>>> 74f207ad
         _append(tag, actual, expected)
     # Ensure that there is a single `\n` at the end of the strings.
     actual = actual.rstrip("\n") + "\n"
     expected = expected.rstrip("\n") + "\n"
     # Sort the lines.
     if sort:
-<<<<<<< HEAD
-        _LOG.debug("# sort")
-        actual = _sort_lines(actual)
-        expected = _sort_lines(expected)
-        _LOG.debug(hprint.to_str("actual expected"))
-        tag = "sort"
-        _append(tag, actual, expected)
-    # Fuzzy match, if needed.
-    if fuzzy_match:
-        _LOG.debug("# fuzzy_match")
-        actual = _fuzzy_clean(actual)
-        expected = _fuzzy_clean(expected)
-        _LOG.debug(hprint.to_str("actual expected"))
-        tag = "fuzzy_clean"
-        _append(tag, actual, expected)
-    # Ignore line breaks, if needed.
-    if ignore_line_breaks:
-        _LOG.debug("# ignore_line_breaks")
-        actual = _ignore_line_breaks(actual)
-        expected = _ignore_line_breaks(expected)
-        _LOG.debug(hprint.to_str("actual expected"))
-        tag = "ignore_line_breaks"
-=======
         tag = "sort"
         actual = _sort_lines(actual)
         expected = _sort_lines(expected)
@@ -1008,7 +970,6 @@
         tag = "ignore_line_breaks"
         actual = _ignore_line_breaks(actual)
         expected = _ignore_line_breaks(expected)
->>>>>>> 74f207ad
         _append(tag, actual, expected)
     # Check.
     _LOG.debug("# final")
