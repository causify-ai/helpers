"""
Import as:

import helpers.hunit_test as hunitest
"""

import abc
import collections
import datetime
import inspect
import logging
import os
import pprint
import random
import re
import sys
import traceback
import unittest
from typing import Any, Dict, List, Mapping, Optional, Tuple

import pytest

import helpers.hdbg as hdbg
import helpers.hgit as hgit
import helpers.hintrospection as hintros
import helpers.hio as hio
import helpers.hprint as hprint
import helpers.hserver as hserver
import helpers.hsystem as hsystem
import helpers.htimer as htimer
import helpers.hwall_clock_time as hwacltim
import helpers.repo_config_utils as hrecouti

# We use strings as type hints (e.g., 'pd.DataFrame') since we are not sure
# we have the corresponding libraries installed.


# Minimize dependencies from installed packages.

# TODO(gp): Use `hprint.color_highlight`.
_WARNING = "\033[33mWARNING\033[0m"

try:
    import numpy as np

    _HAS_NUMPY = True
except ImportError as e:
    print(_WARNING + ": " + str(e))
    _HAS_NUMPY = False
try:
    import pandas as pd

    _HAS_PANDAS = True
except ImportError as e:
    print(_WARNING + ": " + str(e))
    _HAS_PANDAS = False

try:
    import matplotlib.pyplot as plt

    _HAS_MATPLOTLIB = True
except ImportError as e:
    print(_WARNING + ": " + str(e))
    _HAS_MATPLOTLIB = False


_LOG = logging.getLogger(__name__)

# Mute this module unless we want to debug it.
_LOG.setLevel(logging.INFO)

# #############################################################################

# Global setter / getter for updating test.

# This controls whether the output of a test is updated or not.
# Set by `conftest.py`.
_UPDATE_TESTS = False


# TODO(gp): -> ..._update_outcomes.
def set_update_tests(val: bool) -> None:
    global _UPDATE_TESTS
    _UPDATE_TESTS = val


def get_update_tests() -> bool:
    return _UPDATE_TESTS


# #############################################################################

# Global setter / getter for incremental mode.

# This is useful when a long test wants to reuse some data already generated.
# Set by conftest.py.
_INCREMENTAL_TESTS = False


def set_incremental_tests(val: bool) -> None:
    global _INCREMENTAL_TESTS
    _INCREMENTAL_TESTS = val


def get_incremental_tests() -> bool:
    return _INCREMENTAL_TESTS


# #############################################################################

_CONFTEST_IN_PYTEST = False


# TODO(gp): Use https://stackoverflow.com/questions/25188119
# TODO(gp): -> is_in_unit_test()
def in_unit_test_mode() -> bool:
    """
    Return True if we are inside a pytest run.

    This is set by `conftest.py`.
    """
    return _CONFTEST_IN_PYTEST


# #############################################################################


# Set by `conftest.py`.
_GLOBAL_CAPSYS = None


def pytest_print(txt: str) -> None:
    """
    Print bypassing `pytest` output capture.
    """
    with _GLOBAL_CAPSYS.disabled():  # type: ignore
        sys.stdout.write(txt)


def pytest_warning(txt: str, prefix: str = "") -> None:
    """
    Print a warning bypassing `pytest` output capture.

    :param prefix: prepend the message with a string
    """
    txt_tmp = ""
    if prefix:
        txt_tmp += prefix
    txt_tmp += hprint.color_highlight("WARNING", "yellow") + f": {txt}"
    pytest_print(txt_tmp)


# #############################################################################
# Generation and conversion functions.
# #############################################################################


# TODO(gp): Is this dataflow Info? If so it should go somewhere else.
def convert_info_to_string(info: Mapping) -> str:
    """
    Convert info to string for verifying test results.

    Info often contains `pd.Series`, so pandas context is provided to print all rows
    and all contents.

    :param info: info to convert to string
    :return: string representation of info
    """
    output = []
    # Provide context for full representation of `pd.Series` in info.
    with pd.option_context(
        "display.max_colwidth",
        int(1e6),
        "display.max_columns",
        None,
        "display.max_rows",
        None,
    ):
        output.append(hprint.frame("info"))
        output.append(pprint.pformat(info))
        output_str = "\n".join(output)
    return output_str


# TODO(gp): This seems the python3.9 version of `to_str`. Remove if possible.
def to_string(var: str) -> str:
    return """f"%s={%s}""" % (var, var)


# TODO(gp): @all move to hpandas
def compare_df(df1: "pd.DataFrame", df2: "pd.DataFrame") -> None:
    """
    Compare two dfs including their metadata.
    """
    if not df1.equals(df2):
        print(df1.compare(df2))
        raise ValueError("Dfs are different")

    def _compute_df_signature(df: "pd.DataFrame") -> str:
        txt = []
        txt.append(f"df1=\n{str(df)}")
        txt.append(f"df1.dtypes=\n{str(df.dtypes)}")
        if hasattr(df.index, "freq"):
            txt.append(f"df1.index.freq=\n{str(df.index.freq)}")
        return "\n".join(txt)

    full_test_name = "dummy"
    test_dir = "."
    assert_equal(
        _compute_df_signature(df1),
        _compute_df_signature(df2),
        full_test_name,
        test_dir,
    )


# #############################################################################


def create_test_dir(
    dir_name: str, incremental: bool, file_dict: Dict[str, str]
) -> None:
    """
    Create a directory `dir_name` with the files from `file_dict`.

    `file_dict` is interpreted as pair of files relative to `dir_name`
    and content.
    """
    hdbg.dassert_no_duplicates(file_dict.keys())
    hio.create_dir(dir_name, incremental=incremental)
    for file_name in file_dict:
        dst_file_name = os.path.join(dir_name, file_name)
        _LOG.debug("file_name=%s -> %s", file_name, dst_file_name)
        hio.create_enclosing_dir(dst_file_name, incremental=incremental)
        file_content = file_dict[file_name]
        hio.to_file(dst_file_name, file_content)


# TODO(gp): Make remove_dir_name=True default.
def get_dir_signature(
    dir_name: str,
    include_file_content: bool,
    *,
    remove_dir_name: bool = False,
    num_lines: Optional[int] = None,
) -> str:
    """
    Compute a string with the content of the files in `dir_name`.

    :param include_file_content: include the content of the files, besides the
        name of files and directories
    :param remove_dir_name: use paths relative to `dir_name`
    :param num_lines: number of lines to include for each file

    The output looks like:
    ```
    # Dir structure
    $GIT_ROOT/.../tmp.scratch
    $GIT_ROOT/.../tmp.scratch/dummy_value_1=1
    $GIT_ROOT/.../tmp.scratch/dummy_value_1=1/dummy_value_2=A
    $GIT_ROOT/.../tmp.scratch/dummy_value_1=1/dummy_value_2=A/data.parquet
    ...

    # File signatures
    len(file_names)=3
    file_names=$GIT_ROOT/.../tmp.scratch/dummy_value_1=1/dummy_value_2=A/data.parquet,
    $GIT_ROOT/.../tmp.scratch/dummy_value_1=2/dummy_value_2=B/data.parquet, ...
    # $GIT_ROOT/.../tmp.scratch/dummy_value_1=1/dummy_value_2=A/data.parquet
    num_lines=13
    '''
    original shape=(1, 1)
    Head:
    {
        "0":{
            "dummy_value_3":0
        }
    }
    Tail:
    {
        "0":{
            "dummy_value_3":0
        }
    }
    '''
    # $GIT_ROOT/.../tmp.scratch/dummy_value_1=2/dummy_value_2=B/data.parquet
    ```
    """

    def _remove_dir_name(file_name: str) -> str:
        if remove_dir_name:
            res = os.path.relpath(file_name, dir_name)
        else:
            res = file_name
        return res

    txt: List[str] = []
    # Find all the files under `dir_name`.
    _LOG.debug("dir_name=%s", dir_name)
    hdbg.dassert_path_exists(dir_name)
    cmd = f'find {dir_name} -name "*"'
    remove_files_non_present = False
    dir_name_tmp = None
    file_names = hsystem.system_to_files(
        cmd, dir_name_tmp, remove_files_non_present
    )
    file_names = sorted(file_names)
    # Save the directory / file structure.
    txt.append("# Dir structure")
    txt.append("\n".join(map(_remove_dir_name, file_names)))
    #
    if include_file_content:
        txt.append("# File signatures")
        # Remove the directories.
        file_names = hsystem.remove_dirs(file_names)
        # Scan the files.
        txt.append(f"len(file_names)={len(file_names)}")
        txt.append(f"file_names={', '.join(map(_remove_dir_name, file_names))}")
        for file_name in file_names:
            _LOG.debug("file_name=%s", file_name)
            txt.append("# " + _remove_dir_name(file_name))
            # Read file.
            txt_tmp = hio.from_file(file_name)
            # This seems unstable on different systems.
            # txt.append("num_chars=%s" % len(txt_tmp))
            txt_tmp = txt_tmp.split("\n")
            # Filter lines, if needed.
            txt.append(f"num_lines={len(txt_tmp)}")
            if num_lines is not None:
                hdbg.dassert_lte(1, num_lines)
                txt_tmp = txt_tmp[:num_lines]
            txt.append("'''\n" + "\n".join(txt_tmp) + "\n'''")
    else:
        hdbg.dassert_is(num_lines, None)
    # Concat everything in a single string.
    txt = "\n".join(txt)
    return txt


# TODO(gp): GSI. Use the copy in helpers/hprint.py
def filter_text(regex: str, txt: str) -> str:
    """
    Remove lines in `txt` that match the regex `regex`.
    """
    _LOG.debug("Filtering with '%s'", regex)
    if regex is None:
        return txt
    txt_out = []
    txt_as_arr = txt.split("\n")
    for line in txt_as_arr:
        if re.search(regex, line):
            _LOG.debug("Skipping line='%s'", line)
            continue
        txt_out.append(line)
    # We can only remove lines.
    hdbg.dassert_lte(
        len(txt_out),
        len(txt_as_arr),
        "txt_out=\n'''%s'''\ntxt=\n'''%s'''",
        "\n".join(txt_out),
        "\n".join(txt_as_arr),
    )
    txt = "\n".join(txt_out)
    return txt


# #############################################################################
# Outcome purification functions.
# #############################################################################


# TODO(gp): -> private functions?


def _apply_regex_replacements(
    txt: str, regex_patterns: List[Tuple[str, str]]
) -> str:
    """
    Apply a series of regex replacements to text.

    :param txt: input text to process
    :param regex_patterns: list of (pattern, replacement) tuples to
        apply in order
    :return: text with all regex replacements applied
    """
    # Apply regex replacements in order.
    txt_out = txt
    for regex_pattern, replacement in regex_patterns:
        txt_out = re.sub(regex_pattern, replacement, txt_out)
        _LOG.debug(
            "Applying %s -> %s: before=%s, after=%s",
            regex_pattern,
            replacement,
            txt,
            txt_out,
        )
    return txt_out


def purify_directory_paths(txt: str) -> str:
    """
    Replace known directory paths with standardized placeholders.

    Apply replacements in this order:
    1. Replace Git root paths with `$GIT_ROOT`.
    2. Replace `CSFY_HOST_GIT_ROOT_PATH` with `$CSFY_HOST_GIT_ROOT_PATH`.
    3. Replace current working directory with `$PWD`.

    This order ensures that more specific paths are replaced before generic
    ones, preventing conflicts when paths overlap.

    param txt: input text that needs to be purified
    return: purified text
    """
    _LOG.debug("Before: txt='\n%s'", txt)
    # Collect all paths to replace with their priorities.
    replacements = []
    # 1. Git root paths.
    # Remove references to Git modules starting from the innermost one.
    for super_module in [False, True]:
        # Replace the git root path with `$GIT_ROOT`.
        git_root = hgit.get_client_root(super_module=super_module)
        if git_root and git_root != "/":
            replacements.append((git_root, "$GIT_ROOT"))
            _LOG.debug("Added git root '%s' for replacement", git_root)
        else:
            # Skip git root path if it is `/`.
            pass
    # 2. CSFY_HOST_GIT_ROOT_PATH environment variable.
    # Replace the CSFY_HOST_GIT_ROOT_PATH with `$CSFY_HOST_GIT_ROOT_PATH`.
    csfy_git_root = os.environ.get("CSFY_HOST_GIT_ROOT_PATH")
    if csfy_git_root:
        replacements.append((csfy_git_root, "$CSFY_HOST_GIT_ROOT_PATH"))
        _LOG.debug(
            "Added CSFY_HOST_GIT_ROOT_PATH '%s' for replacement", csfy_git_root
        )
    # 3. Current working directory.
    # Replace the path of current working directory with `$PWD`.
    pwd = os.getcwd()
    if pwd and pwd != "/":
        replacements.append((pwd, "$PWD"))
        _LOG.debug("Added PWD '%s' for replacement", pwd)
    # Apply replacements in order of priority.
    for path, replacement in replacements:
        # Use word boundaries to avoid replacing path fragments.
        # E.g., To avoid replacing `app` in `application.py`.
        pattern = rf"(?<![\w/]){re.escape(path)}(?![\w])"
        txt = re.sub(pattern, replacement, txt)
        _LOG.debug("Replaced '%s' with '%s'", path, replacement)
    _LOG.debug("After purifying directory paths: txt='\n%s'", txt)
    return txt


def purify_from_environment(txt: str) -> str:
    """
    Replace environment-specific values with placeholders.

    Perform these transformations:
    1. Replace directory paths with standardized placeholders.
    2. Replace the current user name with $USER_NAME.
    3. Handle special cases like usernames in paths and commands.

    param txt: input text that needs to be purified
    return: purified text
    """
    # Replace current username with $USER_NAME.
    user_name = hsystem.get_user_name()
    # Set a regex pattern that finds a user name surrounded by dot, dash or space.
    # E.g., `IMAGE=$CSFY_ECR_BASE_PATH/amp_test:local-$USER_NAME-1.0.0`,
    # `--name $USER_NAME.amp_test.app.app`, `run --rm -l user=$USER_NAME`.
    regex = rf"([\s\n\-\.\=]|^)+{user_name}+([.\s/-]|$)"
    # Use `\1` and `\2` to preserve specific characters around `$USER_NAME`.
    target = r"\1$USER_NAME\2"
    txt = re.sub(regex, target, txt)
    _LOG.debug("After %s: txt='\n%s'", hintros.get_function_name(), txt)
    return txt


def purify_amp_references(txt: str) -> str:
    """
    Remove references to amp from text by applying a series of regex
    substitutions.

    Handle these patterns:
    1. Replace path references
       - E.g., "amp/helpers/test/..." -> "helpers/test/..."
    2. Replace class references
       - E.g., "<amp.helpers.test.TestClass>" -> "<helpers.test.TestClass>"
    3. Replace comment references
       - E.g., "# Test created for amp.helpers.test" -> "# Test created for helpers.test"
    4. Replace module references
       - E.g., "amp.helpers.test.TestClass" -> "helpers.test.TestClass"

    Order the regex patterns from most specific to most general to avoid
    incorrect replacements.
    For example:
    - Place `'/amp/helpers'` before `'/amp'` to prevent replacing `'/amp'` in `'/amp/helpers'`
    - Place `'amp.helpers'` before `'amp'` to prevent replacing `'amp'` in `'amp.helpers'`

    param txt: input text containing amp references
    return: text with amp references removed
    """
    amp_patterns = [
        # Remove 'amp/' prefix from quoted paths.
        (r"'amp/", "'"),
        # Remove 'amp/' prefix from path segments.
        (r"(?m)(^\s*|\s+)amp/", r"\1"),
        # Replace '/amp/' with '/' and '/amp:' with ':' in paths.
        (r"(?m)/amp/", "/"),
        (r"(?m)/amp:", ":"),
        # Remove 'amp.' prefix from class representations and tracebacks.
        (r"<amp\.", "<"),
        (r"class 'amp\.", "class '"),
        # Replace 'amp.helpers' with 'helpers' in package references.
        (r"\bamp\.helpers\b", "helpers"),
        # Remove amp references from test creation comments.
        (r"# Test created for amp\.([\w\.]+)", r"# Test created for \1"),
        # Remove leading './' from relative paths.
        (r"(?m)^\./", ""),
    ]
    txt = _apply_regex_replacements(txt, amp_patterns)
    _LOG.debug("After %s: txt=\n%s", hintros.get_function_name(), txt)
    return txt


def purify_app_references(txt: str) -> str:
    """
    Remove references to `/app` from text by applying a series of regex
    substitutions.

    param txt: input text containing app references
    return: text with app references removed
    """
<<<<<<< HEAD
    app_patterns = [
        # Remove trailing '/app/' references.
        (r"(?<![\w/])/app/(?=\s|$)", ""),
        # Remove 'app/' prefix from path segments.
        (r"(?m)(^\s*'?)app/", r"\1"),
        # Replace '/app/' with '/' and '/app:' with ':' in paths.
        (r"(?m)/app/", "/"),
        (r"(?m)/app:", ":"),
        # Remove 'app.' prefix from class representations and tracebacks.
        (r"<app\.", "<"),
        (r"class 'app\.", "class '"),
        # Replace 'app.helpers' with 'helpers' in package references.
        (r"\bapp\.helpers\b", "helpers"),
        # Remove app references from test creation comments.
        (r"# Test created for app\.([\w\.]+)", r"# Test created for \1"),
        # Update legacy module path forms to use amp.helpers.
        (r"app\.amp\.helpers_root\.helpers", "amp.helpers"),
        (r"app\.amp\.helpers", "amp.helpers"),
        # Remove leading './' from relative paths.
        (r"(?m)^\./", ""),
    ]
    txt = _apply_regex_replacements(txt, app_patterns)
    _LOG.debug("After %s: txt=\n%s", hintros.get_function_name(), txt)
=======
    txt = re.sub(r"/app/", "", txt, flags=re.MULTILINE)
    txt = re.sub(r"app\.helpers", "helpers", txt, flags=re.MULTILINE)
    txt = re.sub(r"app\.amp\.helpers", "amp.helpers", txt, flags=re.MULTILINE)
    txt = re.sub(
        r"app\.amp\.helpers_root\.helpers",
        "amp.helpers",
        txt,
        flags=re.MULTILINE,
    )
    _LOG.debug("After %s: txt='\n%s'", hintros.get_function_name(), txt)
>>>>>>> 9f2a6240
    return txt


def purify_file_names(file_names: List[str]) -> List[str]:
    """
    Express file names in terms of the root of git repo, removing reference to
    `amp`.
    """
    git_root = hgit.get_client_root(super_module=True)
    file_names = [os.path.relpath(f, git_root) for f in file_names]
    # Apply amp reference purification to file paths
    file_names = list(map(purify_amp_references, file_names))
    return file_names


def purify_from_env_vars(txt: str) -> str:
    # TODO(gp): Diff between amp and cmamp.
    for env_var in [
        "CSFY_AWS_S3_BUCKET",
        "CSFY_ECR_BASE_PATH",
    ]:
        if env_var in os.environ:
            val = os.environ[env_var]
            if val == "":
                _LOG.debug("Env var '%s' is empty", env_var)
            else:
                txt = txt.replace(val, f"${env_var}")
    _LOG.debug("After %s: txt='\n%s'", hintros.get_function_name(), txt)
    return txt


def purify_object_representation(txt: str) -> str:
    """
    Remove references like `at 0x7f43493442e0`.
    """
    txt = re.sub(r"at 0x[0-9A-Fa-f]+", "at 0x", txt, flags=re.MULTILINE)
    txt = re.sub(r" id='\d+'>", " id='xxx'>", txt, flags=re.MULTILINE)
    txt = re.sub(r"port=\d+", "port=xxx", txt, flags=re.MULTILINE)
    txt = re.sub(r"host=\S+ ", "host=xxx ", txt, flags=re.MULTILINE)
    # wall_clock_time=Timestamp('2022-08-04 09:25:04.830746-0400'
    txt = re.sub(
        r"wall_clock_time=Timestamp\('.*?',",
        r"wall_clock_time=Timestamp('xxx',",
        txt,
        flags=re.MULTILINE,
    )
    _LOG.debug("After %s: txt='\n%s'", hintros.get_function_name(), txt)
    return txt


def purify_today_date(txt: str) -> str:
    """
    Remove today's date like `20220810`.
    """
    today_date = datetime.date.today()
    today_date_as_str = today_date.strftime("%Y%m%d")
    # Replace predict.3.compress_tails.df_out.20220627_094500.YYYYMMDD_171106.csv.gz.
    txt = re.sub(
        today_date_as_str + r"_\d{6}",
        "YYYYMMDD_HHMMSS",
        txt,
        flags=re.MULTILINE,
    )
    txt = re.sub(today_date_as_str, "YYYYMMDD", txt, flags=re.MULTILINE)
    return txt


# TODO(gp): -> purify_trailing_white_spaces
def purify_white_spaces(txt: str) -> str:
    """
    Remove trailing white spaces.
    """
    txt_new = []
    for line in txt.split("\n"):
        line = line.rstrip()
        txt_new.append(line)
    txt = "\n".join(txt_new)
    return txt


# TODO(Grisha): move to `purify_txt_from_client`.
def purify_line_number(txt: str) -> str:
    """
    Replace line number with `$LINE_NUMBER`.
    """
    txt = re.sub(r"\.py::\d+", ".py::$LINE_NUMBER", txt, flags=re.MULTILINE)
    return txt


def purify_parquet_file_names(txt: str) -> str:
    """
    Replace UUIDs file names to `data.parquet` in the goldens.

    Some tests are expecting in the goldens the Parquet files with the names
    `data.parquet`.
    Example:
        Initial text:
        ```
        s3://some_bucket/root/currency_pair=BTC_USDT/year=2024/month=1/ea5e3faed73941a2901a2128abeac4ca-0.parquet
        s3://some_bucket/root/currency_pair=BTC_USDT/year=2024/month=2/f7a39fefb69b40e0987cec39569df8ed-0.parquet
        ```
        Purified text:
        ```
        s3://some_bucket/root/currency_pair=BTC_USDT/year=2024/month=1/data.parquet
        s3://some_bucket/root/currency_pair=BTC_USDT/year=2024/month=2/data.parquet
        ```
    """
    pattern = r"""
        [0-9a-f]{32}-[0-9].*    # GUID pattern.
        (?=\.parquet)           # positive lookahead assertion that matches a
                                # position followed by ".parquet" without
                                # consuming it.
    """
    # TODO(Vlad): Need to change the replacement to `$FILE_NAME` as in the
    # `purify_from_environment()` function. For now, some tests are expecting
    # `data.parquet` files.
    replacement = "data"
    # flags=re.VERBOSE allows us to use whitespace and comments in the pattern.
    txt = re.sub(pattern, replacement, txt, flags=re.VERBOSE)
    return txt


def purify_helpers(txt: str) -> str:
    """
    Replace the path `helpers_root.helpers` with `helpers`.
    """
    txt = re.sub(r"helpers_root\.helpers\.", "helpers.", txt, flags=re.MULTILINE)
    txt = re.sub(r"helpers_root/helpers/", "helpers/", txt, flags=re.MULTILINE)
    txt = re.sub(
        r"helpers_root\.config_root", "config_root", txt, flags=re.MULTILINE
    )
    txt = re.sub(
        r"helpers_root/config_root/", "config_root/", txt, flags=re.MULTILINE
    )
    return txt


def purify_docker_image_name(txt: str) -> str:
    """
    Remove temporary docker image name that are function of their content.
    """
    # In a command like:
    # > docker run --rm ...  tmp.latex.edb567be ..
    txt = re.sub(
        r"^(.*docker.*\s+tmp\.\S+\.)[a-z0-9]{8}(\s+.*)$",
        r"\1xxxxxxxx\2",
        txt,
        flags=re.MULTILINE,
    )
    return txt


def purify_txt_from_client(txt: str) -> str:
    """
    Remove from a string all the information of a specific run.
    """
    # The order of substitutions is important. We want to start from the "most
    # specific" (e.g., `amp/helpers/test/...`) to the "least specific" (e.g.,
    # `amp`).
    txt = purify_directory_paths(txt)
    txt = purify_from_environment(txt)
    txt = purify_amp_references(txt)
    txt = purify_app_references(txt)
    txt = purify_from_env_vars(txt)
    txt = purify_object_representation(txt)
    txt = purify_today_date(txt)
    txt = purify_white_spaces(txt)
    txt = purify_parquet_file_names(txt)
    txt = purify_helpers(txt)
    txt = purify_docker_image_name(txt)
    return txt


# #############################################################################


def diff_files(
    file_name1: str,
    file_name2: str,
    *,
    tag: Optional[str] = None,
    abort_on_exit: bool = True,
    dst_dir: str = ".",
    error_msg: str = "",
) -> None:
    """
    Compare the passed filenames and create script to compare them with
    vimdiff.

    :param tag: add a banner the tag
    :param abort_on_exit: whether to assert or not
    :param dst_dir: dir where to save the comparing script
    """
    _LOG.debug(hprint.func_signature_to_str())
    file_name1 = os.path.relpath(file_name1, os.getcwd())
    file_name2 = os.path.relpath(file_name2, os.getcwd())
    msg = []
    # Add tag.
    if tag is not None:
        msg.append("\n" + hprint.frame(tag, char1="-"))
    # Diff to screen.
    _, res = hsystem.system_to_string(
        f"echo; sdiff --expand-tabs -l -w 150 {file_name1} {file_name2}",
        abort_on_error=False,
        log_level=logging.DEBUG,
    )
    msg.append(res)
    # Save a script to diff.
    diff_script = os.path.join(dst_dir, "tmp_diff.sh")
    vimdiff_cmd = f"""
    #!/bin/bash
    if [[ $1 == "wrap" ]]; then
        cmd='vimdiff -c "windo set wrap"'
    else
        cmd='vimdiff'
    fi;
    cmd="$cmd {file_name1} {file_name2}"
    eval $cmd
    """
    vimdiff_cmd = hprint.dedent(vimdiff_cmd)
    # TODO(gp): Use hio.create_executable_script().
    hio.to_file(diff_script, vimdiff_cmd)
    cmd = "chmod +x " + diff_script
    hsystem.system(cmd)
    # Report how to diff.
    msg.append("Diff with:")
    msg.append("> " + diff_script)
    msg_as_str = "\n".join(msg)
    # Append also error_msg to the current message.
    if error_msg:
        msg_as_str += "\n" + error_msg
    # Add also the stack trace to the logging error.
    if False:
        log_msg_as_str = (
            msg_as_str
            + "\n"
            + hprint.frame("Traceback", char1="-")
            + "\n"
            + "".join(traceback.format_stack())
        )
        _LOG.error(log_msg_as_str)
    # Assert.
    if abort_on_exit:
        raise RuntimeError(msg_as_str)


def diff_strings(
    string1: str,
    string2: str,
    *,
    tag: Optional[str] = None,
    abort_on_exit: bool = True,
    dst_dir: str = ".",
) -> None:
    """
    Compare two strings using the diff_files() flow by creating a script to
    compare with vimdiff.

    :param dst_dir: where to save the intermediatary files
    """
    _LOG.debug(hprint.to_str("tag abort_on_exit dst_dir"))
    # Save the actual and expected strings to files.
    file_name1 = f"{dst_dir}/tmp.string1.txt"
    hio.to_file(file_name1, string1)
    #
    file_name2 = f"{dst_dir}/tmp.string2.txt"
    hio.to_file(file_name2, string2)
    # Compare with diff_files.
    if tag is None:
        tag = "string1 vs string2"
    diff_files(
        file_name1,
        file_name2,
        tag=tag,
        abort_on_exit=abort_on_exit,
        dst_dir=dst_dir,
    )


def diff_df_monotonic(
    df: "pd.DataFrame",
    *,
    tag: Optional[str] = None,
    abort_on_exit: bool = True,
    dst_dir: str = ".",
) -> None:
    """
    Check for a dataframe to be monotonic using the vimdiff flow from
    diff_files().
    """
    _LOG.debug(hprint.to_str("abort_on_exit dst_dir"))
    if not df.index.is_monotonic_increasing:
        df2 = df.copy()
        df2.sort_index(inplace=True)
        diff_strings(
            df.to_csv(),
            df2.to_csv(),
            tag=tag,
            abort_on_exit=abort_on_exit,
            dst_dir=dst_dir,
        )


# #############################################################################


# pylint: disable=protected-access
def get_pd_default_values() -> "pd._config.config.DictWrapper":
    import copy

    vals = copy.deepcopy(pd.options)
    return vals


def set_pd_default_values() -> None:
    # 'display':
    default_pd_values = {
        "chop_threshold": None,
        "colheader_justify": "right",
        "date_dayfirst": False,
        "date_yearfirst": False,
        "encoding": "UTF-8",
        "expand_frame_repr": True,
        "float_format": None,
        "html": {"border": 1, "table_schema": False, "use_mathjax": True},
        "large_repr": "truncate",
        "latex": {
            "escape": True,
            "longtable": False,
            "multicolumn": True,
            "multicolumn_format": "l",
            "multirow": False,
            "repr": False,
        },
        "max_categories": 8,
        "max_columns": 20,
        "max_colwidth": 50,
        "max_info_columns": 100,
        "max_info_rows": 1690785,
        "max_rows": 60,
        "max_seq_items": 100,
        "memory_usage": True,
        "min_rows": 10,
        "multi_sparse": True,
        "notebook_repr_html": True,
        "pprint_nest_depth": 3,
        "precision": 6,
        "show_dimensions": "truncate",
        "unicode": {"ambiguous_as_wide": False, "east_asian_width": False},
        "width": 80,
    }
    section = "display"
    for key, new_val in default_pd_values.items():
        if isinstance(new_val, dict):
            continue
        full_key = f"{section}.{key}"
        old_val = pd.get_option(full_key)
        if old_val != new_val:
            _LOG.debug(
                "-> Assigning a different value: full_key=%s, "
                "old_val=%s, new_val=%s",
                full_key,
                old_val,
                new_val,
            )
        pd.set_option(full_key, new_val)


# #############################################################################


def _remove_spaces(txt: str) -> str:
    """
    Remove leading / trailing spaces and empty lines.

    This is used to implement fuzzy matching.
    """
    txt = txt.replace("\\n", "\n").replace("\\t", "\t")
    # Convert multiple empty spaces (but not newlines) into a single one.
    txt = re.sub(r"[^\S\n]+", " ", txt)
    # Remove insignificant crap.
    lines = []
    for line in txt.split("\n"):
        # Remove leading and trailing spaces.
        line = re.sub(r"^\s+", "", line)
        line = re.sub(r"\s+$", "", line)
        # Skip empty lines.
        if line != "":
            lines.append(line)
    txt = "\n".join(lines)
    return txt


def _remove_banner_lines(txt: str) -> str:
    """
    Remove lines of separating characters long at least 20 characters.
    """
    txt_tmp: List[str] = []
    for line in txt.split("\n"):
        if re.match(r"^\s*[\#\-><=]{20,}\s*$", line):
            continue
        txt_tmp.append(line)
    txt = "\n".join(txt_tmp)
    return txt


def _fuzzy_clean(txt: str) -> str:
    """
    Remove irrelevant artifacts to make string comparison less strict.
    """
    hdbg.dassert_isinstance(txt, str)
    # Ignore spaces.
    txt = _remove_spaces(txt)
    # Ignore separation lines.
    txt = _remove_banner_lines(txt)
    return txt


def _ignore_line_breaks(txt: str) -> str:
    # Ignore line breaks.
    txt = txt.replace("\n", " ")
    return txt


def _sort_lines(txt: str) -> str:
    """
    Sort the lines in alphabetical order.

    This is used when we want to perform a comparison of equality but
    without order. Of course there are false negatives, since the
    relative order of lines might matter.
    """
    lines = txt.split("\n")
    lines.sort()
    lines = "\n".join(lines)
    return lines


def _save_diff(
    actual: str,
    expected: str,
    tag: str,
    test_dir: str,
) -> None:
    if tag != "":
        tag += "."
    # Save expected strings to dir.
    for dst_dir in (".", test_dir):
        act_file_name = f"{dst_dir}/tmp.{tag}actual.txt"
        hio.to_file(act_file_name, actual)
        exp_file_name = f"{dst_dir}/tmp.{tag}expected.txt"
        hio.to_file(exp_file_name, expected)


def assert_equal(
    actual: str,
    expected: str,
    full_test_name: str,
    test_dir: str,
    *,
    check_string: bool = False,
    remove_lead_trail_empty_lines: bool = False,
    dedent: bool = False,
    purify_text: bool = False,
    purify_expected_text: bool = False,
    fuzzy_match: bool = False,
    ignore_line_breaks: bool = False,
    split_max_len: Optional[int] = None,
    sort: bool = False,
    abort_on_error: bool = True,
    dst_dir: str = ".",
    error_msg: str = "",
) -> bool:
    """
    See interface in `TestCase.assert_equal()`.

    :param full_test_name: e.g., `TestRunNotebook1.test2`
    :param check_string: if it was invoked by `check_string()` or directly
    """
    _LOG.debug(hprint.func_signature_to_str("actual expected"))
    # Store a mapping tag after each transformation (e.g., original, sort, ...) to
    # (actual, expected).
    values: Dict[str, str] = collections.OrderedDict()

    def _append(tag: str, actual: str, expected: str) -> None:
        _LOG.debug("tag=%s\n  act='\n%s'\n  exp='\n%s'", tag, actual, expected)
        hdbg.dassert_not_in(tag, values)
        values[tag] = (actual, expected)

    #
    _LOG.debug("Before any transformation:")
    tag = "original"
    _append(tag, actual, expected)
    # 1) Remove white spaces.
    actual = purify_white_spaces(actual)
    expected = purify_white_spaces(expected)
    tag = "purify_white_spaces"
    _append(tag, actual, expected)
    # Remove empty leading / trailing lines.
    if remove_lead_trail_empty_lines:
        tag = "remove_lead_trail_empty_lines"
        actual = hprint.remove_lead_trail_empty_lines(actual)
        expected = hprint.remove_lead_trail_empty_lines(expected)
        _append(tag, actual, expected)
    # Dedent only expected since we often align it to make it look more readable
    # in the Python code, if needed.
    if dedent:
        tag = "dedent"
        expected = hprint.dedent(expected)
        _append(tag, actual, expected)
    # Purify text, if needed.
    if purify_text:
        tag = "purify_text"
        actual = purify_txt_from_client(actual)
        if purify_expected_text:
            expected = purify_txt_from_client(expected)
        _append(tag, actual, expected)
    # Ensure that there is a single `\n` at the end of the strings.
    actual = actual.rstrip("\n") + "\n"
    expected = expected.rstrip("\n") + "\n"
    # Sort the lines.
    if sort:
        tag = "sort"
        actual = _sort_lines(actual)
        expected = _sort_lines(expected)
        _append(tag, actual, expected)
    # Fuzzy match, if needed.
    if fuzzy_match:
        tag = "fuzzy_match"
        actual = _fuzzy_clean(actual)
        expected = _fuzzy_clean(expected)
        _append(tag, actual, expected)
    # Ignore line breaks, if needed.
    if ignore_line_breaks:
        tag = "ignore_line_breaks"
        actual = _ignore_line_breaks(actual)
        expected = _ignore_line_breaks(expected)
        _append(tag, actual, expected)
    # Split the strings into lines of at most `split_max_len` characters.
    if split_max_len:
        tag = "split_max_len"
        actual = hprint.strict_split(actual, split_max_len)
        expected = hprint.strict_split(expected, split_max_len)
        _append(tag, actual, expected)
    # Check.
    tag = "final"
    _append(tag, actual, expected)
    #
    is_equal = expected == actual
    _LOG.debug(hprint.to_str("is_equal"))
    if is_equal:
        return is_equal
    _LOG.error(
        "%s",
        "\n"
        + hprint.frame(
            f"Test '{full_test_name}' failed", char1="=", num_chars=80
        ),
    )
    if not check_string:
        # If this is a `self.assert_equal()` and not a `self.check_string()`,
        # then print the correct output, like:
        #   exp = r'"""
        #   2021-02-17 09:30:00-05:00
        #   2021-02-17 10:00:00-05:00
        #   2021-02-17 11:00:00-05:00
        #   """
        txt = []
        txt.append(hprint.frame(f"ACTUAL VARIABLE: {full_test_name}", char1="-"))
        # TODO(gp): Switch to expected or expected_result.
        exp_var = "exp = r"
        # We always return the variable exactly as this should be, even if we
        # could make it look better through indentation in case of fuzzy match.
        actual_orig = values["original"][0]
        if actual_orig.startswith('"'):
            sep = "'''"
        else:
            sep = '"""'
        exp_var += sep
        if fuzzy_match:
            # We can print in a more readable way since spaces don't matter.
            exp_var += "\n"
        exp_var += actual_orig
        if fuzzy_match:
            # We can print in a more readable way since spaces don't matter.
            exp_var += "\n"
        exp_var += sep
        # Save the expected variable to files.
        exp_var_file_name = f"{test_dir}/tmp.exp_var.txt"
        hio.to_file(exp_var_file_name, exp_var)
        #
        exp_var_file_name = "tmp.exp_var.txt"
        hio.to_file(exp_var_file_name, exp_var)
        _LOG.info("Saved exp_var in %s", exp_var_file_name)
        #
        txt.append(exp_var)
        txt = "\n".join(txt)
        error_msg += txt
    # Save all the values after the transformations.
    debug = False
    if debug:
        for idx, key in enumerate(values.keys()):
            actual_tmp, expected_tmp = values[key]
            tag = "%s.%s" % (idx, key)
            _save_diff(actual_tmp, expected_tmp, tag, test_dir)
    else:
        key = "final"
        actual_tmp, expected_tmp = values[key]
        _save_diff(actual_tmp, expected_tmp, key, test_dir)
    # Compare the last values.
    act_file_name = f"{test_dir}/tmp.final.actual.txt"
    exp_file_name = f"{test_dir}/tmp.final.expected.txt"
    if fuzzy_match:
        msg = "FUZZY ACTUAL vs FUZZY EXPECTED"
    else:
        msg = "ACTUAL vs EXPECTED"
    msg += f": {full_test_name}"
    diff_files(
        act_file_name,
        exp_file_name,
        tag=msg,
        abort_on_exit=abort_on_error,
        dst_dir=dst_dir,
        error_msg=error_msg,
    )
    return is_equal


# If a golden outcome is missing asserts (instead of updating golden and adding
# it to Git repo, corresponding to "update").
_ACTION_ON_MISSING_GOLDEN = "assert"


# #############################################################################
# TestCase
# #############################################################################


# TODO(gp): Remove all the calls to `dedent()` and use the `dedent` switch.
class TestCase(unittest.TestCase):
    """
    Add some functions to compare actual results to a golden outcome.
    """

    def setUp(self) -> None:
        """
        Execute before any test method.
        """
        # Set up the base class in case it does something, current
        # implementation does nothing, see
        # https://docs.python.org/3/library/unittest.html#unittest.TestCase.setUp.
        super().setUp()
        # Print banner to signal the start of a new test.
        func_name = f"{self.__class__.__name__}.{self._testMethodName}"
        _LOG.info("\n%s", hprint.frame(func_name))
        # Set the random seed.
        random_seed = 20000101
        _LOG.debug("Resetting random.seed to %s", random_seed)
        random.seed(random_seed)
        if _HAS_NUMPY:
            _LOG.debug("Resetting np.random.seed to %s", random_seed)
            np.random.seed(random_seed)
        # Disable matplotlib plotting by overwriting the `show` function.
        if _HAS_MATPLOTLIB:
            plt.show = lambda: 0
        # Name of the dir with artifacts for this test.
        self._scratch_dir: Optional[str] = None
        # The base directory is the one including the class under test.
        self._base_dir_name = os.path.dirname(inspect.getfile(self.__class__))
        _LOG.debug("base_dir_name=%s", self._base_dir_name)
        # Store whether a test needs to be updated or not.
        self._update_tests = get_update_tests()
        self._overriden_update_tests = False
        # Store whether the golden outcome of this test was updated.
        self._test_was_updated = False
        # Store whether the output files need to be added to hgit.
        self._git_add = True
        # Error message printed when comparing actual and expected outcome.
        self._error_msg = ""
        # Set the default pandas options (see AmpTask1140).
        if _HAS_PANDAS:
            self._old_pd_options = get_pd_default_values()
            set_pd_default_values()
        # Reset the timestamp of the current bar.
        hwacltim.reset_current_bar_timestamp()
        # Start the timer to measure the execution time of the test.
        self._timer = htimer.Timer()

    def tearDown(self) -> None:
        # Stop the timer to measure the execution time of the test.
        self._timer.stop()
        pytest_print("(%.2f s) " % self._timer.get_total_elapsed())
        # Report if the test was updated
        if self._test_was_updated:
            if not self._overriden_update_tests:
                pytest_warning("Test was updated) ", prefix="(")
            else:
                # We forced an update from the unit test itself, so no need
                # to report an update.
                pass
        # Recover the original default pandas options.
        if _HAS_PANDAS:
            pd.options = self._old_pd_options
        # Force matplotlib to close plots to decouple tests.
        if _HAS_MATPLOTLIB:
            plt.close()
            plt.clf()
        # Delete the scratch dir, if needed.
        if self._scratch_dir and os.path.exists(self._scratch_dir):
            if False:
                # We want to keep this if the test failed, as an alternative
                # to just re-running with --incremental.
                result = self._outcome.result
                # From https://stackoverflow.com/questions/4414234/getting-pythons-unittest-results-in-a-teardown-method
                # https://github.com/pytest-dev/pytest/issues/10631
                # This doesn't work any longer.
                # has_error = test_result.failures or test_result.errors
                has_error = result._excinfo is not None
            else:
                # TODO(gp): The problem is that when there is a failure during
                # the regressions, having artifacts in the scratch dir causes
                # more tests to fail (especially the ones in the cycle detector).
                # We need to make tests more robust to this and then we can enable
                # the logic to keep files for the failed tests in the scratch dir.
                has_error = False
            if has_error or get_incremental_tests():
                _LOG.warning("Skipping deleting %s", self._scratch_dir)
            else:
                _LOG.debug("Deleting %s", self._scratch_dir)
                hio.delete_dir(self._scratch_dir)
        # Tear down the base class in case it does something, current
        # implementation does nothing, see
        # https://docs.python.org/3/library/unittest.html#unittest.TestCase.tearDown.
        super().tearDown()

    def set_base_dir_name(self, base_dir_name: str) -> None:
        """
        Set the base directory for the input, output, and scratch directories.

        This is used to override the standard location of the base
        directory which is close to the class under test.
        """
        self._base_dir_name = base_dir_name
        _LOG.debug("Setting base_dir_name to '%s'", self._base_dir_name)
        hio.create_dir(self._base_dir_name, incremental=True)

    def mock_update_tests(self) -> None:
        """
        When unit testing the unit test framework we want to test updating the
        golden outcome.
        """
        self._update_tests = True
        self._overriden_update_tests = True
        self._git_add = False

    def get_input_dir(
        self,
        *,
        use_only_test_class: bool = False,
        test_class_name: Optional[str] = None,
        test_method_name: Optional[str] = None,
        use_absolute_path: bool = True,
    ) -> str:
        """
        Return the path of the directory storing input data for this test
        class.

        E.g., `TestLinearRegression1.test1`.

        :param use_only_test_class: use only the name on the test class and not of
            the method. E.g., when one wants all the test methods to use a single
            file for testing
        :param test_class_name: `None` uses the current test class name
        :param test_method_name: `None` uses the current test method name
        :param use_absolute_path: use the path from the file containing the test
        :return: dir name
        """
        # Get the dir of the test.
        dir_name = self._get_current_path(
            use_only_test_class,
            test_class_name,
            test_method_name,
            use_absolute_path,
        )
        # Add `input` to the dir.
        dir_name = os.path.join(dir_name, "input")
        return dir_name

    def get_output_dir(self, *, test_class_name: Optional[str] = None) -> str:
        """
        Return the path of the directory storing output data for this test
        class.

        :return: dir name
        """
        # The output dir is specific of this dir.
        use_only_test_class = False
        test_method_name = None
        use_absolute_path = True
        dir_name = self._get_current_path(
            use_only_test_class,
            test_class_name,
            test_method_name,
            use_absolute_path,
        )
        # Add `output` to the dir.
        dir_name = os.path.join(dir_name, "output")
        return dir_name

    # TODO(gp): -> get_scratch_dir().
    def get_scratch_space(
        self,
        *,
        test_class_name: Optional[str] = None,
        test_method_name: Optional[str] = None,
        use_absolute_path: bool = True,
    ) -> str:
        """
        Return the path of the directory storing scratch data for this test.

        The directory is also created and cleaned up based on whether
        the incremental behavior is enabled or not.
        """
        if self._scratch_dir is None:
            # Create the dir on the first invocation on a given test.
            use_only_test_class = False
            dir_name = self._get_current_path(
                use_only_test_class,
                test_class_name,
                test_method_name,
                use_absolute_path,
            )
            # Add `tmp.scratch` to the dir.
            dir_name = os.path.join(dir_name, "tmp.scratch")
            # On the first invocation create the dir.
            incremental = get_incremental_tests()
            hio.create_dir(dir_name, incremental=incremental)
            # Store the value.
            self._scratch_dir = dir_name
        return self._scratch_dir

    def get_s3_scratch_dir(
        self,
        *,
        test_class_name: Optional[str] = None,
        test_method_name: Optional[str] = None,
    ) -> str:
        """
        Return the path of a directory storing scratch data on S3 for this
        test.

        E.g.,
            s3://alphamatic-data/tmp/cache.unit_test/
                root.98e1cf5b88c3.amp.TestTestCase1.test_get_s3_scratch_dir1
        """
        # Make the path unique for the test.
        use_only_test_class = False
        use_absolute_path = False
        test_path = self._get_current_path(
            use_only_test_class,
            test_class_name,
            test_method_name,
            use_absolute_path,
        )
        # Make the path unique for the current user.
        user_name = hsystem.get_user_name()
        server_name = hsystem.get_server_name()
        project_dirname = hgit.get_project_dirname()
        dir_name = f"{user_name}.{server_name}.{project_dirname}"
        # Assemble everything in a single path.
        import helpers.hs3 as hs3

        aws_profile = "ck"
        s3_bucket = hs3.get_s3_bucket_path_unit_test(aws_profile)
        scratch_dir = f"{s3_bucket}/tmp/cache.unit_test/{dir_name}.{test_path}"
        return scratch_dir

    def get_s3_input_dir(
        self,
        *,
        use_only_test_class: bool = False,
        test_class_name: Optional[str] = None,
        test_method_name: Optional[str] = None,
        use_absolute_path: bool = False,
    ) -> str:
        s3_bucket = hrecouti.get_repo_config().get_unit_test_bucket_path()
        hdbg.dassert_isinstance(s3_bucket, str)
        # Make the path unique for the test.
        test_path = self.get_input_dir(
            use_only_test_class=use_only_test_class,
            test_class_name=test_class_name,
            test_method_name=test_method_name,
            use_absolute_path=use_absolute_path,
        )
        hdbg.dassert_isinstance(test_path, str)
        # Assemble everything in a single path.
        input_dir = os.path.join(s3_bucket, test_path)
        return input_dir

    # ///////////////////////////////////////////////////////////////////////

    def assert_equal(
        self,
        actual: str,
        expected: str,
        *,
        remove_lead_trail_empty_lines: bool = False,
        dedent: bool = False,
        purify_text: bool = False,
        purify_expected_text: bool = False,
        fuzzy_match: bool = False,
        ignore_line_breaks: bool = False,
        split_max_len: Optional[int] = None,
        sort: bool = False,
        abort_on_error: bool = True,
        dst_dir: str = ".",
    ) -> bool:
        """
        Return if `actual` and `expected` are different and report the
        difference.

        Implement a better version of `self.assertEqual()` that reports
        mismatching strings with sdiff and save them to files for
        further analysis with vimdiff.

        The interface is similar to `check_string()`.
        """
        _LOG.debug(hprint.to_str("fuzzy_match abort_on_error dst_dir"))
        hdbg.dassert_in(type(actual), (bytes, str), "actual=%s", str(actual))
        hdbg.dassert_in(
            type(expected), (bytes, str), "expected=%s", str(expected)
        )
        # Get the current dir name.
        use_only_test_class = False
        test_class_name = None
        test_method_name = None
        use_absolute_path = True
        dir_name = self._get_current_path(
            use_only_test_class,
            test_class_name,
            test_method_name,
            use_absolute_path,
        )
        _LOG.debug("dir_name=%s", dir_name)
        hio.create_dir(dir_name, incremental=True)
        hdbg.dassert_path_exists(dir_name)
        #
        test_name = self._get_test_name()
        is_equal = assert_equal(
            actual,
            expected,
            test_name,
            dir_name,
            check_string=False,
            remove_lead_trail_empty_lines=remove_lead_trail_empty_lines,
            dedent=dedent,
            purify_text=purify_text,
            purify_expected_text=purify_expected_text,
            fuzzy_match=fuzzy_match,
            ignore_line_breaks=ignore_line_breaks,
            split_max_len=split_max_len,
            sort=sort,
            abort_on_error=abort_on_error,
            dst_dir=dst_dir,
        )
        return is_equal

    def assert_dfs_close(
        self,
        actual: "pd.DataFrame",
        expected: "pd.DataFrame",
        **kwargs: Any,
    ) -> None:
        """
        Assert dfs have same indexes and columns and that all values are close.

        This is a more robust alternative to `compare_df()`. In
        particular, it is less sensitive to floating point round-off
        errors.
        """
        self.assertEqual(actual.index.to_list(), expected.index.to_list())
        self.assertEqual(actual.columns.to_list(), expected.columns.to_list())
        # Often the output of a failing assertion is difficult to parse
        # so we resort to our special `assert_equal()`.
        if not np.allclose(actual, expected, **kwargs):
            import helpers.hpandas as hpandas

            self.assert_equal(
                hpandas.df_to_str(actual), hpandas.df_to_str(expected)
            )
        np.testing.assert_allclose(actual, expected, **kwargs)

    # TODO(gp): There is a lot of similarity between `check_string()` and
    #  `check_df_string()` that can be factored out if we extract the code that
    #  reads and saves the golden file.
    def check_string(
        self,
        actual: str,
        *,
        remove_lead_trail_empty_lines: bool = False,
        dedent: bool = False,
        purify_text: bool = False,
        fuzzy_match: bool = False,
        ignore_line_breaks: bool = False,
        split_max_len: Optional[int] = None,
        sort: bool = False,
        use_gzip: bool = False,
        tag: str = "test",
        abort_on_error: bool = True,
        action_on_missing_golden: str = _ACTION_ON_MISSING_GOLDEN,
        test_class_name: Optional[str] = None,
    ) -> Tuple[bool, bool, Optional[bool]]:
        """
        Check the actual outcome of a test against the expected outcome
        contained in the file. If `--update_outcomes` is used, updates the
        golden reference file with the actual outcome.

        :param actual: actual outcome of the test
        :param remove_lead_trail_empty_lines: remove leading and trailing empty
        :param dedent: call `dedent` on the expected string to align it to the
            beginning of the row
        :param purify_text: remove some artifacts (e.g., usernames,
            directories, reference to Git client)
        :param fuzzy_match: ignore differences in spaces
        :param ignore_line_breaks: ignore difference due to line breaks
        :param split_max_len: split the string into lines of at most this length
        :param sort: sort the text and then compare it. In other terms we check
            whether the lines are the same although in different order
        :param use_gzip: use gzip to compress/decompress the golden outcome
        :param tag: tag to identify the golden outcome file
        :param abort_on_error: whether to raise an exception if the outcome is
            different from the golden outcome
        :param action_on_missing_golden: what to do (e.g., "assert" or "update"
            when the golden outcome is missing)
        :param test_class_name: name of the test class
        :return: outcome_updated, file_exists, is_equal
        :raises: `RuntimeError` if there is a mismatch. If `abort_on_error` is False
            (which should be used only for unit testing) return the result but do not
            assert
        """
        _LOG.debug(
            hprint.to_str(
                "remove_lead_trail_empty_lines dedent purify_text fuzzy_match "
                "ignore_line_breaks split_max_len sort use_gzip tag "
                "abort_on_error action_on_missing_golden test_class_name"
            )
        )
        hdbg.dassert_in(type(actual), (bytes, str), "actual='%s'", actual)
        #
        dir_name, file_name = self._get_golden_outcome_file_name(
            tag, test_class_name=test_class_name
        )
        if use_gzip:
            file_name += ".gz"
        _LOG.debug("file_name=%s", file_name)
        # Remove reference from the current environment.
        # TODO(gp): Not sure why we purify here and not delegate to `assert_equal`.
        if purify_text:
            _LOG.debug("Purifying actual outcome")
            actual = purify_txt_from_client(actual)
        _LOG.debug("actual=\n%s", actual)
        outcome_updated = False
        file_exists = os.path.exists(file_name)
        _LOG.debug("file_exists=%s", file_exists)
        is_equal: Optional[bool] = None
        if self._update_tests:
            _LOG.debug("# Update golden outcomes")
            # Determine whether outcome needs to be updated.
            if file_exists:
                expected = hio.from_file(file_name)
                is_equal = expected == actual
                if not is_equal:
                    outcome_updated = True
            else:
                # The golden outcome doesn't exist.
                outcome_updated = True
            _LOG.debug("outcome_updated=%s", outcome_updated)
            if outcome_updated:
                # Update the golden outcome.
                self._check_string_update_outcome(file_name, actual, use_gzip)
        else:
            # Check the test result.
            _LOG.debug("# Check golden outcomes")
            if file_exists:
                # Golden outcome is available: check the actual outcome against
                # the golden outcome.
                expected = hio.from_file(file_name)
                test_name = self._get_test_name()
                is_equal = assert_equal(
                    actual,
                    expected,
                    test_name,
                    dir_name,
                    check_string=True,
                    remove_lead_trail_empty_lines=remove_lead_trail_empty_lines,
                    dedent=dedent,
                    # We have handled the purification of the output earlier.
                    purify_text=False,
                    fuzzy_match=fuzzy_match,
                    ignore_line_breaks=ignore_line_breaks,
                    split_max_len=split_max_len,
                    sort=sort,
                    abort_on_error=abort_on_error,
                )
            else:
                # No golden outcome available.
                _LOG.warning("Can't find golden outcome file '%s'", file_name)
                if action_on_missing_golden == "assert":
                    # Save the result to a temporary file and assert.
                    file_name += ".tmp"
                    hio.to_file(file_name, actual, use_gzip=use_gzip)
                    msg = (
                        "The golden outcome doesn't exist: saved the actual "
                        f"output in '{file_name}'"
                    )
                    _LOG.error(msg)
                    if abort_on_error:
                        hdbg.dfatal(msg)
                elif action_on_missing_golden == "update":
                    # Create golden file and add it to the repo.
                    _LOG.warning("Creating the golden outcome")
                    outcome_updated = True
                    self._check_string_update_outcome(
                        file_name, actual, use_gzip
                    )
                    is_equal = None
                else:
                    hdbg.dfatal(
                        "Invalid action_on_missing_golden="
                        + f"'{action_on_missing_golden}'"
                    )
        self._test_was_updated = outcome_updated
        _LOG.debug(hprint.to_str("outcome_updated file_exists is_equal"))
        return outcome_updated, file_exists, is_equal

    def check_dataframe(
        self,
        actual: "pd.DataFrame",
        *,
        err_threshold: float = 0.05,
        dedent: bool = False,
        tag: str = "test_df",
        abort_on_error: bool = True,
        action_on_missing_golden: str = _ACTION_ON_MISSING_GOLDEN,
    ) -> Tuple[bool, bool, Optional[bool]]:
        """
        Like `check_string()` but for pandas dataframes, instead of strings.
        """
        _LOG.debug(hprint.to_str("err_threshold tag abort_on_error"))
        hdbg.dassert_isinstance(actual, pd.DataFrame)
        #
        dir_name, file_name = self._get_golden_outcome_file_name(tag)
        _LOG.debug("file_name=%s", file_name)
        outcome_updated = False
        file_exists = os.path.exists(file_name)
        _LOG.debug(hprint.to_str("file_exists"))
        is_equal: Optional[bool] = None
        if self._update_tests:
            _LOG.debug("# Update golden outcomes")
            # Determine whether outcome needs to be updated.
            if file_exists:
                is_equal, _ = self._check_df_compare_outcome(
                    file_name, actual, err_threshold
                )
                _LOG.debug(hprint.to_str("is_equal"))
                if not is_equal:
                    outcome_updated = True
            else:
                # The golden outcome doesn't exist.
                outcome_updated = True
            _LOG.debug("outcome_updated=%s", outcome_updated)
            if outcome_updated:
                # Update the golden outcome.
                self._check_df_update_outcome(file_name, actual)
        else:
            # Check the test result.
            _LOG.debug("# Check golden outcomes")
            if file_exists:
                # Golden outcome is available: check the actual outcome against
                # the golden outcome.
                is_equal, expected = self._check_df_compare_outcome(
                    file_name, actual, err_threshold
                )
                # If not equal, report debug information.
                if not is_equal:
                    test_name = self._get_test_name()
                    assert_equal(
                        str(actual),
                        str(expected),
                        test_name,
                        dir_name,
                        check_string=True,
                        remove_lead_trail_empty_lines=False,
                        dedent=dedent,
                        purify_text=False,
                        fuzzy_match=False,
                        ignore_line_breaks=False,
                        split_max_len=None,
                        sort=False,
                        abort_on_error=abort_on_error,
                        error_msg=self._error_msg,
                    )
            else:
                # No golden outcome available.
                _LOG.warning("Can't find golden outcome file '%s'", file_name)
                if action_on_missing_golden == "assert":
                    # Save the result to a temporary file and assert.
                    file_name += ".tmp"
                    hio.create_enclosing_dir(file_name)
                    actual.to_csv(file_name)
                    msg = (
                        "The golden outcome doesn't exist: saved the actual "
                        f"output in '{file_name}'"
                    )
                    _LOG.error(msg)
                    if abort_on_error:
                        hdbg.dfatal(msg)
                elif action_on_missing_golden == "update":
                    # Create golden file and add it to the repo.
                    _LOG.warning("Creating the golden outcome")
                    outcome_updated = True
                    self._check_df_update_outcome(file_name, actual)
                    is_equal = None
                else:
                    hdbg.dfatal(
                        "Invalid action_on_missing_golden="
                        + f"'{action_on_missing_golden}'"
                    )
        self._test_was_updated = outcome_updated
        # TODO(gp): Print the file with the updated test.
        _LOG.debug(hprint.to_str("outcome_updated file_exists is_equal"))
        return outcome_updated, file_exists, is_equal

    def check_df_output(
        self,
        actual_df: "pd.DataFrame",
        expected_length: Optional[int],
        expected_column_names: Optional[List[str]],
        expected_column_unique_values: Optional[Dict[str, List[Any]]],
        expected_signature: str,
    ) -> None:
        """
        Verify that actual outcome dataframe matches the expected one.

        :param actual_df: actual outcome dataframe
        :param expected_length: expected outcome dataframe length
            - If `None`, skip the check
        :param expected_column_names: expected outcome dataframe column names
            - If `None`, skip the check
        :param expected_column_unique_values: dict of column names and unique values
            that they should contain
            - If `None`, skip the check
        :param expected_signature: expected outcome dataframe as string
            - If `__CHECK_STRING__` use the value in `self.check_string()`
        """
        # TODO(Grisha): get rid of `hpandas` dependency.
        import helpers.hpandas as hpandas

        hdbg.dassert_isinstance(actual_df, pd.DataFrame)
        if expected_length:
            # Verify that the output length is correct.
            actual_length = actual_df.shape[0]
            self.assert_equal(str(actual_length), str(expected_length))
        if expected_column_names:
            # Verify that the column names are correct.
            self.assert_equal(
                str(sorted(actual_df.columns)),
                str(sorted(expected_column_names)),
            )
        if expected_column_unique_values:
            hdbg.dassert_is_subset(
                list(expected_column_unique_values.keys()), actual_df.columns
            )
            # Verify that the unique values in specified columns are correct.
            for column in expected_column_unique_values:
                actual_one_column_unique_values = sorted(
                    list(actual_df[column].unique())
                )
                self.assert_equal(
                    str(actual_one_column_unique_values),
                    str(sorted(expected_column_unique_values[column])),
                )
        # Build signature.
        actual_signature = hpandas.df_to_str(
            actual_df,
            print_shape_info=True,
            tag="df",
        )
        _LOG.debug("\n%s", actual_signature)
        # Check signature.
        if expected_signature == "__CHECK_STRING__":
            self.check_string(actual_signature, dedent=True, fuzzy_match=True)
        else:
            hdbg.dassert_isinstance(expected_signature, str)
            self.assert_equal(
                actual_signature,
                expected_signature,
                dedent=True,
                fuzzy_match=True,
            )

    def check_srs_output(
        self,
        actual_srs: "pd.Series",
        expected_length: Optional[int],
        expected_unique_values: Optional[List[Any]],
        expected_signature: str,
    ) -> None:
        """
        Verify that actual outcome series matches the expected one.

        :param actual_srs: actual outcome series
        :param expected_length: expected outcome series length
            - If `None`, skip the check
        :param expected_unique_values: list of expected unique values in series
            - If `None`, skip the check
        :param expected_signature: expected outcome series as string
        """
        # Import `hpandas` dynamically to exclude `pandas` from the thin client
        # requirements. See CmTask6613 for details.
        import helpers.hpandas as hpandas

        hdbg.dassert_isinstance(actual_srs, pd.Series)
        if expected_length:
            # Verify that output length is correct.
            self.assert_equal(str(actual_srs.shape[0]), str(expected_length))
        if expected_unique_values:
            # Verify that unique values in series are correct.
            self.assert_equal(
                str(sorted(list(actual_srs.unique()))),
                str(sorted(expected_unique_values)),
            )
        # Build signature.
        actual_signature = hpandas.df_to_str(actual_srs, num_rows=None)
        _LOG.debug("\n%s", actual_signature)
        # Check signature.
        if expected_signature == "__CHECK_STRING__":
            self.check_string(actual_signature, dedent=True, fuzzy_match=True)
        else:
            hdbg.dassert_isinstance(expected_signature, str)
            self.assert_equal(
                actual_signature,
                expected_signature,
                dedent=True,
                fuzzy_match=True,
            )

    # ///////////////////////////////////////////////////////////////////////

    # TODO(gp): This needs to be moved to `helper.git` and generalized.
    def _git_add_file(self, file_name: str) -> None:
        """
        Add to git repo `file_name`, if needed.
        """
        _LOG.debug(hprint.to_str("file_name"))
        if self._git_add:
            # Find the file relative to here.
            mode = "assert_unless_one_result"
            # The problem is that when we run from an included repo, we look
            # for files like:
            # ```
            # helpers_root/helpers/test/outcomes/TestCheckString1.test_check_string_missing3/output/test.txt
            # ```
            # but in our directory we find files like:
            # ```
            # helpers/test/outcomes/TestCheckString1.test_check_string_missing3/output/test.txt
            # ```
            # so we need to make the file relative to the innermost repo.
            git_root = hgit.get_client_root(super_module=False)
            rel_file_name = os.path.relpath(file_name, git_root)
            _LOG.debug(hprint.to_str("rel_file_name"))
            file_names_tmp = hgit.find_docker_file(rel_file_name, mode=mode)
            hdbg.dassert_eq(len(file_names_tmp), 1)
            file_name_tmp = file_names_tmp[0]
            _LOG.debug(hprint.to_str("file_name_tmp"))
            cmd = f"cd amp; git add -u {file_name_tmp}"
            rc = hsystem.system(cmd, abort_on_error=False)
            if rc:
                pytest_warning(
                    f"Can't git add file\n'{file_name}' -> '{file_name_tmp}'\n"
                    "You need to git add the file manually\n",
                    prefix="\n",
                )
                pytest_print(f"> {cmd}\n")

    def _check_string_update_outcome(
        self, file_name: str, actual: str, use_gzip: bool
    ) -> None:
        _LOG.debug(hprint.to_str("file_name"))
        hio.to_file(file_name, actual, use_gzip=use_gzip)
        # Add to git repo.
        self._git_add_file(file_name)

    # ///////////////////////////////////////////////////////////////////////

    def _check_df_update_outcome(
        self,
        file_name: str,
        actual: "pd.DataFrame",
    ) -> None:
        _LOG.debug(hprint.to_str("file_name"))
        hio.create_enclosing_dir(file_name)
        actual.to_csv(file_name)
        pytest_warning(f"Update golden outcome file '{file_name}'", prefix="\n")
        # Add to git repo.
        self._git_add_file(file_name)

    def _check_df_compare_outcome(
        self, file_name: str, actual: "pd.DataFrame", err_threshold: float
    ) -> Tuple[bool, "pd.DataFrame"]:
        _LOG.debug(hprint.to_str("file_name"))
        _LOG.debug("actual_=\n%s", actual)
        hdbg.dassert_lte(0, err_threshold)
        hdbg.dassert_lte(err_threshold, 1.0)
        # Load the expected df from file.
        expected = pd.read_csv(file_name, index_col=0)
        _LOG.debug("expected=\n%s", expected)
        hdbg.dassert_isinstance(expected, pd.DataFrame)
        ret = True
        # Compare columns.
        if actual.columns.tolist() != expected.columns.tolist():
            msg = f"Columns are different:\n{str(actual.columns)}\n{str(expected.columns)}"
            self._to_error(msg)
            ret = False
        # Compare the values.
        _LOG.debug("actual.shape=%s", str(actual.shape))
        _LOG.debug("expected.shape=%s", str(expected.shape))
        # From https://numpy.org/doc/stable/reference/generated/numpy.allclose.html
        # absolute(a - b) <= (atol + rtol * absolute(b))
        # absolute(a - b) / absolute(b)) <= rtol
        is_close = np.allclose(
            actual, expected, rtol=err_threshold, equal_nan=True
        )
        if not is_close:
            _LOG.error("Dataframe values are not close")
            if actual.shape == expected.shape:
                close_mask = np.isclose(actual, expected, equal_nan=True)
                #
                msg = f"actual=\n{actual}"
                self._to_error(msg)
                #
                msg = f"expected=\n{expected}"
                self._to_error(msg)
                #
                actual_masked = np.where(close_mask, np.nan, actual)
                msg = f"actual_masked=\n{actual_masked}"
                self._to_error(msg)
                #
                expected_masked = np.where(close_mask, np.nan, expected)
                msg = f"expected_masked=\n{expected_masked}"
                self._to_error(msg)
                #
                err = np.abs((actual_masked - expected_masked) / expected_masked)
                msg = f"err=\n{err}"
                self._to_error(msg)
                max_err = np.nanmax(np.nanmax(err))
                msg = "max_err=%.3f" % max_err
                self._to_error(msg)
            else:
                msg = (
                    "Shapes are different:\n"
                    f"actual.shape={str(actual.shape)}\nexpected.shape={str(expected.shape)}"
                )
                self._to_error(msg)
            ret = False
        _LOG.debug("ret=%s", ret)
        return ret, expected

    # ///////////////////////////////////////////////////////////////////////

    def _get_golden_outcome_file_name(
        self, tag: str, *, test_class_name: Optional[str] = None
    ) -> Tuple[str, str]:
        # Get the current dir name.
        use_only_test_class = False
        test_method_name = None
        use_absolute_path = True
        dir_name = self._get_current_path(
            use_only_test_class,
            test_class_name,
            test_method_name,
            use_absolute_path,
        )
        _LOG.debug("dir_name=%s", dir_name)
        hio.create_dir(dir_name, incremental=True)
        hdbg.dassert_path_exists(dir_name)
        # Get the expected outcome.
        file_name = (
            self.get_output_dir(test_class_name=test_class_name) + f"/{tag}.txt"
        )
        return dir_name, file_name

    def _get_test_name(self) -> str:
        """
        Return the full test name as `class.method`.
        """
        return f"{self.__class__.__name__}.{self._testMethodName}"

    def _get_current_path(
        self,
        use_only_class_name: bool,
        test_class_name: Optional[str],
        test_method_name: Optional[str],
        use_absolute_path: bool,
    ) -> str:
        """
        Return the name of the directory containing the input / output data.

        E.g.,
        ```
        ./core/dataflow/test/outcomes/TestContinuousSarimaxModel.test_compare
        ```

        The parameters have the same meaning as in `get_input_dir()`.
        """
        if test_class_name is None:
            test_class_name = self.__class__.__name__
        if use_only_class_name:
            # Use only class name.
            dir_name = test_class_name
        else:
            # Use both class and test method.
            if test_method_name is None:
                test_method_name = self._testMethodName
            dir_name = f"{test_class_name}.{test_method_name}"
        if use_absolute_path:
            # E.g., `.../dataflow/test/outcomes/TestContinuousSarimaxModel.test_compare`.
            dir_name = os.path.join(self._base_dir_name, "outcomes", dir_name)
        else:
            # E.g., `outcomes/TestContinuousSarimaxModel.test_compare`.
            dir_name = os.path.join("outcomes", dir_name)
        return dir_name

    def _to_error(self, msg: str) -> None:
        self._error_msg += msg + "\n"
        _LOG.error(msg)


# #############################################################################
# QaTestCase
# #############################################################################


@pytest.mark.qa
@pytest.mark.skipif(
    hserver.is_inside_docker(), reason="Test needs to be run outside Docker"
)
class QaTestCase(TestCase, abc.ABC):
    """
    Use for QA to test functionalities (e.g., invoke tasks) that run the dev /
    prod container.
    """

    # TODO(Grisha): Linter should not remove `pass` statement from an empty class
    # DevToolsTask #476.<|MERGE_RESOLUTION|>--- conflicted
+++ resolved
@@ -530,7 +530,6 @@
     param txt: input text containing app references
     return: text with app references removed
     """
-<<<<<<< HEAD
     app_patterns = [
         # Remove trailing '/app/' references.
         (r"(?<![\w/])/app/(?=\s|$)", ""),
@@ -554,18 +553,6 @@
     ]
     txt = _apply_regex_replacements(txt, app_patterns)
     _LOG.debug("After %s: txt=\n%s", hintros.get_function_name(), txt)
-=======
-    txt = re.sub(r"/app/", "", txt, flags=re.MULTILINE)
-    txt = re.sub(r"app\.helpers", "helpers", txt, flags=re.MULTILINE)
-    txt = re.sub(r"app\.amp\.helpers", "amp.helpers", txt, flags=re.MULTILINE)
-    txt = re.sub(
-        r"app\.amp\.helpers_root\.helpers",
-        "amp.helpers",
-        txt,
-        flags=re.MULTILINE,
-    )
-    _LOG.debug("After %s: txt='\n%s'", hintros.get_function_name(), txt)
->>>>>>> 9f2a6240
     return txt
 
 
