"""
Import as:

import helpers.hmarkdown as hmarkdo
"""

import logging
import re

import helpers.hdbg as hdbg
from helpers.hmarkdown_fenced_blocks import (
    replace_fenced_blocks_with_tags,
    replace_tags_with_fenced_blocks,
)

_LOG = logging.getLogger(__name__)

# TODO(gp): Add a decorator like in hprint to process both strings and lists
#  of strings.

# #############################################################################
# Colorize
# #############################################################################

# Define colors and their LaTeX equivalents.
_COLORS = {
    "red": "red",
    "orange": "orange",
    # "yellow": "yellow",
    # "lime": "lime",
    #
    "green": "darkgreen",
    "teal": "teal",
    "cyan": "cyan",
    "blue": "blue",
    # "purple": "purple",
    "violet": "violet",
    "magenta": "magenta",
    # "pink": "pink",
    "brown": "brown",
    "olive": "olive",
    "gray": "gray",
    "darkgray": "darkgray",
<<<<<<< HEAD
    ##"lightgray": "lightgray",
    ##"black": "black",
=======
    # "lightgray": "lightgray",
    # "black": "black",
>>>>>>> 3b8b5323
    # "white": "white",
}


def process_color_commands(in_line: str) -> str:
    r"""
    Transform color commands like `\red{xyz}` into valid LaTeX syntax.

    If the content is text (not math), wraps it in `\text{}`.

    E.g.:
    - `\red{abc}` -> `\textcolor{red}{\text{abc}}`
    - `\blue{x + y}` -> `\textcolor{blue}{x + y}`

    :param in_line: input line to process
    :return: line with color commands transformed
    """
    for color, value in _COLORS.items():
        # This regex matches LaTeX color commands like \red{content}, \blue{content}, etc.
        pattern = re.compile(
            rf"""
            \\{color}    # Match the color command (e.g., \red, \blue, etc.).
            \{{          # Match the opening curly brace.
            ([^}}]*)     # Capture everything inside the curly braces.
            \}}          # Match the closing curly brace.
            """,
            re.VERBOSE,
        )

        def _replacement(match: re.Match, value: str) -> str:
            content = match.group(1)
            # Check if content appears to be math expression.
            is_math = any(c in content for c in "+-*/=<>{}[]()^_")
            if is_math:
                ret = rf"\textcolor{{{value}}}{{{content}}}"
            else:
                ret = rf"\textcolor{{{value}}}{{\text{{{content}}}}}"
            return ret

        # Replace the color command with the LaTeX color command.
        in_line = re.sub(pattern, lambda m: _replacement(m, value), in_line)
    return in_line


def has_color_command(line: str) -> bool:
    """
    Check if line contains any color commands.

    :param line: line to check
    :return: whether the line contains color commands
    """
    hdbg.dassert_isinstance(line, str)
    # hdbg.dassert_not_in("\n", line)
    for color in _COLORS.keys():
        # This regex matches LaTeX color commands like \red{content}, \blue{content}, etc.
        pattern = re.compile(
            rf"""
            \\{color}    # Match the color command (e.g., \red, \blue, etc.).
            \{{          # Match the opening curly brace.
            ([^}}]*)     # Capture everything inside the curly braces.
            \}}          # Match the closing curly brace.
            """,
            re.VERBOSE,
        )
        if re.search(pattern, line):
            return True
    return False


# TODO(gp): -> List[str]
# TODO(gp): Use hmarkdown.process_lines() and test it.
def colorize_bullet_points_in_slide(
    txt: str, *, use_abbreviations: bool = True
) -> str:
    """
    Colorize bold text in a given string.

    :param txt: text to colorize
    :param use_abbreviations: use abbreviations for the colors like
        `\red{foo}` instead of `\textcolor{red}{foo}`
    :return: colored text
    """
    hdbg.dassert_isinstance(txt, str)
    # Replace fenced code blocks with tags.
    lines = txt.split("\n")
    lines, fence_map = replace_fenced_blocks_with_tags(lines)
    _LOG.debug("Found %s fenced blocks", len(fence_map))
    # Count the number of bold items.
    tot_bold = 0
    # Scan the text line by line and count how many bold items there are.
    for line in lines:
        # Count the number of bold items.
        num_bold = len(re.findall(r"\*\*", line))
        tot_bold += num_bold
    _LOG.debug("tot_bold=%s", tot_bold)
    if tot_bold == 0:
        return txt
    # Divide by 2 since we count the number of occurrences of `**`, while we
    # want to count `**bold**` as 1.
    hdbg.dassert_eq(tot_bold % 2, 0, "tot_bold=%s needs to be even", tot_bold)
    num_bolds = tot_bold // 2
    # Use the colors in the order of the list of colors.
    hdbg.dassert_lte(num_bolds, len(_COLORS))
    # Sample num_bolds colors evenly spaced from the available colors
    step = len(_COLORS) // num_bolds
    colors = list(_COLORS.keys())[::step][:num_bolds]
    _LOG.debug("colors=%s", colors)
    # Colorize the bold items.
    color_idx = 0
    txt_out = []
    for line in lines:
        # Replace the strings like "**foo**" with a string like "**\red{foo}**".
        # Find all bold text patterns and wrap them with color commands
        # Keep track of which color to use for each match
        def color_replacer(match: str) -> str:
            nonlocal color_idx
            text = match.group(1)
            hdbg.dassert_lte(color_idx, len(colors))
            color_to_use = colors[color_idx]
            color_idx += 1
            if use_abbreviations:
                ret = f"**\\{color_to_use}{{{text}}}**"
            else:
                ret = f"**\\textcolor{{{color_to_use}}}{{{text}}}**"
            return ret

        line = re.sub(r"\*\*([^*]+)\*\*", color_replacer, line)
        txt_out.append(line)
    # Replace the tags with the fenced code blocks.
    txt_out = replace_tags_with_fenced_blocks(txt_out, fence_map)
    txt_out = "\n".join(txt_out)
    return txt_out<|MERGE_RESOLUTION|>--- conflicted
+++ resolved
@@ -41,13 +41,8 @@
     "olive": "olive",
     "gray": "gray",
     "darkgray": "darkgray",
-<<<<<<< HEAD
-    ##"lightgray": "lightgray",
-    ##"black": "black",
-=======
     # "lightgray": "lightgray",
     # "black": "black",
->>>>>>> 3b8b5323
     # "white": "white",
 }
 
