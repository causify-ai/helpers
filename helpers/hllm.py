--- conflicted
+++ resolved
@@ -8,7 +8,7 @@
 import logging
 import os
 import re
-from typing import Any, Dict, List, Optional
+from typing import Any, Dict, List, Optional, Tuple
 
 import openai
 import pandas as pd
@@ -26,9 +26,6 @@
 
 # _LOG.debug = _LOG.info
 
-# gpt-4o-mini is Openai Model, its great for most tasks.
-_MODEL = "openai/gpt-4o-mini"
-
 
 # #############################################################################
 # Update LLM cache
@@ -58,6 +55,44 @@
 # #############################################################################
 # Utility Functions
 # #############################################################################
+
+
+def _get_llm_provider_and_model(model: str) -> Tuple[str, str]:
+    """
+    Get the provider and model names from a model string.
+
+    The model can be specified as:
+    - "gpt-4o-mini"
+    - "openai/gpt-4o-mini"
+    - "deepseek/deepseek-r1-0528-qwen3-8b:free/"
+
+    :param model: model to use for the completion
+    :return: tuple of provider name and model name
+    """
+    if "/" in model:
+        if model.startswith("openai/"):
+            provider_name = "openai"
+            model = model.split("/")[1]
+        else:
+            provider_name = "openrouter"
+    else:
+        provider_name = "openai"
+    hdbg.dassert_in(
+        provider_name,
+        ("openai", "openrouter"),
+        "Unknown provider: %s",
+        provider_name,
+    )
+    return provider_name, model
+
+
+def _get_model_name(model: str) -> str:
+    """
+    Get the model name for a model.
+    """
+    if "/" in model:
+        return model.split("/")[1]
+    return model
 
 
 def response_to_txt(response: Any) -> str:
@@ -132,16 +167,8 @@
         if model == "":
             provider_name = "openai"
             model = self._get_default_model(provider_name)
-        elif "/" in model:
-            if model.startswith("openai/"):
-                # If the model starts with "openai/", set the provider name to
-                # "openai".
-                provider_name = "openai"
-                model = model[len("openai/") :]
-            else:
-                provider_name = "openrouter"
         else:
-            provider_name = "openai"
+            provider_name, model = _get_llm_provider_and_model(model)
 
         self.provider_name = provider_name
         self.model = model
@@ -310,27 +337,6 @@
 
 
 # #############################################################################
-
-
-<<<<<<< HEAD
-@hcacsimp.simple_cache(write_through=True, exclude_keys=["client", "cache_mode"])
-=======
-def _build_messages(
-    system_prompt: str, user_prompt: str
-) -> List[Dict[str, str]]:
-    """
-    Construct the standard messages payload for the chat API.
-    """
-    hdbg.dassert_isinstance(system_prompt, str)
-    hdbg.dassert_isinstance(user_prompt, str)
-    ret = [
-        {"role": "system", "content": system_prompt},
-        {"role": "user", "content": user_prompt},
-    ]
-    return ret
-
-
-# #############################################################################
 # LLMCostTracker
 # #############################################################################
 
@@ -374,7 +380,6 @@
         model: str,
         *,
         models_info_file: str = "",
-        provider_name: str = _PROVIDER_NAME,
     ) -> float:
         """
         Calculate the cost of an API call, based on the provider.
@@ -385,6 +390,7 @@
         """
         prompt_tokens = completion.usage.prompt_tokens
         completion_tokens = completion.usage.completion_tokens
+        provider_name, model = _get_llm_provider_and_model(model)
         if provider_name == "openai":
             # Get the pricing for the selected model.
             # TODO(gp): Use pricing from OpenAI or Openrouter API.
@@ -437,13 +443,14 @@
 @hcacsimp.simple_cache(
     write_through=True, exclude_keys=["client", "cache_mode", "cost_tracker"]
 )
->>>>>>> 6ca05f4c
 def _call_api_sync(
+    # pylint: disable=unused-argument
+    # This is needed to support caching.
     cache_mode: str,
     client: openai.OpenAI,
     messages: List[Dict[str, str]],
     temperature: float,
-    model: str = _MODEL,
+    model: str,
     cost_tracker: Optional[LLMCostTracker] = None,
     **create_kwargs,
 ) -> dict[Any, Any]:
@@ -469,12 +476,6 @@
         temperature=temperature,
         **create_kwargs,
     )
-<<<<<<< HEAD
-    # Calculate the cost.
-    cost = _calculate_cost(completion, model)
-    _accumulate_cost_if_needed(cost)
-=======
->>>>>>> 6ca05f4c
     completion_obj = completion.to_dict()
     if cost_tracker is None:
         cost_tracker = _LLM_COST_Tracker
@@ -488,95 +489,6 @@
 
 
 # #############################################################################
-<<<<<<< HEAD
-# Cost tracking
-# #############################################################################
-
-# TODO(*): Convert this into a class to track costs?
-_CURRENT_OPENAI_COST = None
-# TODO(*): Select the provider from command line together with the model.
-_PROVIDER_NAME = "openai"
-
-
-def start_logging_costs() -> None:
-    global _CURRENT_OPENAI_COST
-    _CURRENT_OPENAI_COST = 0.0
-
-
-def end_logging_costs() -> None:
-    global _CURRENT_OPENAI_COST
-    _CURRENT_OPENAI_COST = None
-
-
-def _accumulate_cost_if_needed(cost: float) -> None:
-    # Accumulate the cost.
-    global _CURRENT_OPENAI_COST
-    if _CURRENT_OPENAI_COST is not None:
-        _CURRENT_OPENAI_COST += cost
-
-
-def get_current_cost() -> float:
-    return _CURRENT_OPENAI_COST
-
-
-def _calculate_cost(
-    completion: openai.types.chat.chat_completion.ChatCompletion,
-    model: str,
-    models_info_file: str = "",
-    provider_name: str = _PROVIDER_NAME,
-) -> float:
-    """
-    Calculate the cost of an OpenAI API call.
-
-    :param completion: The completion response from OpenAI
-    :param model: The model used for the completion
-    :return: The calculated cost in dollars
-    """
-    prompt_tokens = completion.usage.prompt_tokens
-    completion_tokens = completion.usage.completion_tokens
-    # TODO(gp): This should be shared in the class.
-    if provider_name == "openai":
-        # Get the pricing for the selected model.
-        # https://openai.com/api/pricing/
-        # https://gptforwork.com/tools/openai-chatgpt-api-pricing-calculator
-        # Cost per 1M tokens.
-        pricing = {
-            "gpt-3.5-turbo": {"prompt": 0.5, "completion": 1.5},
-            "gpt-4o-mini": {"prompt": 0.15, "completion": 0.60},
-            "gpt-4o": {"prompt": 5, "completion": 15},
-        }
-        hdbg.dassert_in(model, pricing)
-        model_pricing = pricing[model]
-        # Calculate the cost.
-        cost = (prompt_tokens / 1e6) * model_pricing["prompt"] + (
-            completion_tokens / 1e6
-        ) * model_pricing["completion"]
-    elif provider_name == "openrouter":
-        # If the model info file doesn't exist, download one.
-        if models_info_file == "":
-            models_info_file = _get_models_info_file()
-        _LOG.debug(hprint.to_str("models_info_file"))
-        if not os.path.isfile(models_info_file):
-            model_info_df = _retrieve_openrouter_model_info()
-            _save_models_info_to_csv(model_info_df, models_info_file)
-        else:
-            model_info_df = pd.read_csv(models_info_file)
-        # Extract pricing for this model.
-        hdbg.dassert_in(model, model_info_df["id"].values)
-        row = model_info_df.loc[model_info_df["id"] == model].iloc[0]
-        prompt_price = row["prompt_pricing"]
-        completion_price = row["completion_pricing"]
-        # Compute cost.
-        cost = prompt_tokens * prompt_price + completion_tokens * completion_price
-    else:
-        raise ValueError(f"Unknown provider: {provider_name}")
-    _LOG.debug(hprint.to_str("prompt_tokens completion_tokens cost"))
-    return cost
-
-
-# #############################################################################
-=======
->>>>>>> 6ca05f4c
 
 
 @functools.lru_cache(maxsize=1024)
