"""
Import as:

import helpers.lib_tasks_gh as hlitagh
"""

import json
import logging
import os
import re
from typing import Any, Dict, List, Optional, Tuple

from invoke import task

# We want to minimize the dependencies from non-standard Python packages since
# this code needs to run with minimal dependencies and without Docker.
import helpers.hdbg as hdbg
import helpers.henv as henv
import helpers.hgit as hgit
import helpers.hio as hio
import helpers.hprint as hprint
import helpers.hserver as hserver
import helpers.hsystem as hsystem
import helpers.htable as htable
import helpers.lib_tasks_utils as hlitauti

_LOG = logging.getLogger(__name__)

# pylint: disable=protected-access

# #############################################################################
# GitHub CLI.
# #############################################################################


@task
def gh_login(  # type: ignore
    ctx,
    account="",
    print_status=False,
):
    hlitauti.report_task()
    #
    if not account:
        # Retrieve the name of the repo, e.g., "alphamatic/amp".
        full_repo_name = hgit.get_repo_full_name_from_dirname(
            ".", include_host_name=False
        )
        _LOG.debug(hprint.to_str("full_repo_name"))
        account = full_repo_name.split("/")[0]
    _LOG.info(hprint.to_str("account"))
    #
    ssh_filename = os.path.expanduser(f"~/.ssh/id_rsa.{account}.github")
    _LOG.debug(hprint.to_str("ssh_filename"))
    if os.path.exists(ssh_filename):
        cmd = f"export GIT_SSH_COMMAND='ssh -i {ssh_filename}'"
        print(cmd)
    else:
        _LOG.warning("Can't find file '%s'", ssh_filename)
    #
    if print_status:
        cmd = "gh auth status"
        hlitauti.run(ctx, cmd)
    #
    github_pat_filename = os.path.expanduser(f"~/.ssh/github_pat.{account}.txt")
    if os.path.exists(github_pat_filename):
        cmd = f"gh auth login --with-token <{github_pat_filename}"
        hlitauti.run(ctx, cmd)
    else:
        _LOG.warning("Can't find file '%s'", github_pat_filename)
    #
    if print_status:
        cmd = "gh auth status"
        hlitauti.run(ctx, cmd)


def _get_branch_name(branch_mode: str) -> Optional[str]:
    if branch_mode == "current_branch":
        branch_name: Optional[str] = hgit.get_branch_name()
    elif branch_mode == "master":
        branch_name = "master"
    elif branch_mode == "all":
        branch_name = None
    else:
        raise ValueError(f"Invalid branch='{branch_mode}'")
    return branch_name


def _get_workflow_table() -> htable.TableType:
    """
    Get a table with the status of the GH workflow for the current repo.
    """
    # Get the workflow status from GH.
    cmd = "export NO_COLOR=1; gh run list"
    _, txt = hsystem.system_to_string(cmd)
    _LOG.debug(hprint.to_str("txt"))
    # pylint: disable=line-too-long
    # > gh run list
    # STATUS  TITLE                                                          WORKFLOW    BRANCH                                                         EVENT         ID          ELAPSED  AGE
    # *       AmpTask1786_Integrate_20230518_2                               Fast tests  AmpTask1786_Integrate_20230518_2                               pull_request  5027911519  4m49s    4m
    # > gh run list | more
    # completed       success AmpTask1786_Integrate_20230518_2        Fast tests      AmpTask1786_Integrate_20230518_2        pull_request    5027911519      7m17s   10m
    # in_progress             AmpTask1786_Integrate_20230518_2        Slow tests      AmpTask1786_Integrate_20230518_2        pull_request    5027911518      10m9s   10m

    # pylint: enable=line-too-long
    # The output is tab separated, so convert it into CSV.
    first_line = txt.split("\n")[0]
    _LOG.debug("first_line=%s", first_line.replace("\t", ","))
    num_cols = len(first_line.split("\t"))
    _LOG.debug(hprint.to_str("first_line num_cols"))
    cols = [
        "completed",  # E.g., completed, in_progress
        "status",  # E.g., success, failure
        "name",  # Aka title
        "workflow",
        "branch",
        "event",
        "id",
        "elapsed",
        "age",
    ]
    hdbg.dassert_eq(num_cols, len(cols))
    # Build the table.
    table = htable.Table.from_text(cols, txt, delimiter="\t")
    _LOG.debug(hprint.to_str("table"))
    return table


# TODO(Grisha): seems like GH changed the output format, we should update accordingly,
# see CmTask #4672 "Slow tests fail (9835540316)" for details.
@task
def gh_workflow_list(  # type: ignore
    ctx,
    filter_by_branch="current_branch",
    filter_by_completed="all",
    report_only_status=True,
    show_stack_trace=False,
):
    """
    Report the status of the GH workflows.

    :param filter_by_branch: name of the branch to check
        - `current_branch` for the current Git branch
        - `master` for master branch
        - `all` for all branches
    :param filter_by_completed: filter table by the status of the workflow
        - E.g., "failure", "success"
    :param show_stack_trace: in case of error run `pytest_repro` reporting also
        the stack trace
    """
    hlitauti.report_task(
        txt=hprint.to_str("filter_by_branch filter_by_completed")
    )
    # Login.
    gh_login(ctx)
    # Get the table.
    table = _get_workflow_table()
    # Filter table based on the branch.
    if filter_by_branch != "all":
        field = "branch"
        value = _get_branch_name(filter_by_branch)
        print(f"Filtering table by {field}={value}")
        table = table.filter_rows(field, value)
    # Filter table by the workflow status.
    if filter_by_completed != "all":
        field = "completed"
        value = filter_by_completed
        print(f"Filtering table by {field}={value}")
        table = table.filter_rows(field, value)
    if (
        filter_by_branch not in ("current_branch", "master")
        or not report_only_status
    ):
        print(str(table))
        return
    # For each workflow find the last success.
    branch_name = hgit.get_branch_name()
    workflows = table.unique("workflow")
    print(f"workflows={workflows}")
    for workflow in workflows:
        print(hprint.frame(workflow))
        table_tmp = table.filter_rows("workflow", workflow)
        # Report the full status.
        print(table_tmp)
        # Find the first success.
        num_rows = table.size()[0]
        _LOG.debug("num_rows=%s", num_rows)
        for i in range(num_rows):
            status_column = table_tmp.get_column("status")
            _LOG.debug("status_column=%s", str(status_column))
            hdbg.dassert_lt(
                i, len(status_column), msg="status_column=%s" % status_column
            )
            status = status_column[i]
            if status == "success":
                print(f"Workflow '{workflow}' for '{branch_name}' is ok")
                break
            if status in ("failure", "startup_failure", "cancelled"):
                _LOG.error(
                    "Workflow '%s' for '%s' is broken", workflow, branch_name
                )
                # Get the output of the broken run.
                # > gh run view 1477484584 --log-failed
                workload_id = table_tmp.get_column("id")[i]
                log_file_name = f"tmp.failure.{workflow}.{branch_name}.txt"
                log_file_name = log_file_name.replace(" ", "_").lower()
                cmd = f"gh run view {workload_id} --log-failed >{log_file_name}"
                hsystem.system(cmd)
                print(f"# Log is in '{log_file_name}'")
                # Run_fast_tests  Run fast tests  2021-12-19T00:19:38.3394316Z FAILED data
                # cmd = rf"grep 'Z FAILED ' {log_file_name}"
                workflow_as_str = workflow.lower().replace(" ", "_")
                script_name = f"./tmp.pytest_repro.{workflow_as_str}.sh"
                cmd = f"invoke pytest_repro --file-name {log_file_name} --script-name {script_name}"
                if show_stack_trace:
                    cmd += " -s"
                hsystem.system(cmd, suppress_output=False, abort_on_error=False)
                break
            if status == "":
                if i == (len(status_column) - 1):
                    # If all the runs in the table are in progress, i.e. there is no
                    # failed or succesful run, issue a warning and exit. E.g.,
                    # #########################################################
                    # Superslow tests
                    # #########################################################
                    # completed   | status | name            | workflow        | branch | event             | id         | elapsed | age |
                    # ----------- | ------ | --------------- | --------------- | ------ | ----------------- | ---------- | ------- | --- |
                    # in_progress |        | Superslow tests | Superslow tests | master | workflow_dispatch | 5421740561 | 13m25s  | 13m |
                    _LOG.warning(
                        "No failed/successful run found for workflow=%s for branch=%s, all runs are in progress, exiting.",
                        workflow,
                        branch_name,
                    )
                    break
                _LOG.debug(
                    "Workflow=%s for branch %s is in progress, continue looking for a failed/successful run",
                    workflow,
                    branch_name,
                )
                # It's in progress.
            else:
                raise ValueError(f"Invalid status='{status}'")


@task
def gh_workflow_run(ctx, branch="current_branch", workflows="all"):  # type: ignore
    """
    Run GH workflows in a branch.
    """
    hlitauti.report_task(txt=hprint.to_str("branch workflows"))
    # Login.
    gh_login(ctx)
    # Get the branch name.
    if branch == "current_branch":
        branch_name = hgit.get_branch_name()
    elif branch == "master":
        branch_name = "master"
    else:
        raise ValueError(f"Invalid branch='{branch}'")
    _LOG.debug(hprint.to_str("branch_name"))
    # Get the workflows.
    if workflows == "all":
        gh_tests = ["fast_tests", "slow_tests"]
    else:
        gh_tests = [workflows]
    _LOG.debug(hprint.to_str("workflows"))
    # Run.
    for gh_test in gh_tests:
        gh_test += ".yml"
        # gh workflow run fast_tests.yml --ref AmpTask1251_Update_GH_actions_for_amp
        cmd = f"gh workflow run {gh_test} --ref {branch_name}"
        hlitauti.run(ctx, cmd)


def _get_repo_full_name_from_cmd(repo_short_name: str) -> Tuple[str, str]:
    """
    Convert the `repo_short_name` from command line (e.g., "current", "amp",
    "lm") to the repo_short_name full name without host name.
    """
    repo_full_name_with_host: str
    if repo_short_name == "current":
        # Get the repo name from the current repo.
        repo_full_name_with_host = hgit.get_repo_full_name_from_dirname(
            ".", include_host_name=True
        )
        # Compute the short repo name corresponding to "current".
        repo_full_name = hgit.get_repo_full_name_from_dirname(
            ".", include_host_name=False
        )
        ret_repo_short_name = hgit.get_repo_name(
            repo_full_name, in_mode="full_name", include_host_name=False
        )
    else:
        # Get the repo name using the short -> full name mapping.
        repo_full_name_with_host = hgit.get_repo_name(
            repo_short_name, in_mode="short_name", include_host_name=True
        )
        ret_repo_short_name = repo_short_name
    _LOG.debug(
        "repo_short_name=%s -> repo_full_name_with_host=%s ret_repo_short_name=%s",
        repo_short_name,
        repo_full_name_with_host,
        ret_repo_short_name,
    )
    return repo_full_name_with_host, ret_repo_short_name


# #############################################################################


def _get_gh_issue_title(issue_id: int, repo_short_name: str) -> Tuple[str, str]:
    """
    Get the title of a GitHub issue.

    :param repo_short_name: `current` refer to the repo_short_name where we are,
        otherwise a repo_short_name short name (e.g., "amp")
    """
    repo_full_name_with_host, repo_short_name = _get_repo_full_name_from_cmd(
        repo_short_name
    )
    # > (export NO_COLOR=1; gh issue view 1251 --json title)
    # {"title":"Update GH actions for amp"}
    hdbg.dassert_lte(1, issue_id)
    cmd = f"gh issue view {issue_id} --repo {repo_full_name_with_host} --json title,url"
    _, txt = hsystem.system_to_string(cmd)
    _LOG.debug("txt=\n%s", txt)
    # Parse json.
    dict_ = json.loads(txt)
    _LOG.debug("dict_=\n%s", dict_)
    title = dict_["title"]
    _LOG.debug("title=%s", title)
    url = dict_["url"]
    _LOG.debug("url=%s", url)
    # Remove some annoying chars.
    for char in ": + ( ) / ` *".split():
        title = title.replace(char, "")
    # Replace multiple spaces with one.
    title = re.sub(r"\s+", " ", title)
    #
    title = title.replace(" ", "_")
    title = title.replace("-", "_")
    title = title.replace("'", "_")
    title = title.replace("`", "_")
    title = title.replace('"', "_")
    # Add the prefix `AmpTaskXYZ_...`
    task_prefix = hgit.get_task_prefix_from_repo_short_name(repo_short_name)
    _LOG.debug("task_prefix=%s", task_prefix)
    title = f"{task_prefix}{issue_id}_{title}"
    return title, url


@task
def gh_issue_title(ctx, issue_id, repo_short_name="current", pbcopy=True):  # type: ignore
    """
    Print the title that corresponds to the given issue and repo_short_name.
    E.g., AmpTask1251_Update_GH_actions_for_amp.

    Before running the invoke, one must check their login status on GH
    by running `gh auth status`.

    :param issue_id: id number of the issue to create the branch for
    :param repo_short_name: short name of the repo to use for the branch
        name building. "current" refers to the repo where the call is
        implemented
    :param pbcopy: save the result into the system clipboard (only on
        macOS)
    """
    hlitauti.report_task(txt=hprint.to_str("issue_id repo_short_name"))
    # Login.
    gh_login(ctx)
    #
    issue_id = int(issue_id)
    hdbg.dassert_lte(1, issue_id)
    title, url = _get_gh_issue_title(issue_id, repo_short_name)
    # Print or copy to clipboard.
    msg = f"{title}: {url}"
    hlitauti._to_pbcopy(msg, pbcopy)


def _check_if_pr_exists(title: str) -> bool:
    """
    Return whether a PR exists or not.
    """
    # > gh pr diff AmpTask1955_Lint_20211219
    # no pull requests found for branch "AmpTask1955_Lint_20211219"
    cmd = f"gh pr diff {title}"
    rc = hsystem.system(cmd, abort_on_error=False)
    pr_exists: bool = rc == 0
    return pr_exists


@task
def gh_create_pr(  # type: ignore
    ctx,
    body="",
    draft=True,
    auto_merge=False,
    repo_short_name="current",
    title="",
):
    """
    Create a draft PR for the current branch in the corresponding
    repo_short_name.

    ```
    # To open a PR in the web browser
    > gh pr view --web

    # To see the status of the checks
    > gh pr checks
    ```

    :param body: the body of the PR
    :param draft: draft or ready-to-review PR
    :param auto_merge: enable auto merging PR
    :param title: title of the PR or the branch name, if title is empty
    """
    hlitauti.report_task()
    # Login.
    gh_login(ctx)
    #
    branch_name = hgit.get_branch_name()
    if not title:
        # Use the branch name as title.
        title = branch_name
    repo_full_name_with_host, repo_short_name = _get_repo_full_name_from_cmd(
        repo_short_name
    )
    _LOG.info(
        "Creating PR with title '%s' for '%s' in %s",
        title,
        branch_name,
        repo_full_name_with_host,
    )
    if auto_merge:
        hdbg.dassert(
            not draft, "The PR can't be a draft in order to auto merge it"
        )
    pr_exists = _check_if_pr_exists(title)
    _LOG.debug(hprint.to_str("pr_exists"))
    if pr_exists:
        _LOG.warning("PR '%s' already exists: skipping creation", title)
    else:
        # Link the PR automatically to the branch, if possible.
        issue_id = hgit.extract_gh_issue_number_from_branch(branch_name)
        _LOG.debug(hprint.to_str("issue_id"))
        if issue_id and str(issue_id) not in body:
            body += f"\n\n#{issue_id}"
            _LOG.info("Added issue id %s to the PR body", issue_id)
        cmd = (
            "gh pr create"
            + f" --repo {repo_full_name_with_host}"
            + (" --draft" if draft else "")
            + f' --title "{title}"'
            + f' --body "{body}"'
        )
        # TODO(gp): Use _to_single_line_cmd
        hlitauti.run(ctx, cmd)
    if auto_merge:
        cmd = f"gh pr ready {title}"
        hlitauti.run(ctx, cmd)
        cmd = f"gh pr merge {title} --auto --delete-branch --squash"
        hlitauti.run(ctx, cmd)


# TODO(gp): Add gh_open_pr to jump to the PR from this branch.

# TODO(Grisha): probably the section deserves a separate lib.
# #############################################################################
# Buildmeister dashboard
# #############################################################################


# TODO(Grisha): consider moving to cmamp as we run the workflow from cmamp.
@task
def gh_publish_buildmeister_dashboard_to_s3(ctx, mark_as_latest=True):  # type: ignore
    """
    Run the buildmeister dashboard notebook and publish it to S3.

    :param mark_as_latest: if True, mark the dashboard as `latest`, otherwise
        just publish a timestamped copy
    """
    hlitauti.report_task()
    # Login to GH CLI.
    if hserver.is_inside_ci():
        _LOG.info("Skipping login since running inside CI")
    else:
        gh_login(ctx)
    # Run and publish the Buildmeister dashboard Jupyter notebook locally.
    run_notebook_script_path = hgit.find_file_in_git_tree("run_notebook.py")
    amp_abs_path = hgit.get_amp_abs_path()
    notebook_path = os.path.join(
        amp_abs_path, "devops/notebooks/Master_buildmeister_dashboard.ipynb"
    )
    dst_local_dir = os.path.join(amp_abs_path, "tmp.notebooks")
    cmd_run_txt = [
        run_notebook_script_path,
        f"--notebook {notebook_path}",
        # The notebook does not require a config, so using a random dummy config.
        # TODO(Grisha): consider creating a separate config builder for the notebook.
        "--config_builder 'im_v2.common.data.qa.qa_check.build_dummy_data_reconciliation_config()'",
        f"--dst_dir '{dst_local_dir}'",
        "--publish",
        "--num_threads serial",
    ]
    cmd_run_txt = " ".join(cmd_run_txt)
    hsystem.system(cmd_run_txt)
    # To avoid the dependency on `helpers.hs3`.
    import helpers.hs3 as hs3

    # Get HTML file name.
    tmp_local_dir_name = os.path.join(amp_abs_path, "tmp.notebooks")
    pattern = "Master_buildmeister_dashboard.0*.html"
    only_files = True
    use_relative_paths = False
    local_html_files = hio.listdir(
        tmp_local_dir_name,
        pattern,
        only_files=only_files,
        use_relative_paths=use_relative_paths,
    )
    # Assert if more than 1 file is returned.
    hdbg.dassert_eq(
        len(local_html_files),
        1,
        f"Found more than one file in {tmp_local_dir_name} - {local_html_files}",
    )
    local_html_file = local_html_files[0]
    s3_build_path = os.path.join(
        henv.execute_repo_config_code("get_html_bucket_path()"),
        "build/buildmeister_dashboard",
    )
    aws_profile = "ck"
    if mark_as_latest:
        # Copy the dashboard notebook to S3 as latest build.
        s3_latest_build_path = os.path.join(
            s3_build_path, "Master_buildmeister_dashboard.latest.html"
        )
        hs3.copy_file_to_s3(local_html_file, s3_latest_build_path, aws_profile)
    # Copy the timestamped version of the dashboard notebook to S3.
    # Need to add a trailing slash to the path to copy the file into the folder.
    # https://docs.python.org/3/library/os.path.html#os.path.join
    s3_build_path_folder = os.path.join(s3_build_path, "")
    hs3.copy_file_to_s3(local_html_file, s3_build_path_folder, aws_profile)


def gh_get_open_prs(repo: str) -> List[Dict[str, Any]]:
    """
    Return a list of open PRs.

    :param repo: repo name in the format "organization/repo", e.g.,
        "cryptokaizen/cmamp"
    """
    cmd = f"gh pr list --state 'open' --json id --repo {repo}"
    pull_requests = _gh_run_and_get_json(cmd)
    return pull_requests


def _get_failed_or_successful_workflow_run(
    workflow_runs: List[Dict[str, Any]]
) -> Optional[Dict[str, Any]]:
    """
    Get the most recent successful or failed workflow run.

    :param workflow_runs: list of workflow runs
    :return: the most recent successful or failed workflow run or None if not
        found, e.g.,
        ```
        {
            'conclusion': 'success',
            'status': 'completed',
            'url': 'https://github.com/cryptokaizen/cmamp/actions/runs/8714881296',
            'workflowName': 'Allure fast tests'
        }    
        ```
    """
    # We assume that the workflow runs are sorted by time in descending order.
    # Therefore, we can iterate over the list and return the last successful
    # or failed run.
    workflow_run_dict = None
    for curr_workflow_run in workflow_runs:
        if curr_workflow_run["conclusion"] in ["success", "failure"]:
            # The last complete run found, exiting the loop. A run is considered
            # complete if the "conclusion" field meets the current condition.
            workflow_run_dict = curr_workflow_run
            break
    return workflow_run_dict


def gh_get_details_for_all_workflows(repo_list: List[str]) -> "pd.DataFrame":
    """
    Get status for all the workflows.

    :param repo_list: list of repos to get the status for e.g.,
        ["cryptokaizen/cmamp", "cryptokaizen/orange"]
    :return: a table with the status of all the workflows, e.g.,
    ```
                    Repo            workflowName                                                url     status
    0    cryptokaizen/cmamp       Allure fast tests  https://github.com/cryptokaizen/cmamp/actions/...  completed
    1    cryptokaizen/cmamp       Allure slow tests  https://github.com/cryptokaizen/cmamp/actions/...  completed
    ```
    """
    # TODO(Grisha): expose cols to the interface, i.e. a caller decides what to do.
    gh_cols = ["workflowName", "url", "status", "conclusion"]
    # Import locally in order not to introduce external dependencies to the lib.
    import pandas as pd

    repo_dfs = []
    for repo_name in repo_list:
        # Get all workflows for the given repo.
        workflows = gh_get_workflows(repo_name)
        # For each workflow find the last run.
        for workflow in workflows:
            # Get at least a few runs to compute the status; this is useful when
            # the latest run is not completed, in this case the run before the
            # latest one tells the status for a workflow.
            limit = 5
            workflow_id = workflow["id"]
            workflow_statuses = gh_get_workflow_details(
                repo_name, workflow_id, gh_cols, limit
            )
            if len(workflow_statuses) < limit:
                # TODO(Grisha): should we just insert empty rows as placeholders so that
                # we know that such workflows exist?
                _LOG.warning(
                    "Not enough runs to compute status for '%s', repo '%s', skipping the workflow",
                    workflow_name,
                    repo_name,
                )
                continue
            # Get the latest successful or failed workflow run.
            workflow_status = _get_failed_or_successful_workflow_run(
                workflow_statuses
            )
            if workflow_status is None:
                _LOG.warning(
                    "No successful or failed runs found for '%s', repo '%s', skipping the workflow",
                    workflow_name,
                    repo_name,
                )
                continue
            # Access the info of latest workflow run.
            workflow_status = pd.DataFrame([workflow_status])
            workflow_status["repo_name"] = repo_name
            repo_dfs.append(workflow_status)
    # Collect per-repo tables into a single DataFrame.
    df = pd.concat(repo_dfs, ignore_index=True)
    # Rename the columns.
    df = df.drop(columns=["status"])
    df = df.rename(columns={"workflowName": "workflow_name"})
    return df


def gh_get_overall_build_status_for_repo(
    repo_df: "pd.Dataframe",
    *,
    use_colors: bool = True,
) -> str:
    """
    Return the overall status of the workflows for a repo.

    :param repo_df: table with the status of the workflows for a repo
    :param use_colors: if True, return the status with colors
    :return: overall status of the build for a repo
    """
    if use_colors:
        hdbg.dassert(
            hsystem.is_running_in_ipynb(),
            msg="The use_colors option is applicable only when running inside a Jupyter notebook",
        )
        # See: https://stackoverflow.com/questions/19746350/how-to-change-color-in-markdown-cells-ipython-jupyter-notebook
        failed_status = '<span style="color:red">Failed</span>'
        success_status = '<span style="color:green">Success</span>'
    else:
        failed_status = "Failed"
        success_status = "Success"
    if "failure" in repo_df["conclusion"].values:
        # The build is failed if at least one workflow is failed.
        overall_status = failed_status
    else:
        overall_status = success_status
    return overall_status


def gh_get_workflows(repo_name: str, *, sort: bool = True) -> List[Dict[str, str]]:
    """
    Get a list of workflow for a given repo.

    :param repo_name: git repo name in the format "organization/repo",
        e.g., "cryptokaizen/cmamp"
    :param sort: if True, sort the list of workflow names
    :return: list of workflows, e.g., [{"id": "12520125", "name": "Fast tests"},  {"id": "12520124", "name": "Slow tests"}]
    """
    hdbg.dassert_isinstance(repo_name, str)
    _LOG.debug(hprint.to_str("repo_name"))
    # Get the workflow list.
    cmd = f"gh workflow list --json id,name --repo {repo_name}"
    workflows = _gh_run_and_get_json(cmd)
    workflows = [{"id": str(workflow["id"]), "name": workflow["name"]} for workflow in workflows]
    # sort workflow by name
    if sort:
<<<<<<< HEAD
        workflows = sorted(workflows, key=lambda workflow: workflow["name"])
    return workflows
=======
        workflow_names = sorted(workflow_names)
    # Check for duplicate workflow names.
    hdbg.dassert_no_duplicates(
        workflow_names, "Found duplicate workflow names in repo '%s'" % repo_name
    )
    return workflow_names
>>>>>>> 6a5b68d6


def gh_get_workflow_details(
    repo_name: str, workflow_id: str, fields: List[str], limit: int
) -> List[Dict[str, Any]]:
    """
    Return the stats for a given workflow.

    :param repo_name: git repo name in the format "organization/repo",
        e.g., "cryptokaizen/cmamp"
    :param workflow_id: workflow id, e.g., "12520125"
    :param fields: list of fields to return, e.g., ["workflowName", "status"]
    :param limit: number of runs to return
    :return: workflow stats
        Example output:
        ```
        [
            {
                "conclusion": "success",
                "status": "completed",
                "url": "https://github.com/cryptokaizen/cmamp/actions/runs/7757345960",
                "workflowName": "Slow tests"
            }
        ]
        ```
    """
    hdbg.dassert_isinstance(repo_name, str)
    hdbg.dassert_isinstance(workflow_id, str)
    hdbg.dassert_container_type(fields, List, str)
    _LOG.debug(hprint.to_str("repo_name workflow_id fields"))
    # Fetch the latest `limit` runs for status calculation.
    cmd = f"""
    gh run list \
        --json {",".join(fields)} \
        --repo {repo_name} \
        --branch master \
        --limit {limit} \
        --workflow "{workflow_id}"
    """
    workflow_statuses = _gh_run_and_get_json(cmd)
    # We still want to return the statuses even there are less runs than requested. E.g., there is a new workflow with a few runs or there is a workflow that was never run.
    hdbg.dassert_eq(len(workflow_statuses), limit, only_warning=True)
    _LOG.debug("workflow_statuses=\n%s", workflow_statuses)
    return workflow_statuses


def _gh_run_and_get_json(cmd: str) -> List[Dict[str, Any]]:
    """
    Run a `gh` command and remove colors when running inside a notebook.

    :param cmd: `gh` command to run
    :return: parsed JSON output of a command
    """
    _, _txt = hsystem.system_to_string(cmd)
    if hsystem.is_running_in_ipynb():
        # Remove the colors from the text.
        _txt = re.sub(r"\x1b\[((1;)*[0-9]{2})*m", "", _txt)
    _LOG.debug(hprint.to_str("_txt"))
    return json.loads(_txt)<|MERGE_RESOLUTION|>--- conflicted
+++ resolved
@@ -699,17 +699,12 @@
     workflows = [{"id": str(workflow["id"]), "name": workflow["name"]} for workflow in workflows]
     # sort workflow by name
     if sort:
-<<<<<<< HEAD
         workflows = sorted(workflows, key=lambda workflow: workflow["name"])
-    return workflows
-=======
-        workflow_names = sorted(workflow_names)
     # Check for duplicate workflow names.
     hdbg.dassert_no_duplicates(
         workflow_names, "Found duplicate workflow names in repo '%s'" % repo_name
     )
-    return workflow_names
->>>>>>> 6a5b68d6
+    return workflows
 
 
 def gh_get_workflow_details(
