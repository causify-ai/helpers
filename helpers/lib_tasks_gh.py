"""
Import as:

import helpers.lib_tasks_gh as hlitagh
"""

import json
import logging
import os
import re
from typing import Any, Dict, List, Optional, Tuple

from invoke import task

# We want to minimize the dependencies from non-standard Python packages since
# this code needs to run with minimal dependencies and without Docker.
import helpers.hdbg as hdbg
import helpers.henv as henv
import helpers.hgit as hgit
import helpers.hio as hio
import helpers.hprint as hprint
import helpers.hserver as hserver
import helpers.hsystem as hsystem
import helpers.htable as htable
import helpers.lib_tasks_utils as hlitauti

_LOG = logging.getLogger(__name__)

# pylint: disable=protected-access

# #############################################################################
# GitHub CLI.
# #############################################################################


@task
def gh_login(  # type: ignore
    ctx,
    account="",
    print_status=False,
):
    hlitauti.report_task()
    #
    if not account:
        # Retrieve the name of the repo, e.g., "alphamatic/amp".
        full_repo_name = hgit.get_repo_full_name_from_dirname(
            ".", include_host_name=False
        )
        _LOG.debug(hprint.to_str("full_repo_name"))
        account = full_repo_name.split("/")[0]
    _LOG.info(hprint.to_str("account"))
    #
    ssh_filename = os.path.expanduser(f"~/.ssh/id_rsa.{account}.github")
    _LOG.debug(hprint.to_str("ssh_filename"))
    if os.path.exists(ssh_filename):
        cmd = f"export GIT_SSH_COMMAND='ssh -i {ssh_filename}'"
        print(cmd)
    else:
        _LOG.warning("Can't find file '%s'", ssh_filename)
    #
    if print_status:
        cmd = "gh auth status"
        hlitauti.run(ctx, cmd)
    #
    github_pat_filename = os.path.expanduser(f"~/.ssh/github_pat.{account}.txt")
    if os.path.exists(github_pat_filename):
        cmd = f"gh auth login --with-token <{github_pat_filename}"
        hlitauti.run(ctx, cmd)
    else:
        _LOG.warning("Can't find file '%s'", github_pat_filename)
    #
    if print_status:
        cmd = "gh auth status"
        hlitauti.run(ctx, cmd)


def _get_branch_name(branch_mode: str) -> Optional[str]:
    if branch_mode == "current_branch":
        branch_name: Optional[str] = hgit.get_branch_name()
    elif branch_mode == "master":
        branch_name = "master"
    elif branch_mode == "all":
        branch_name = None
    else:
        raise ValueError(f"Invalid branch='{branch_mode}'")
    return branch_name


def _get_workflow_table() -> htable.TableType:
    """
    Get a table with the status of the GH workflow for the current repo.
    """
    # Get the workflow status from GH.
    cmd = "export NO_COLOR=1; gh run list"
    _, txt = hsystem.system_to_string(cmd)
    _LOG.debug(hprint.to_str("txt"))
    # pylint: disable=line-too-long
    # > gh run list
    # STATUS  TITLE                                                          WORKFLOW    BRANCH                                                         EVENT         ID          ELAPSED  AGE
    # *       AmpTask1786_Integrate_20230518_2                               Fast tests  AmpTask1786_Integrate_20230518_2                               pull_request  5027911519  4m49s    4m
    # > gh run list | more
    # completed       success AmpTask1786_Integrate_20230518_2        Fast tests      AmpTask1786_Integrate_20230518_2        pull_request    5027911519      7m17s   10m
    # in_progress             AmpTask1786_Integrate_20230518_2        Slow tests      AmpTask1786_Integrate_20230518_2        pull_request    5027911518      10m9s   10m

    # pylint: enable=line-too-long
    # The output is tab separated, so convert it into CSV.
    first_line = txt.split("\n")[0]
    _LOG.debug("first_line=%s", first_line.replace("\t", ","))
    num_cols = len(first_line.split("\t"))
    _LOG.debug(hprint.to_str("first_line num_cols"))
    cols = [
        "completed",  # E.g., completed, in_progress
        "status",  # E.g., success, failure
        "name",  # Aka title
        "workflow",
        "branch",
        "event",
        "id",
        "elapsed",
        "age",
    ]
    hdbg.dassert_eq(num_cols, len(cols))
    # Build the table.
    table = htable.Table.from_text(cols, txt, delimiter="\t")
    _LOG.debug(hprint.to_str("table"))
    return table


# TODO(Grisha): seems like GH changed the output format, we should update accordingly,
# see CmTask #4672 "Slow tests fail (9835540316)" for details.
@task
def gh_workflow_list(  # type: ignore
    ctx,
    filter_by_branch="current_branch",
    filter_by_completed="all",
    report_only_status=True,
    show_stack_trace=False,
):
    """
    Report the status of the GH workflows.

    :param filter_by_branch: name of the branch to check
        - `current_branch` for the current Git branch
        - `master` for master branch
        - `all` for all branches
    :param filter_by_completed: filter table by the status of the workflow
        - E.g., "failure", "success"
    :param show_stack_trace: in case of error run `pytest_repro` reporting also
        the stack trace
    """
    hlitauti.report_task(
        txt=hprint.to_str("filter_by_branch filter_by_completed")
    )
    # Login.
    gh_login(ctx)
    # Get the table.
    table = _get_workflow_table()
    # Filter table based on the branch.
    if filter_by_branch != "all":
        field = "branch"
        value = _get_branch_name(filter_by_branch)
        print(f"Filtering table by {field}={value}")
        table = table.filter_rows(field, value)
    # Filter table by the workflow status.
    if filter_by_completed != "all":
        field = "completed"
        value = filter_by_completed
        print(f"Filtering table by {field}={value}")
        table = table.filter_rows(field, value)
    if (
        filter_by_branch not in ("current_branch", "master")
        or not report_only_status
    ):
        print(str(table))
        return
    # For each workflow find the last success.
    branch_name = hgit.get_branch_name()
    workflows = table.unique("workflow")
    print(f"workflows={workflows}")
    for workflow in workflows:
        print(hprint.frame(workflow))
        table_tmp = table.filter_rows("workflow", workflow)
        # Report the full status.
        print(table_tmp)
        # Find the first success.
        num_rows = table.size()[0]
        _LOG.debug("num_rows=%s", num_rows)
        for i in range(num_rows):
            status_column = table_tmp.get_column("status")
            _LOG.debug("status_column=%s", str(status_column))
            hdbg.dassert_lt(
                i, len(status_column), msg="status_column=%s" % status_column
            )
            status = status_column[i]
            if status == "success":
                print(f"Workflow '{workflow}' for '{branch_name}' is ok")
                break
            if status in ("failure", "startup_failure", "cancelled"):
                _LOG.error(
                    "Workflow '%s' for '%s' is broken", workflow, branch_name
                )
                # Get the output of the broken run.
                # > gh run view 1477484584 --log-failed
                workload_id = table_tmp.get_column("id")[i]
                log_file_name = f"tmp.failure.{workflow}.{branch_name}.txt"
                log_file_name = log_file_name.replace(" ", "_").lower()
                cmd = f"gh run view {workload_id} --log-failed >{log_file_name}"
                hsystem.system(cmd)
                print(f"# Log is in '{log_file_name}'")
                # Run_fast_tests  Run fast tests  2021-12-19T00:19:38.3394316Z FAILED data
                # cmd = rf"grep 'Z FAILED ' {log_file_name}"
                workflow_as_str = workflow.lower().replace(" ", "_")
                script_name = f"./tmp.pytest_repro.{workflow_as_str}.sh"
                cmd = f"invoke pytest_repro --file-name {log_file_name} --script-name {script_name}"
                if show_stack_trace:
                    cmd += " -s"
                hsystem.system(cmd, suppress_output=False, abort_on_error=False)
                break
            if status == "":
                if i == (len(status_column) - 1):
                    # If all the runs in the table are in progress, i.e. there is no
                    # failed or succesful run, issue a warning and exit. E.g.,
                    # #########################################################
                    # Superslow tests
                    # #########################################################
                    # completed   | status | name            | workflow        | branch | event             | id         | elapsed | age |
                    # ----------- | ------ | --------------- | --------------- | ------ | ----------------- | ---------- | ------- | --- |
                    # in_progress |        | Superslow tests | Superslow tests | master | workflow_dispatch | 5421740561 | 13m25s  | 13m |
                    _LOG.warning(
                        "No failed/successful run found for workflow=%s for branch=%s, all runs are in progress, exiting.",
                        workflow,
                        branch_name,
                    )
                    break
                _LOG.debug(
                    "Workflow=%s for branch %s is in progress, continue looking for a failed/successful run",
                    workflow,
                    branch_name,
                )
                # It's in progress.
            else:
                raise ValueError(f"Invalid status='{status}'")


@task
def gh_workflow_run(ctx, branch="current_branch", workflows="all"):  # type: ignore
    """
    Run GH workflows in a branch.
    """
    hlitauti.report_task(txt=hprint.to_str("branch workflows"))
    # Login.
    gh_login(ctx)
    # Get the branch name.
    if branch == "current_branch":
        branch_name = hgit.get_branch_name()
    elif branch == "master":
        branch_name = "master"
    else:
        raise ValueError(f"Invalid branch='{branch}'")
    _LOG.debug(hprint.to_str("branch_name"))
    # Get the workflows.
    if workflows == "all":
        gh_tests = ["fast_tests", "slow_tests"]
    else:
        gh_tests = [workflows]
    _LOG.debug(hprint.to_str("workflows"))
    # Run.
    for gh_test in gh_tests:
        gh_test += ".yml"
        # gh workflow run fast_tests.yml --ref AmpTask1251_Update_GH_actions_for_amp
        cmd = f"gh workflow run {gh_test} --ref {branch_name}"
        hlitauti.run(ctx, cmd)


def _get_repo_full_name_from_cmd(repo_short_name: str) -> Tuple[str, str]:
    """
    Convert the `repo_short_name` from command line (e.g., "current", "amp",
    "lm") to the repo_short_name full name without host name.
    """
    repo_full_name_with_host: str
    if repo_short_name == "current":
        # Get the repo name from the current repo.
        repo_full_name_with_host = hgit.get_repo_full_name_from_dirname(
            ".", include_host_name=True
        )
        # Compute the short repo name corresponding to "current".
        repo_full_name = hgit.get_repo_full_name_from_dirname(
            ".", include_host_name=False
        )
        ret_repo_short_name = hgit.get_repo_name(
            repo_full_name, in_mode="full_name", include_host_name=False
        )
    else:
        # Get the repo name using the short -> full name mapping.
        repo_full_name_with_host = hgit.get_repo_name(
            repo_short_name, in_mode="short_name", include_host_name=True
        )
        ret_repo_short_name = repo_short_name
    _LOG.debug(
        "repo_short_name=%s -> repo_full_name_with_host=%s ret_repo_short_name=%s",
        repo_short_name,
        repo_full_name_with_host,
        ret_repo_short_name,
    )
    return repo_full_name_with_host, ret_repo_short_name


# #############################################################################


def _get_gh_issue_title(issue_id: int, repo_short_name: str) -> Tuple[str, str]:
    """
    Get the title of a GitHub issue.

    :param repo_short_name: `current` refer to the repo_short_name where we are,
        otherwise a repo_short_name short name (e.g., "amp")
    """
    repo_full_name_with_host, repo_short_name = _get_repo_full_name_from_cmd(
        repo_short_name
    )
    # > (export NO_COLOR=1; gh issue view 1251 --json title)
    # {"title":"Update GH actions for amp"}
    hdbg.dassert_lte(1, issue_id)
    cmd = f"gh issue view {issue_id} --repo {repo_full_name_with_host} --json title,url"
    _, txt = hsystem.system_to_string(cmd)
    _LOG.debug("txt=\n%s", txt)
    # Parse json.
    dict_ = json.loads(txt)
    _LOG.debug("dict_=\n%s", dict_)
    title = dict_["title"]
    _LOG.debug("title=%s", title)
    url = dict_["url"]
    _LOG.debug("url=%s", url)
    # Remove some annoying chars.
    for char in ": + ( ) / ` *".split():
        title = title.replace(char, "")
    # Replace multiple spaces with one.
    title = re.sub(r"\s+", " ", title)
    #
    title = title.replace(" ", "_")
    title = title.replace("-", "_")
    title = title.replace("'", "_")
    title = title.replace("`", "_")
    title = title.replace('"', "_")
    # Add the prefix `AmpTaskXYZ_...`
    task_prefix = hgit.get_task_prefix_from_repo_short_name(repo_short_name)
    _LOG.debug("task_prefix=%s", task_prefix)
    title = f"{task_prefix}{issue_id}_{title}"
    return title, url


@task
def gh_issue_title(ctx, issue_id, repo_short_name="current", pbcopy=True):  # type: ignore
    """
    Print the title that corresponds to the given issue and repo_short_name.
    E.g., AmpTask1251_Update_GH_actions_for_amp.

    Before running the invoke, one must check their login status on GH
    by running `gh auth status`.

    :param issue_id: id number of the issue to create the branch for
    :param repo_short_name: short name of the repo to use for the branch
        name building. "current" refers to the repo where the call is
        implemented
    :param pbcopy: save the result into the system clipboard (only on
        macOS)
    """
    hlitauti.report_task(txt=hprint.to_str("issue_id repo_short_name"))
    # Login.
    gh_login(ctx)
    #
    issue_id = int(issue_id)
    hdbg.dassert_lte(1, issue_id)
    title, url = _get_gh_issue_title(issue_id, repo_short_name)
    # Print or copy to clipboard.
    msg = f"{title}: {url}"
    hlitauti._to_pbcopy(msg, pbcopy)


def _check_if_pr_exists(title: str) -> bool:
    """
    Return whether a PR exists or not.
    """
    # > gh pr diff AmpTask1955_Lint_20211219
    # no pull requests found for branch "AmpTask1955_Lint_20211219"
    cmd = f"gh pr diff {title}"
    rc = hsystem.system(cmd, abort_on_error=False)
    pr_exists: bool = rc == 0
    return pr_exists


@task
def gh_create_pr(  # type: ignore
    ctx,
    body="",
    draft=True,
    auto_merge=False,
    repo_short_name="current",
    title="",
):
    """
    Create a draft PR for the current branch in the corresponding
    repo_short_name.

    ```
    # To open a PR in the web browser
    > gh pr view --web

    # To see the status of the checks
    > gh pr checks
    ```

    :param body: the body of the PR
    :param draft: draft or ready-to-review PR
    :param auto_merge: enable auto merging PR
    :param title: title of the PR or the branch name, if title is empty
    """
    hlitauti.report_task()
    # Login.
    gh_login(ctx)
    #
    branch_name = hgit.get_branch_name()
    if not title:
        # Use the branch name as title.
        title = branch_name
    repo_full_name_with_host, repo_short_name = _get_repo_full_name_from_cmd(
        repo_short_name
    )
    _LOG.info(
        "Creating PR with title '%s' for '%s' in %s",
        title,
        branch_name,
        repo_full_name_with_host,
    )
    if auto_merge:
        hdbg.dassert(
            not draft, "The PR can't be a draft in order to auto merge it"
        )
    pr_exists = _check_if_pr_exists(title)
    _LOG.debug(hprint.to_str("pr_exists"))
    if pr_exists:
        _LOG.warning("PR '%s' already exists: skipping creation", title)
    else:
        # Link the PR automatically to the branch, if possible.
        issue_id = hgit.extract_gh_issue_number_from_branch(branch_name)
<<<<<<< HEAD
=======
        _LOG.debug(hprint.to_str("issue_id"))
>>>>>>> 9ec79198
        if issue_id and str(issue_id) not in body:
            body += f"\n\n#{issue_id}"
            _LOG.info("Added issue id %s to the PR body", issue_id)
        cmd = (
            "gh pr create"
            + f" --repo {repo_full_name_with_host}"
            + (" --draft" if draft else "")
            + f' --title "{title}"'
            + f' --body "{body}"'
        )
        # TODO(gp): Use _to_single_line_cmd
        hlitauti.run(ctx, cmd)
    if auto_merge:
        cmd = f"gh pr ready {title}"
        hlitauti.run(ctx, cmd)
        cmd = f"gh pr merge {title} --auto --delete-branch --squash"
        hlitauti.run(ctx, cmd)


# TODO(gp): Add gh_open_pr to jump to the PR from this branch.

# TODO(Grisha): probably the section deserves a separate lib.
# #############################################################################
# Buildmeister dashboard
# #############################################################################


# TODO(Grisha): consider moving to cmamp as we run the workflow from cmamp.
@task
def gh_publish_buildmeister_dashboard_to_s3(ctx, mark_as_latest=True):  # type: ignore
    """
    Run the buildmeister dashboard notebook and publish it to S3.

    :param mark_as_latest: if True, mark the dashboard as `latest`, otherwise
        just publish a timestamped copy
    """
    hlitauti.report_task()
    # Login to GH CLI.
    if hserver.is_inside_ci():
        _LOG.info("Skipping login since running inside CI")
    else:
        gh_login(ctx)
    # Run and publish the Buildmeister dashboard Jupyter notebook locally.
    run_notebook_script_path = hgit.find_file_in_git_tree("run_notebook.py")
    amp_abs_path = hgit.get_amp_abs_path()
    notebook_path = os.path.join(
        amp_abs_path, "devops/notebooks/Master_buildmeister_dashboard.ipynb"
    )
    dst_local_dir = os.path.join(amp_abs_path, "tmp.notebooks")
    cmd_run_txt = [
        run_notebook_script_path,
        f"--notebook {notebook_path}",
        # The notebook does not require a config, so using a random dummy config.
        # TODO(Grisha): consider creating a separate config builder for the notebook.
        "--config_builder 'im_v2.common.data.qa.qa_check.build_dummy_data_reconciliation_config()'",
        f"--dst_dir '{dst_local_dir}'",
        "--publish",
        "--num_threads serial",
    ]
    cmd_run_txt = " ".join(cmd_run_txt)
    hsystem.system(cmd_run_txt)
    # To avoid the dependency on `helpers.hs3`.
    import helpers.hs3 as hs3

    # Get HTML file name.
    tmp_local_dir_name = os.path.join(amp_abs_path, "tmp.notebooks")
    pattern = "Master_buildmeister_dashboard.0*.html"
    only_files = True
    use_relative_paths = False
    local_html_files = hio.listdir(
        tmp_local_dir_name,
        pattern,
        only_files=only_files,
        use_relative_paths=use_relative_paths,
    )
    # Assert if more than 1 file is returned.
    hdbg.dassert_eq(
        len(local_html_files),
        1,
        f"Found more than one file in {tmp_local_dir_name} - {local_html_files}",
    )
    local_html_file = local_html_files[0]
    s3_build_path = os.path.join(
        henv.execute_repo_config_code("get_html_bucket_path()"),
        "build/buildmeister_dashboard",
    )
    aws_profile = "ck"
    if mark_as_latest:
        # Copy the dashboard notebook to S3 as latest build.
        s3_latest_build_path = os.path.join(
            s3_build_path, "Master_buildmeister_dashboard.latest.html"
        )
        hs3.copy_file_to_s3(local_html_file, s3_latest_build_path, aws_profile)
    # Copy the timestamped version of the dashboard notebook to S3.
    # Need to add a trailing slash to the path to copy the file into the folder.
    # https://docs.python.org/3/library/os.path.html#os.path.join
    s3_build_path_folder = os.path.join(s3_build_path, "")
    hs3.copy_file_to_s3(local_html_file, s3_build_path_folder, aws_profile)


def gh_get_open_prs(repo: str) -> List[Dict[str, Any]]:
    """
    Return a list of open PRs.

    :param repo: repo name in the format "organization/repo", e.g.,
        "cryptokaizen/cmamp"
    """
    cmd = f"gh pr list --state 'open' --json id --repo {repo}"
    pull_requests = _gh_run_and_get_json(cmd)
    return pull_requests


def _get_failed_or_successful_workflow_run(
    workflow_runs: List[Dict[str, Any]]
) -> Optional[Dict[str, Any]]:
    """
    Get the most recent successful or failed workflow run.

    :param workflow_runs: list of workflow runs
    :return: the most recent successful or failed workflow run or None if not
        found, e.g.,
        ```
        {
            'conclusion': 'success',
            'status': 'completed',
            'url': 'https://github.com/cryptokaizen/cmamp/actions/runs/8714881296',
            'workflowName': 'Allure fast tests'
        }    
        ```
    """
    # We assume that the workflow runs are sorted by time in descending order.
    # Therefore, we can iterate over the list and return the last successful
    # or failed run.
    workflow_run_dict = None
    for curr_workflow_run in workflow_runs:
        if curr_workflow_run["conclusion"] in ["success", "failure"]:
            # The last complete run found, exiting the loop. A run is considered
            # complete if the "conclusion" field meets the current condition.
            workflow_run_dict = curr_workflow_run
            break
    return workflow_run_dict


def gh_get_details_for_all_workflows(repo_list: List[str]) -> "pd.DataFrame":
    """
    Get status for all the workflows.

    :param repo_list: list of repos to get the status for e.g.,
        ["cryptokaizen/cmamp", "cryptokaizen/orange"]
    :return: a table with the status of all the workflows, e.g.,
    ```
                    Repo            workflowName                                                url     status
    0    cryptokaizen/cmamp       Allure fast tests  https://github.com/cryptokaizen/cmamp/actions/...  completed
    1    cryptokaizen/cmamp       Allure slow tests  https://github.com/cryptokaizen/cmamp/actions/...  completed
    ```
    """
    # TODO(Grisha): expose cols to the interface, i.e. a caller decides what to do.
    gh_cols = ["workflowName", "url", "status", "conclusion"]
    # Import locally in order not to introduce external dependencies to the lib.
    import pandas as pd

    repo_dfs = []
    for repo_name in repo_list:
        # Get all workflow names for the given repo.
        workflow_names = gh_get_workflow_type_names(repo_name)
        # For each workflow find the last run.
        for workflow_name in workflow_names:
            # Get at least a few runs to compute the status; this is useful when
            # the latest run is not completed, in this case the run before the
            # latest one tells the status for a workflow.
            limit = 5
            workflow_statuses = gh_get_workflow_details(
                repo_name, workflow_name, gh_cols, limit
            )
            if len(workflow_statuses) < limit:
                # TODO(Grisha): should we just insert empty rows as placeholders so that
                # we know that such workflows exist?
                _LOG.warning(
                    "Not enough runs to compute status for '%s', repo '%s', skipping the workflow",
                    workflow_name,
                    repo_name,
                )
                continue
            # Get the latest successful or failed workflow run.
            workflow_status = _get_failed_or_successful_workflow_run(
                workflow_statuses
            )
            if workflow_status is None:
                _LOG.warning(
                    "No successful or failed runs found for '%s', repo '%s', skipping the workflow",
                    workflow_name,
                    repo_name,
                )
                continue
            # Access the info of latest workflow run.
            workflow_status = pd.DataFrame([workflow_status])
            workflow_status["repo_name"] = repo_name
            repo_dfs.append(workflow_status)
    # Collect per-repo tables into a single DataFrame.
    df = pd.concat(repo_dfs, ignore_index=True)
    # Rename the columns.
    df = df.drop(columns=["status"])
    df = df.rename(columns={"workflowName": "workflow_name"})
    return df


def gh_get_overall_build_status_for_repo(
    repo_df: "pd.Dataframe",
    *,
    use_colors: bool = True,
) -> str:
    """
    Return the overall status of the workflows for a repo.

    :param repo_df: table with the status of the workflows for a repo
    :param use_colors: if True, return the status with colors
    :return: overall status of the build for a repo
    """
    if use_colors:
        hdbg.dassert(
            hsystem.is_running_in_ipynb(),
            msg="The use_colors option is applicable only when running inside a Jupyter notebook",
        )
        # See: https://stackoverflow.com/questions/19746350/how-to-change-color-in-markdown-cells-ipython-jupyter-notebook
        failed_status = '<span style="color:red">Failed</span>'
        success_status = '<span style="color:green">Success</span>'
    else:
        failed_status = "Failed"
        success_status = "Success"
    if "failure" in repo_df["conclusion"].values:
        # The build is failed if at least one workflow is failed.
        overall_status = failed_status
    else:
        overall_status = success_status
    return overall_status


def gh_get_workflow_type_names(repo_name: str, *, sort: bool = True) -> List[str]:
    """
    Get a list of workflow names for a given repo.

    :param repo_name: git repo name in the format "organization/repo",
        e.g., "cryptokaizen/cmamp"
    :param sort: if True, sort the list of workflow names
    :return: list of workflow names, e.g., ["Fast tests", "Slow tests"]
    """
    hdbg.dassert_isinstance(repo_name, str)
    _LOG.debug(hprint.to_str("repo_name"))
    # Get the workflow list.
    cmd = f"gh workflow list --json name --repo {repo_name}"
    workflow_types = _gh_run_and_get_json(cmd)
    workflow_names = [workflow["name"] for workflow in workflow_types]
    if sort:
        workflow_names = sorted(workflow_names)
    return workflow_names


def gh_get_workflow_details(
    repo_name: str, workflow_name: str, fields: List[str], limit: int
) -> List[Dict[str, Any]]:
    """
    Return the stats for a given workflow.

    :param repo_name: git repo name in the format "organization/repo",
        e.g., "cryptokaizen/cmamp"
    :param workflow_name: workflow name, e.g., "Fast tests"
    :param fields: list of fields to return, e.g., ["workflowName", "status"]
    :param limit: number of runs to return
    :return: workflow stats
        Example output:
        ```
        [
            {
                "conclusion": "success",
                "status": "completed",
                "url": "https://github.com/cryptokaizen/cmamp/actions/runs/7757345960",
                "workflowName": "Slow tests"
            }
        ]
        ```
    """
    hdbg.dassert_isinstance(repo_name, str)
    hdbg.dassert_isinstance(workflow_name, str)
    hdbg.dassert_container_type(fields, List, str)
    _LOG.debug(hprint.to_str("repo_name workflow_name fields"))
    # Fetch the latest `limit` runs for status calculation.
    cmd = f"""
    gh run list \
        --json {",".join(fields)} \
        --repo {repo_name} \
        --branch master \
        --limit {limit} \
        --workflow "{workflow_name}"
    """
    workflow_statuses = _gh_run_and_get_json(cmd)
    # We still want to return the statuses even there are less runs than requested. E.g., there is a new workflow with a few runs or there is a workflow that was never run.
    hdbg.dassert_eq(len(workflow_statuses), limit, only_warning=True)
    _LOG.debug("workflow_statuses=\n%s", workflow_statuses)
    return workflow_statuses


def _gh_run_and_get_json(cmd: str) -> List[Dict[str, Any]]:
    """
    Run a `gh` command and remove colors when running inside a notebook.

    :param cmd: `gh` command to run
    :return: parsed JSON output of a command
    """
    _, _txt = hsystem.system_to_string(cmd)
    if hsystem.is_running_in_ipynb():
        # Remove the colors from the text.
        _txt = re.sub(r"\x1b\[((1;)*[0-9]{2})*m", "", _txt)
    _LOG.debug(hprint.to_str("_txt"))
    return json.loads(_txt)<|MERGE_RESOLUTION|>--- conflicted
+++ resolved
@@ -443,10 +443,7 @@
     else:
         # Link the PR automatically to the branch, if possible.
         issue_id = hgit.extract_gh_issue_number_from_branch(branch_name)
-<<<<<<< HEAD
-=======
         _LOG.debug(hprint.to_str("issue_id"))
->>>>>>> 9ec79198
         if issue_id and str(issue_id) not in body:
             body += f"\n\n#{issue_id}"
             _LOG.info("Added issue id %s to the PR body", issue_id)
