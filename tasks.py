--- conflicted
+++ resolved
@@ -27,11 +27,7 @@
     docker_build_multi_arch_prod_image,
     docker_build_prod_image,
     docker_build_test_dev_image,
-<<<<<<< HEAD
-    docker_tag_push_dev_image_from_ghcr,
-=======
     docker_tag_push_dev_image,
->>>>>>> 2d94c20e
     docker_cmd,
     docker_create_candidate_image,
     docker_build_frontend_feature_image,
