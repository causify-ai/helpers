import logging
import os
from typing import Any

import helpers.repo_config_utils as hrecouti

# Expose the pytest targets.
# Extract with:
# > i print_tasks --as-code
from helpers.lib_tasks import (  # This is not an invoke target.
    parse_command_line,
    set_default_params,
)

# TODO(gp): Remove the lib_tasks import and import directly from lib_tasks_*.py files.
# TODO(gp): How to automatically discovery the paths?

from helpers.lib_tasks import (  # isort: skip # noqa: F401  # pylint: disable=unused-import
<<<<<<< HEAD
    aws_create_test_task_definition,
    aws_create_prod_task_definition,
    docker_release_test_task_definition,
    docker_release_prod_task_definition,
=======
    #
>>>>>>> 0387ed7f
    docker_bash,
    docker_build_local_image,
    docker_build_multi_arch_prod_image,
    docker_build_prod_image,
    docker_cmd,
    docker_create_candidate_image,
    # docker_dash_app,
    docker_images_ls_repo,
    docker_jupyter,
    docker_kill,
    docker_login,
    docker_ps,
    docker_pull,
    docker_pull_helpers,
    docker_push_dev_image,
    docker_push_prod_candidate_image,
    docker_push_prod_image,
    docker_release_dev_image,
    docker_release_prod_image,
    docker_rollback_dev_image,  # TODO(gp): -> docker_release_rollback_dev_image
    docker_rollback_prod_image,
    docker_stats,
    docker_tag_local_image_as_dev,  # TODO(gp): -> docker_release_...
    docker_tag_push_multi_arch_prod_image,
    docker_update_prod_task_definition,
    #
    bash_print_path,
    #
    find,
    find_check_string_output,
    find_dependency,
    find_test_class,
    find_test_decorator,
    fix_perms,
    gh_create_pr,
    gh_issue_title,
    gh_login,
    gh_workflow_list,
    gh_workflow_run,
    git_add_all_untracked,
    git_branch_copy,
    git_branch_create,
    git_branch_delete_merged,
    git_branch_diff_with,
    git_branch_files,
    git_branch_next_name,
    git_branch_rename,
    git_clean,
    git_fetch_master,
    git_files,
    git_last_commit_files,
    git_merge_master,
    git_patch_create,
    git_pull,
    git_roll_amp_forward,
    integrate_create_branch,
    integrate_diff_dirs,
    integrate_diff_overlapping_files,
    integrate_files,
    integrate_find_files,
    integrate_find_files_touched_since_last_integration,
    integrate_rsync,
    lint,
    lint_check_python_files,
    lint_check_python_files_in_docker,
    lint_create_branch,
    lint_detect_cycles,
    print_env,
    print_setup,
    print_tasks,
    pytest_add_untracked_golden_outcomes,
    pytest_buildmeister,
    pytest_buildmeister_check,
    pytest_clean,
    pytest_collect_only,
    pytest_compare_logs,
    pytest_failed,
    pytest_find_unused_goldens,
    pytest_rename_test,
    pytest_repro,
    run_blank_tests,
    run_coverage_report,
    run_coverage,
    run_fast_slow_superslow_tests,
    run_fast_slow_tests,
    run_fast_tests,
    run_qa_tests,
    run_slow_tests,
    run_superslow_tests,
    run_tests,
    traceback,
)

# A lib contains dependencies that exist only in a Docker environment. Skipping the import
# if needed in order not to break other invoke targets.
try:
    from oms.lib_tasks_binance import (  # isort: skip # noqa: F401  # pylint: disable=unused-import
        binance_display_open_positions,
        binance_flatten_account,
        binance_log_open_positions,
        binance_log_total_balance,
    )
except ImportError:
    pass
# Collect imports that fails due to the `helpers` image is not being updated. See CmTask4892 for details.
try:
    from helpers.lib_tasks import (  # isort: skip # noqa: F401  # pylint: disable=unused-import
        copy_ecs_task_definition_image_url,
        docker_release_multi_build_dev_image,
        docker_release_multi_arch_prod_image,
        docker_tag_push_multi_build_local_image_as_dev,
        release_dags_to_airflow,
        integrate_file,
        lint_check_if_it_was_run,
    )
except ImportError:
    pass
try:
    from helpers.lib_tasks_gh import (  # isort: skip # noqa: F401  # pylint: disable=unused-import
        gh_publish_buildmeister_dashboard_to_s3,
    )
except ImportError:
    pass
# # TODO(gp): This is due to the coupling between code in linter container and
# #  the code being linted.
# try:
#     from helpers.lib_tasks import (  # isort: skip # noqa: F401  # pylint: disable=unused-import
#         docker_update_prod_task_definition,
#     )
# except ImportError as e:
#     #print(e)
#     pass


_LOG = logging.getLogger(__name__)


# #############################################################################
# Setup.
# #############################################################################


# TODO(gp): Move it to lib_tasks.
ECR_BASE_PATH = os.environ["CSFY_ECR_BASE_PATH"]


def _run_qa_tests(ctx: Any, stage: str, version: str) -> bool:
    """
    Run QA tests to verify that the invoke tasks are working properly.

    This is used when qualifying a docker image before releasing.
    """
    _ = ctx
    # The QA tests are in `qa_test_dir` and are marked with `qa_test_tag`.
    qa_test_dir = "test"
    # qa_test_dir = "test/test_tasks.py::TestExecuteTasks1::test_docker_bash"
    qa_test_tag = "qa and not superslow"
    cmd = f'pytest -m "{qa_test_tag}" {qa_test_dir} --image_stage {stage}'
    if version:
        cmd = f"{cmd} --image_version {version}"
    ctx.run(cmd)
    return True


default_params = {
    # TODO(Nikola): Remove prefix after everything is cleaned.
    #   Currently there are a lot dependencies on prefix.
    "CSFY_ECR_BASE_PATH": ECR_BASE_PATH,
    # When testing a change to the build system in a branch you can use a different
    # image, e.g., `XYZ_tmp` to not interfere with the prod system.
    # "BASE_IMAGE": "amp_tmp",
    "BASE_IMAGE": hrecouti.get_repo_config().get_docker_base_image_name(),
    "QA_TEST_FUNCTION": _run_qa_tests,
}


set_default_params(default_params)
parse_command_line()<|MERGE_RESOLUTION|>--- conflicted
+++ resolved
@@ -16,14 +16,10 @@
 # TODO(gp): How to automatically discovery the paths?
 
 from helpers.lib_tasks import (  # isort: skip # noqa: F401  # pylint: disable=unused-import
-<<<<<<< HEAD
     aws_create_test_task_definition,
     aws_create_prod_task_definition,
     docker_release_test_task_definition,
     docker_release_prod_task_definition,
-=======
-    #
->>>>>>> 0387ed7f
     docker_bash,
     docker_build_local_image,
     docker_build_multi_arch_prod_image,
