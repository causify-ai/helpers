--- conflicted
+++ resolved
@@ -299,16 +299,6 @@
 
 ### What it does
 
-<<<<<<< HEAD
-- Tidy up Markdown/LaTeX/txt notes by:
-  - Normalising Google Doc artifacts
-  - Running `prettier`
-  - Fixing bullet/heading quirks
-  - Refreshing the table of contents
-
-### Examples
-
-=======
 - Tidy up notes in different formats (selected with the file extension or `--type`):
   - Markdown
   - LaTeX
@@ -340,7 +330,6 @@
   > lint_notes.py -i input.md -o output.md --action preprocess,prettier
   ```
 
->>>>>>> e66e248e
 - Prettify with Dockerized Prettier and TOC rebuild
 
   ```bash
@@ -352,16 +341,12 @@
 - Custom print width and selective actions
   ```bash
   > lint_notes.py -i draft.txt -o tidy.txt -w 100 \
-<<<<<<< HEAD
-       --action preprocess,prettier,postprocess
-=======
       --action preprocess,prettier,postprocess
   ```
 
 - Use in vim for inline formatting
   ```verbatim
   :%!lint_notes.py
->>>>>>> e66e248e
   ```
 
 ### Interface
