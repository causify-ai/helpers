--- conflicted
+++ resolved
@@ -7,19 +7,15 @@
   * [Disk Cache](#disk-cache)
   * [Cache Performance Monitoring](#cache-performance-monitoring)
   * [Cache Properties: User and System](#cache-properties-user-and-system)
-  * [Decorator: `simple_cache`](#decorator-simple_cache)
-<<<<<<< HEAD
-  * [Entire Flow](#entire-flow)
+  * [Decorator](#decorator)
+  * [Common Misunderstandings](#common-misunderstandings)
+  * [Execution Flow Diagram](#execution-flow-diagram)
   * [Proposal: Pluggable Cache Backends for `simple_cache`](#proposal-pluggable-cache-backends-for-simple_cache)
     + [1. Define a `CacheBackend` Protocol](#1-define-a-cachebackend-protocol)
     + [2. Extend `simple_cache` Signature](#2-extend-simple_cache-signature)
     + [3. Update the Wrapper Logic](#3-update-the-wrapper-logic)
     + [Backward Compatibility](#backward-compatibility)
   * [GP Comments](#gp-comments)
-=======
-  * [Common Misunderstandings](#common-misunderstandings)
-  * [Execution Flow Diagram](#execution-flow-diagram)
->>>>>>> e691f022
 
 <!-- tocstop -->
 
@@ -166,7 +162,8 @@
 
 - Interface:
   - `set_cache_property(type, func_name, property_name, value)`: set a property
-  - `get_cache_property(type, func_name, property_name)`: get the value of a property
+  - `get_cache_property(type, func_name, property_name)`: get the value of a
+    property
   - `reset_cache_property(type)`: reset Properties
 
 ## Decorator
@@ -206,8 +203,8 @@
   - First call:
     - When you call `multiply_by_two(4)`, the cache key is generated (in this
       case, `(4,)` as a string)
-    - Since the key is not in the cache, the function is executed, returning `8`,
-      which is then stored in the `memory cache`.
+    - Since the key is not in the cache, the function is executed, returning
+      `8`, which is then stored in the `memory cache`.
   - Subsequent call:
     - Calling `multiply_by_two(4)` again finds the key in the cache and
       immediately returns `8` without executing the function again.
