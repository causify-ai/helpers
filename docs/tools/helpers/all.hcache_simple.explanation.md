--- conflicted
+++ resolved
@@ -7,14 +7,9 @@
   * [Disk Cache](#disk-cache)
   * [Cache Performance Monitoring](#cache-performance-monitoring)
   * [Cache Properties: User and System](#cache-properties-user-and-system)
-<<<<<<< HEAD
-  * [Decorator: `simple_cache`](#decorator-simple_cache)
-  * [Entire Flow](#entire-flow)
-=======
   * [Decorator](#decorator)
   * [Common Misunderstandings](#common-misunderstandings)
   * [Execution Flow Diagram](#execution-flow-diagram)
->>>>>>> 1794553e
   * [Proposal: Pluggable Cache Backends for `simple_cache`](#proposal-pluggable-cache-backends-for-simple_cache)
     + [1. Define a `CacheBackend` Protocol](#1-define-a-cachebackend-protocol)
     + [2. Extend `simple_cache` Signature](#2-extend-simple_cache-signature)
@@ -311,15 +306,9 @@
 
 ## Proposal: Pluggable Cache Backends for `simple_cache`
 
-<<<<<<< HEAD
-**Objective:** Enable `simple_cache` to work with custom storage backends, key
-generators, and serialization hooks, while preserving existing in-memory and
-disk-based behavior by default.
-=======
 - This enables `simple_cache` to work with custom storage backends, key
   generators, and serialization hooks, while preserving existing in-memory and
   disk-based behavior by default.
->>>>>>> 1794553e
 
 ### 1. Define a `CacheBackend` Protocol
 
@@ -334,19 +323,11 @@
 
 ### 2. Extend `simple_cache` Signature
 
-<<<<<<< HEAD
-Add three optional parameters:
-
-- `cache_backend`: an instance of `CacheBackend`
-- `key_fn`: callable `(*args, **kwargs) -> str` to generate cache keys
-- `serialize` / `deserialize`: hooks to convert values for storage and retrieval
-=======
 - Add three optional parameters:
   - `cache_backend`: an instance of `CacheBackend`
   - `key_fn`: callable `(*args, **kwargs) -> str` to generate cache keys
   - `serialize` / `deserialize`: hooks to convert values for storage and
     retrieval
->>>>>>> 1794553e
 
 ```python
 def simple_cache(
