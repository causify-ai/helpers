# Invoke Workflows

<!-- toc -->

- [Introduction](#introduction)
  * [Listing All the Tasks](#listing-all-the-tasks)
  * [Getting Help for a Specific Workflow](#getting-help-for-a-specific-workflow)
  * [Implementation Details](#implementation-details)
- [Task Categories](#task-categories)
<<<<<<< HEAD
  * [AWS/ECS Task Definitions](#awsecs-task-definitions)
  * [Bash Utilities](#bash-utilities)
  * [Docker Tasks](#docker-tasks)
  * [Find Utilities](#find-utilities)
  * [GitHub Integration](#github-integration)
  * [Git Operations](#git-operations)
  * [Integration Workflows](#integration-workflows)
  * [Linting and Code Quality](#linting-and-code-quality)
  * [Pytest - Test Management](#pytest---test-management)
  * [Running Tests](#running-tests)
=======
>>>>>>> 564531ae
- [Common Workflows](#common-workflows)
  * [Git Workflows](#git-workflows)
    + [Merge Master in the Current Branch](#merge-master-in-the-current-branch)
  * [Github Workflows](#github-workflows)
    + [Create a PR](#create-a-pr)
    + [Extract a PR From a Larger One](#extract-a-pr-from-a-larger-one)
    + [Systematic Code Transformation](#systematic-code-transformation)
  * [Docker Workflows](#docker-workflows)
    + [Generate a Local `amp` Docker Image](#generate-a-local-amp-docker-image)
    + [Update the dev `amp` Docker image](#update-the-dev-amp-docker-image)
    + [Experiment in a local image](#experiment-in-a-local-image)
  * [Github Actions (CI)](#github-actions-ci)
  * [Pytest Workflows](#pytest-workflows)
    + [Run with Coverage](#run-with-coverage)
    + [Capture Output of a Pytest](#capture-output-of-a-pytest)
    + [Run Only One Test Based on Its Name](#run-only-one-test-based-on-its-name)
    + [Iterate on Stacktrace of Failing Test](#iterate-on-stacktrace-of-failing-test)
    + [Iterating on a Failing Regression Test](#iterating-on-a-failing-regression-test)
    + [Detect Mismatches with Golden Test Outcomes](#detect-mismatches-with-golden-test-outcomes)
  * [Lint Workflows](#lint-workflows)
    + [Lint Everything](#lint-everything)

<!-- tocstop -->

## Introduction

- We use `invoke` to implement workflows (aka "tasks") similar to Makefile
  targets, but using Python
- The official documentation for `invoke` is
  [here](https://docs.pyinvoke.org/en/0.11.1/index.html)

- We use `invoke` to automate tasks and package workflows for:
  - Docker: `docker_*`
  - Git: `git_*`
  - GitHub (relying on `gh` integration): `gh_*`
  - Running tests: `run_*`
  - Branch integration: `integrate_*`
  - Releasing tools and Docker images: `docker_*`
  - Lint: `lint_*`

- Each set of commands starts with the name of the corresponding topic:
  - E.g., `docker_*` for all the tasks related to Docker
- The best approach to getting familiar with the tasks is to browse the list and
  then check the output of the help
- `i` is the shortcut for the `invoke` command

  ```bash
  > invoke --help command
  > i -h gh_issue_title
  Usage: inv[oke] [--core-opts] gh_issue_title [--options] [other tasks here ...]

  Docstring:
  Print the title that corresponds to the given issue and repo_short_name.
  E.g., AmpTask1251_Update_GH_actions_for_amp.

  :param pbcopy: save the result into the system clipboard (only on macOS)

  Options:
  -i STRING, --issue-id=STRING
  -p, --[no-]pbcopy
  -r STRING, --repo-short-name=STRING
  ```

- We can guarantee you a 2x improvement in performance if you master the
  workflows, but it takes some time and patience

- `TAB` completion available for all the tasks, e.g.,

  ```bash
  > i gh_<TAB>
  gh_create_pr      gh_issue_title    gh_login          gh_workflow_list  gh_workflow_run
  ```
  - Tabbing after typing a dash (-) or double dash (--) will display valid
    options/flags for the current context.

### Listing All the Tasks

- New commands are always being added, but a list of valid tasks is below

  ```bash
  > invoke --list
  INFO: > cmd='/Users/saggese/src/venv/amp.client_venv/bin/invoke --list'
  Available tasks:
  ```

### Getting Help for a Specific Workflow

- You can get a more detailed help with

  ```bash
  > invoke --help run_fast_tests
  Usage: inv[oke] [--core-opts] run_fast_tests [--options] [other tasks here ...]

  Docstring:
  Run fast tests.

  :param stage: select a specific stage for the Docker image
  :param pytest_opts: option for pytest
  :param pytest_mark: test list to select as `@pytest.mark.XYZ`
  :param dir_name: dir to start searching for tests
  :param skip_submodules: ignore all the dir inside a submodule
  :param coverage: enable coverage computation
  :param collect_only: do not run tests but show what will be executed

  Options:
  -c, --coverage
  -d STRING, --dir-name=STRING
  -k, --skip-submodules
  -o, --collect-only
  -p STRING, --pytest-opts=STRING
  -s STRING, --stage=STRING
  -y STRING, --pytest-mark=STRING
  ```

### Implementation Details

- By convention all invoke targets are in `*_lib_tasks.py`, e.g.,
  - `helpers/lib_tasks.py` - tasks to be run in `cmamp`
  - `optimizer/opt_lib_tasks.py` - tasks to be run in `cmamp/optimizer`
- All invoke tasks are functions with the `@task` decorator, e.g.,

  ```python
  from invoke import task

  @task
  def invoke_task(...):
    ...
  ```

- To run a task we use `context.run(...)`, see
  [the official docs](https://docs.pyinvoke.org/en/0.11.1/concepts/context.html)
- To be able to run a specified invoke task one should import it in `tasks.py`
  - E.g., see `cmamp/tasks.py`
- A task can be run only in a dir where it is imported in a corresponding
  `tasks.py`, e.g.,
  - `invoke_task1` is imported in `cmamp/tasks.py` so it can be run only from
    `cmamp`
  - `invoke_task2` is imported in `cmamp/optimizer/tasks.py` so it can be run
    only from `cmamp/optimizer`
    - In other words one should do `cd cmamp/optimizer` before doing
      `i invoke_task2 ...`

## Task Categories

The invoke tasks are organized into the following categories:

<<<<<<< HEAD
### AWS/ECS Task Definitions

Tasks for managing AWS ECS task definitions across different environments (test, preprod, prod).
- Creating task definitions for different environments
- Copying image URLs between task definitions

### Bash Utilities

Simple bash utility commands for printing paths and directory trees.

### Docker Tasks

Comprehensive Docker workflow automation including:
- **Container Operations**: Starting bash shells, running commands, Jupyter notebooks
- **Image Building**: Building local, dev, prod, and multi-arch images
- **Image Management**: Listing, pulling, pushing, and removing images
- **Release Workflows**: Complete release pipelines for dev and prod images
- **Tagging**: Managing image tags across registries

### Find Utilities

Code search and discovery tools:
- Finding symbols, imports, and dependencies
- Locating test classes and decorators
- Finding `check_string()` output in tests

### GitHub Integration

GitHub operations via `gh` CLI integration:
- Creating and managing pull requests
- Managing GitHub issues
- Running and monitoring GitHub Actions workflows
- Publishing dashboards to S3

### Git Operations

Git workflow automation:
- Branch management (create, copy, rename, delete)
- Branch analysis (files changed, diffs, merge status)
- Merging and pulling changes
- Creating patches and backups
- Repository integration

### Integration Workflows

Tools for integrating code between different repository directories:
- Creating integration branches
- Finding and comparing modified files
- Syncing directories with rsync
- Managing cross-repo integrations

### Linting and Code Quality

Code quality and linting tools:
- Running linters on modified files
- Checking Python file compilation
- Detecting cyclic imports
- Creating lint branches
- Syncing linting code

### Pytest - Test Management

Test management utilities:
- Managing golden outcome files
- Running regression tests (buildmeister)
- Cleaning pytest artifacts
- Comparing test logs
- Renaming tests and their outcomes
- Reproducing failed tests

### Running Tests

Test execution tasks for different test suites:
- Fast tests (quick unit tests)
- Slow tests (integration tests)
- Superslow tests (end-to-end tests)
- Test coverage reporting
- QA tests
=======
- AWS/ECS Task Definitions
  - Tasks for managing AWS ECS task definitions across different environments
    (test, preprod, prod).
    - Creating task definitions for different environments
    - Copying image URLs between task definitions

- Bash Utilities
  - Simple bash utility commands for printing paths and directory trees.

- Docker Tasks
  - Comprehensive Docker workflow automation including:
    - **Container Operations**: Starting bash shells, running commands, Jupyter notebooks
    - **Image Building**: Building local, dev, prod, and multi-arch images
    - **Image Management**: Listing, pulling, pushing, and removing images
    - **Release Workflows**: Complete release pipelines for dev and prod images
    - **Tagging**: Managing image tags across registries

- Find Utilities
  - Code search and discovery tools:
    - Finding symbols, imports, and dependencies
    - Locating test classes and decorators
    - Finding `check_string()` output in tests

- GitHub Integration
  - GitHub operations via `gh` CLI integration:
    - Creating and managing pull requests
    - Managing GitHub issues
    - Running and monitoring GitHub Actions workflows
    - Publishing dashboards to S3

- Git Operations
  - Git workflow automation:
    - Branch management (create, copy, rename, delete)
    - Branch analysis (files changed, diffs, merge status)
    - Merging and pulling changes
    - Creating patches and backups
    - Repository integration

- Integration Workflows
  - Tools for integrating code between different repository directories:
    - Creating integration branches
    - Finding and comparing modified files
    - Syncing directories with rsync
    - Managing cross-repo integrations

  - Linting and Code Quality
    - Code quality and linting tools:
      - Running linters on modified files
      - Checking Python file compilation
      - Detecting cyclic imports
      - Creating lint branches
      - Syncing linting code

  - Pytest
    - Test management utilities:
      - Managing golden outcome files
      - Running regression tests (buildmeister)
      - Cleaning pytest artifacts
      - Comparing test logs
      - Renaming tests and their outcomes
      - Reproducing failed tests

  - Running Tests
    - Test execution tasks for different test suites:
      - Fast tests (quick unit tests)
      - Slow tests (integration tests)
      - Superslow tests (end-to-end tests)
      - Test coverage reporting
      - QA tests
>>>>>>> 564531ae

## Common Workflows

### Git Workflows

#### Merge Master in the Current Branch

```bash
> i git_merge_master
```

### Github Workflows

- Get the official branch name corresponding to an Issue

  ```bash
  > i gh_issue_title -i 256
  ## gh_issue_title: issue_id='256', repo_short_name='current'

  # Copied to system clipboard:
  AmpTask256_Part_task2236_jenkins_cleanup_split_scripts:
  https://github.com/alphamatic/amp/pull/256
  ```

#### Create a PR

TODO(gp): Describe

#### Extract a PR From a Larger One

- For splitting large PRs, use the dedicated workflow `git_branch_copy'
- See detailed guide in
  [all.invoke_git_branch_copy.how_to_guide.md](/docs/tools/all.invoke_git_branch_copy.how_to_guide.md)

#### Systematic Code Transformation

- Can be done with the help of
  `dev_scripts_helpers/system_tools/replace_text.py`

### Docker Workflows

#### Generate a Local `amp` Docker Image

- This is a manual flow used to test and debug images before releasing them to
  the team.
- The flow is similar to the dev image, but by default tests are not run and the
  image is not released.

  ```bash
  # Build the local image (and update Poetry dependencies, if needed).

  > i docker_build_local_image --update-poetry
  ...
  docker image ls 665840871993.dkr.ecr.us-east-1.amazonaws.com/amp:local

  REPOSITORY TAG IMAGE ID CREATED SIZE
  665840871993.dkr.ecr.us-east-1.amazonaws.com/amp local 9b3f8f103a2c 1 second ago 1.72GB

  # Test the new "local" image
  > i docker_bash --stage "local" python -c "import async_solipsism" python -c
  > "import async_solipsism; print(async_solipsism.**version**)"

  # Run the tests with local image
  # Make sure the new image is used: e.g., add an import and trigger the tests.
  > i run_fast_tests --stage "local" --pytest-opts core/dataflow/test/test_real_time.py
  > i run_fast_slow_tests --stage "local"

  # Promote a local image to dev.
  > i docker_tag_local_image_as_dev
  > i docker_push_dev_image
  ```

#### Update the dev `amp` Docker image

- To implement the entire Docker QA process of a dev image

  ```bash
  # Clean all the Docker images locally, to make sure there is no hidden state.
  > docker system prune --all

  # Update the needed packages.
  > devops/docker_build/pyproject.toml

  # Visually inspect the updated packages.
  > git diff devops/docker_build/poetry.lock

  # Run entire release process.
  > i docker_release_dev_image
  ```

#### Experiment in a local image

- To install packages in an image, do `i docker_bash`

  ```bash
  # Switch to root and install package.
  > sudo su -
  > source /venv/bin/activate
  > pip install <package>

  # Switch back to user.
  > exit
  ```

- You should test that the package is installed for your user, e.g.,
  ```bash
  > source /venv/bin/activate python -c "import foobar; print(foobar);print(foobar.__version__)"
  ```
- You can now use the package in this container. Note that if you exit the
  container, the modified image is lost, so you need to install it again.
- You can save the modified image, tagging the new image as local, while the
  container is still running.
- Copy your Container ID. You can find it
  - In the docker bash session, e.g., if the command line in the container
    starts with `user_1011@da8f3bb8f53b:/app$`, your Container ID is
    `da8f3bb8f53b`
  - By listing running containers, e.g., run `docker ps` outside the container
- Commit image
  ```bash
  > docker commit <Container ID> <IMAGE>/cmamp:local-$USER
  ```
  - E.g.
    `docker commit da8f3bb8f53b 665840871993.dkr.ecr.us-east-1.amazonaws.com/cmamp:local-julias`
- If you are running inside a notebook using `i docker_jupyter` you can install
  packages using a one liner `! sudo su -; source ...; `

### Github Actions (CI)

- To run a single test in GH Action
  - Create a branch
  - Change .github/workflows/fast_tests.yml
    ```bash
    run: invoke run_fast_tests
    --pytest-opts="helpers/test/test_git.py::Test_git_modified_files1::test_get_modified_files_in_branch1
    -s --dbg"
    ```

### Pytest Workflows

- From
  [https://gist.github.com/kwmiebach/3fd49612ef7a52b5ce3a](https://gist.github.com/kwmiebach/3fd49612ef7a52b5ce3a)

- More details on running unit tests with `invoke` is
  [/docs/coding/all.run_unit_tests.how_to_guide.md](/docs/coding/all.run_unit_tests.how_to_guide.md)

#### Run with Coverage

```bash
> i run_fast_tests --pytest-opts="core/test/test_finance.py" --coverage
```

#### Capture Output of a Pytest

- Inside the `dev` container (i.e., docker bash)

  ```bash
  docker> pytest_log ...
  ```
  - This captures the output in a file `tmp.pytest_script.txt`

- Get the failed tests (inside or outside the container)
  ```bash
  [docker]> i pytest_failed
  dataflow/model/test/test_run_notebooks.py::Test_run_master_research_backtest_analyzer::test_run_notebook1
  dataflow/system/test/test_real_time_runner.py::TestRealTimeDagRunner1::test_simulated_replayed_time1
  dataflow/model/test/test_dataframe_modeler.py::TestDataFrameModeler::test_dump_json1
  ...
  ```

#### Run Only One Test Based on Its Name

- Outside the `dev` container

  ```bash
  > i find_test_class Test_obj_to_str1
  INFO: > cmd='/Users/saggese/src/venv/amp.client_venv/bin/invoke find_test_class Test_obj_to_str1'
  ## find_test_class: class_name abs_dir pbcopy
  10:18:42 - INFO  lib_tasks_find.py _find_test_files:44                  Searching from '.'

  # Copied to system clipboard:
  ./helpers/test/test_hobject.py::Test_obj_to_str1
  ```

#### Iterate on Stacktrace of Failing Test

- Inside docker bash
  ```bash
  docker> pytest ...
  ```
- The test fails: switch to using `pytest_log` to save the stacktrace to a file

  ```bash
  > pytest_log dataflow/model/test/test_tiled_flows.py::Test_evaluate_weighted_forecasts::test_combine_two_signals
  ...
  =================================== FAILURES ===================================
  __________ Test_evaluate_weighted_forecasts.test_combine_two_signals ___________
  Traceback (most recent call last):
    File "/app/dataflow/model/test/test_tiled_flows.py", line 78, in test_combine_two_signals
      bar_metrics = dtfmotiflo.evaluate_weighted_forecasts(
    File "/app/dataflow/model/tiled_flows.py", line 265, in evaluate_weighted_forecasts
      weighted_sum = hpandas.compute_weighted_sum(
  TypeError: compute_weighted_sum() got an unexpected keyword argument 'index_mode'
  ============================= slowest 3 durations ==============================
  2.18s call     dataflow/model/test/test_tiled_flows.py::Test_evaluate_weighted_forecasts::test_combine_two_signals
  0.01s setup    dataflow/model/test/test_tiled_flows.py::Test_evaluate_weighted_forecasts::test_combine_two_signals
  0.00s teardown dataflow/model/test/test_tiled_flows.py::Test_evaluate_weighted_forecasts::test_combine_two_signals
  ```

- Then from outside `dev` container launch `vim` in quickfix mode

  ```bash
  > invoke traceback
  ```

- The short form is `it`

#### Iterating on a Failing Regression Test

- The workflow is:

  ```bash
  # Run a lot of tests, e.g., the entire regression suite.
  > pytest ...
  # Some tests fail.

  # Run the `pytest_repro` to summarize test failures and to generate commands to reproduce them.
  > invoke pytest_repro
  ```

#### Detect Mismatches with Golden Test Outcomes

- The command is

  ```bash
  > i pytest_find_unused_goldens
  ```

- The specific dir to check can be specified with the `dir_name` parameter.
- The invoke detects and logs mismatches between the tests and the golden
  outcome files.
  - When goldens are required by the tests but the corresponding files do not
    exist
    - This usually happens if the tests are skipped or commented out.
    - Sometimes it's a FP hit (e.g. the method doesn't actually call
      `check_string` but instead has it in a string, or `check_string` is called
      on a missing file on purpose to verify that an exception is raised).
  - When the existing golden files are not actually required by the
    corresponding tests.
    - In most cases it means the files are outdated and can be deleted.
    - Alternatively, it can be a FN hit: the test method A, which the golden
      outcome corresponds to, doesn't call `check_string` directly, but the
      test's class inherits from a different class, which in turn has a method B
      that calls `check_string`, and this method B is called in the test method
      A.
- For more details see
  [CmTask528](https://github.com/cryptokaizen/cmamp/issues/528).

### Lint Workflows

#### Lint Everything

```bash
> i lint --phases="amp_isort amp_class_method_order amp_normalize_import
amp_format_separating_line amp_black" --files='$(find . -name "\*.py")'
```<|MERGE_RESOLUTION|>--- conflicted
+++ resolved
@@ -1,5 +1,3 @@
-# Invoke Workflows
-
 <!-- toc -->
 
 - [Introduction](#introduction)
@@ -7,19 +5,6 @@
   * [Getting Help for a Specific Workflow](#getting-help-for-a-specific-workflow)
   * [Implementation Details](#implementation-details)
 - [Task Categories](#task-categories)
-<<<<<<< HEAD
-  * [AWS/ECS Task Definitions](#awsecs-task-definitions)
-  * [Bash Utilities](#bash-utilities)
-  * [Docker Tasks](#docker-tasks)
-  * [Find Utilities](#find-utilities)
-  * [GitHub Integration](#github-integration)
-  * [Git Operations](#git-operations)
-  * [Integration Workflows](#integration-workflows)
-  * [Linting and Code Quality](#linting-and-code-quality)
-  * [Pytest - Test Management](#pytest---test-management)
-  * [Running Tests](#running-tests)
-=======
->>>>>>> 564531ae
 - [Common Workflows](#common-workflows)
   * [Git Workflows](#git-workflows)
     + [Merge Master in the Current Branch](#merge-master-in-the-current-branch)
@@ -44,6 +29,8 @@
 
 <!-- tocstop -->
 
+# Invoke Workflows
+
 ## Introduction
 
 - We use `invoke` to implement workflows (aka "tasks") similar to Makefile
@@ -166,86 +153,6 @@
 
 The invoke tasks are organized into the following categories:
 
-<<<<<<< HEAD
-### AWS/ECS Task Definitions
-
-Tasks for managing AWS ECS task definitions across different environments (test, preprod, prod).
-- Creating task definitions for different environments
-- Copying image URLs between task definitions
-
-### Bash Utilities
-
-Simple bash utility commands for printing paths and directory trees.
-
-### Docker Tasks
-
-Comprehensive Docker workflow automation including:
-- **Container Operations**: Starting bash shells, running commands, Jupyter notebooks
-- **Image Building**: Building local, dev, prod, and multi-arch images
-- **Image Management**: Listing, pulling, pushing, and removing images
-- **Release Workflows**: Complete release pipelines for dev and prod images
-- **Tagging**: Managing image tags across registries
-
-### Find Utilities
-
-Code search and discovery tools:
-- Finding symbols, imports, and dependencies
-- Locating test classes and decorators
-- Finding `check_string()` output in tests
-
-### GitHub Integration
-
-GitHub operations via `gh` CLI integration:
-- Creating and managing pull requests
-- Managing GitHub issues
-- Running and monitoring GitHub Actions workflows
-- Publishing dashboards to S3
-
-### Git Operations
-
-Git workflow automation:
-- Branch management (create, copy, rename, delete)
-- Branch analysis (files changed, diffs, merge status)
-- Merging and pulling changes
-- Creating patches and backups
-- Repository integration
-
-### Integration Workflows
-
-Tools for integrating code between different repository directories:
-- Creating integration branches
-- Finding and comparing modified files
-- Syncing directories with rsync
-- Managing cross-repo integrations
-
-### Linting and Code Quality
-
-Code quality and linting tools:
-- Running linters on modified files
-- Checking Python file compilation
-- Detecting cyclic imports
-- Creating lint branches
-- Syncing linting code
-
-### Pytest - Test Management
-
-Test management utilities:
-- Managing golden outcome files
-- Running regression tests (buildmeister)
-- Cleaning pytest artifacts
-- Comparing test logs
-- Renaming tests and their outcomes
-- Reproducing failed tests
-
-### Running Tests
-
-Test execution tasks for different test suites:
-- Fast tests (quick unit tests)
-- Slow tests (integration tests)
-- Superslow tests (end-to-end tests)
-- Test coverage reporting
-- QA tests
-=======
 - AWS/ECS Task Definitions
   - Tasks for managing AWS ECS task definitions across different environments
     (test, preprod, prod).
@@ -315,7 +222,6 @@
       - Superslow tests (end-to-end tests)
       - Test coverage reporting
       - QA tests
->>>>>>> 564531ae
 
 ## Common Workflows
 
