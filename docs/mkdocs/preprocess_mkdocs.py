#!/usr/bin/env python

"""
This script takes markdown files from an input directory and processes them
for mkdocs by:
1. Copying all files from input to output directory
2. Running a series of markdown transformations
    - Removing table of contents between <!-- toc --> and <!-- tocstop -->
    - Dedenting Python code blocks so they are aligned
    - Replacing 2 spaces indentation with 4 spaces
3. (Optional) Rendering mermaid/plantuml diagrams to images

Example usage:
> preprocess_mkdocs.py --input_dir docs --output_dir tmp.mkdocs
> preprocess_mkdocs.py --input_dir docs --output_dir tmp.mkdocs --render_images

Import as:

import preprocess_mkdocs as premkdo
"""

import argparse
import logging
import os
import sys

import helpers.hdbg as hdbg
import helpers.hio as hio
import helpers.hmkdocs as hmkdocs
import helpers.hparser as hparser
import helpers.hsystem as hsystem

_LOG = logging.getLogger(__name__)

# #############################################################################


def _parse() -> argparse.ArgumentParser:
    parser = argparse.ArgumentParser(
        description=__doc__,
        formatter_class=argparse.RawDescriptionHelpFormatter,
    )
    parser.add_argument(
        "--input_dir",
        action="store",
        required=True,
        help="Input directory containing markdown files",
    )
    parser.add_argument(
        "--output_dir",
        action="store",
        required=True,
        help="Output directory for processed files",
    )
    parser.add_argument(
        "--render_images",
        action="store_true",
        help="Render mermaid/plantuml diagrams to images",
    )
    parser.add_argument(
        "--use_github_hosting",
        action="store_true",
        help="Use GitHub-hosted absolute URLs for images",
    )
    hparser.add_verbosity_arg(parser)
    return parser


def _copy_directory(input_dir: str, output_dir: str) -> None:
    """
    Copy all files from input directory to output directory.

    :param input_dir: Source directory path
    :param output_dir: Destination directory path
    """
    hdbg.dassert(
        os.path.exists(input_dir),
        f"Input directory '{input_dir}' does not exist",
    )
    # Remove output directory if it exists and create fresh one.
    if os.path.exists(output_dir):
        cmd = f"chmod -R u+w {output_dir} && rm -rf {output_dir}"
        hsystem.system(cmd)
    # Create fresh directory
    cmd = f"mkdir -p {output_dir}"
    hsystem.system(cmd)
    # Copy the entire directory tree and make files writable.
    cmd = f"cp -rL {input_dir}/* {output_dir} && chmod -R u+w {output_dir}"
    hsystem.system(cmd)
    _LOG.info("Copied directory from '%s' to '%s'", input_dir, output_dir)


def _render_images_in_file(
    file_path: str,
    force_rebuild: bool = False,
    use_sudo: bool = False,
    use_github_hosting: bool = False,
) -> None:
    """
    Render images in a markdown file (PlantUML, Mermaid, etc.).

    :param file_path: Path to the markdown file to process
    :param force_rebuild: force rebuild of Docker images
    :param use_sudo: use sudo for Docker commands
    :param use_github_hosting: Use GitHub absolute URLs for images
    """
    # Add the dev_scripts_helpers/documentation directory to path
    helpers_root = os.path.abspath(
        os.path.join(os.path.dirname(__file__), "..", "..")
    )
    render_images_dir = os.path.join(
        helpers_root, "dev_scripts_helpers", "documentation"
    )
    if render_images_dir not in sys.path:
        sys.path.insert(0, render_images_dir)
    import dev_scripts_helpers.documentation.render_images as dshdreim

    # Read the file.
    in_lines = hio.from_file(file_path).split("\n")
    # Render images (in-place, using png).
    out_lines = dshdreim._render_images(
        in_lines,
        out_file=file_path,
        dst_ext="png",
        force_rebuild=force_rebuild,
        use_sudo=use_sudo,
        dry_run=False,
        use_github_hosting=use_github_hosting,
    )
    # Write back.
    hio.to_file(file_path, "\n".join(out_lines))
    _LOG.info(f"Successfully rendered images in: {file_path}")


def _process_markdown_files(
    directory: str,
    render_images: bool = False,
    use_github_hosting: bool = False,
) -> None:
    """
    Process all markdown files in the given directory recursively.

    :param directory: Directory to process
    :param render_images: Whether to render mermaid/plantuml diagrams
    :param use_github_hosting: Use GitHub absolute URLs for images
    """
    # Files to skip for image rendering (contain example snippets, not real diagrams).
    skip_image_rendering = [
        "all.architecture_diagrams.explanation.md",
    ]
    directories = sorted(os.walk(directory))
<<<<<<< HEAD
    _LOG.info("Processing %s markdown files", len(directories))
    for root, dirs, files in directories:
        _ = dirs
        files = sorted(files)
        _LOG.info("Processing %s markdown files in '%s'", len(files), root)
=======
    _LOG.info(f"Processing {len(directories)} directories")
    for root, dirs, files in directories:
        _ = dirs
        files = sorted(files)
        _LOG.info(f"Processing {len(files)} files in '{root}'")
>>>>>>> 87b6a191
        for file in files:
            if file.endswith(".md"):
                file_path = os.path.join(root, file)
                _LOG.info("Processing markdown file: %s", file_path)
                # Read the file.
                content = hio.from_file(file_path)
                # Apply preprocessing.
                processed_content = hmkdocs.preprocess_mkdocs_markdown(content)
                # Write back to the same file.
                hio.to_file(file_path, processed_content)
<<<<<<< HEAD
                _LOG.debug("Successfully processed: %s", file_path)
=======
                # Render images if requested (skip files with example snippets).
                if render_images and file not in skip_image_rendering:
                    _LOG.info(f"Rendering images in: {file_path}")
                    _render_images_in_file(
                        file_path,
                        use_github_hosting=use_github_hosting,
                    )
                elif render_images and file in skip_image_rendering:
                    _LOG.info(
                        f"Skipping image rendering for: {file_path} (contains example snippets)"
                    )
                _LOG.debug(f"Successfully processed: {file_path}")
>>>>>>> 87b6a191


def _copy_assets_and_styles(input_dir: str, output_dir: str) -> None:
    """
    Copy assets and styles from the input directory to the output directory.
    """
    # Find the assets and styles directories.
    mkdocs_html_dir = os.path.join(input_dir, "mkdocs_html")
    hdbg.dassert_dir_exists(mkdocs_html_dir)
    cmd = f"cp -r {mkdocs_html_dir}/* {output_dir}"
    hsystem.system(cmd)
    # Copy the mkdocs.yml file.
    mkdocs_yml_file = os.path.join(input_dir, "mkdocs.yml")
    hdbg.dassert_file_exists(mkdocs_yml_file)
    cmd = f"cp {mkdocs_yml_file} {output_dir}"
    hsystem.system(cmd)


def _main(parser: argparse.ArgumentParser) -> None:
    args = parser.parse_args()
    hdbg.init_logger(verbosity=args.log_level, use_exec_path=True)
    input_dir = args.input_dir
    output_dir = args.output_dir
    hdbg.dassert(
        not hio.is_subdir(output_dir, input_dir),
        "Output directory '%s' can't be a subdirectory of input directory '%s'",
        output_dir,
        input_dir,
    )
<<<<<<< HEAD
    # TODO(ai): Do not f-string.
=======
>>>>>>> 87b6a191
    _LOG.info(
        f"Starting mkdocs preprocessing from '{input_dir}' to '{output_dir}'"
    )
    # Copy all files from input to output directory.
    _copy_directory(input_dir, output_dir)
    # Process markdown files in place in the output directory.
    _process_markdown_files(
        output_dir,
        render_images=args.render_images,
        use_github_hosting=args.use_github_hosting,
    )
    # Copy assets and styles.
<<<<<<< HEAD
    # _copy_assets_and_styles(input_dir, output_dir)
=======
>>>>>>> 87b6a191
    _LOG.info("Mkdocs preprocessing completed successfully")


if __name__ == "__main__":
    _main(_parse())<|MERGE_RESOLUTION|>--- conflicted
+++ resolved
@@ -149,19 +149,11 @@
         "all.architecture_diagrams.explanation.md",
     ]
     directories = sorted(os.walk(directory))
-<<<<<<< HEAD
     _LOG.info("Processing %s markdown files", len(directories))
     for root, dirs, files in directories:
         _ = dirs
         files = sorted(files)
         _LOG.info("Processing %s markdown files in '%s'", len(files), root)
-=======
-    _LOG.info(f"Processing {len(directories)} directories")
-    for root, dirs, files in directories:
-        _ = dirs
-        files = sorted(files)
-        _LOG.info(f"Processing {len(files)} files in '{root}'")
->>>>>>> 87b6a191
         for file in files:
             if file.endswith(".md"):
                 file_path = os.path.join(root, file)
@@ -172,9 +164,6 @@
                 processed_content = hmkdocs.preprocess_mkdocs_markdown(content)
                 # Write back to the same file.
                 hio.to_file(file_path, processed_content)
-<<<<<<< HEAD
-                _LOG.debug("Successfully processed: %s", file_path)
-=======
                 # Render images if requested (skip files with example snippets).
                 if render_images and file not in skip_image_rendering:
                     _LOG.info(f"Rendering images in: {file_path}")
@@ -187,7 +176,6 @@
                         f"Skipping image rendering for: {file_path} (contains example snippets)"
                     )
                 _LOG.debug(f"Successfully processed: {file_path}")
->>>>>>> 87b6a191
 
 
 def _copy_assets_and_styles(input_dir: str, output_dir: str) -> None:
@@ -217,10 +205,7 @@
         output_dir,
         input_dir,
     )
-<<<<<<< HEAD
     # TODO(ai): Do not f-string.
-=======
->>>>>>> 87b6a191
     _LOG.info(
         f"Starting mkdocs preprocessing from '{input_dir}' to '{output_dir}'"
     )
@@ -233,10 +218,7 @@
         use_github_hosting=args.use_github_hosting,
     )
     # Copy assets and styles.
-<<<<<<< HEAD
     # _copy_assets_and_styles(input_dir, output_dir)
-=======
->>>>>>> 87b6a191
     _LOG.info("Mkdocs preprocessing completed successfully")
 
 
