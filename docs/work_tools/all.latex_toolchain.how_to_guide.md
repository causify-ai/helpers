--- conflicted
+++ resolved
@@ -33,15 +33,6 @@
       in a directory
   - `convert_docx_to_markdown.sh`
     - Wrapper to simplify calling `convert_docx_to_markdown.py`
-<<<<<<< HEAD
-=======
-  - `preprocess_notes.py`
-    - Convert a text file storing notes into markdown suitable for `notes_to_pdf.py`
-    - The transformations are
-      - Convert the text in pandoc / latex format
-      - Handle banners around chapters
-      - Handle comments
->>>>>>> 170970f7
   - `generate_latex_sty.py`
     - One-off script to generate the latex file
   - `generate_script_catalog.py`
@@ -65,15 +56,12 @@
     - Open a markdown filename on GitHub
   - `pandoc.latex`
     - `latex` template used by `notes_to_pdf.py`
-<<<<<<< HEAD
   - `preprocess_notes.py`
     - Convert a text file storing notes into markdown suitable for `notes_to_pdf.py`
     - The transformations are
       - Convert the text in pandoc / latex format
       - Handle banners around chapters
       - Handle comments
-=======
->>>>>>> 170970f7
   - `notes_to_pdf.py`
     - Convert a `txt` file storing nodes into a PDF / HTML / beamer slides using
       `pandoc`
