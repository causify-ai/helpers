<!-- toc -->

- [How to create a runnable dir](#how-to-create-a-runnable-dir)
  * [Definition](#definition)
  * [A runnable dir as sub directory under a super-repo](#a-runnable-dir-as-sub-directory-under-a-super-repo)
    + [1) Turn the repo into a super-repo with helpers](#1-turn-the-repo-into-a-super-repo-with-helpers)
    + [2) Copy and customize files in the top dir](#2-copy-and-customize-files-in-the-top-dir)
    + [3) Copy and customize files in `devops`](#3-copy-and-customize-files-in-devops)
      - [Build a container for a runnable dir](#build-a-container-for-a-runnable-dir)

<!-- tocstop -->

# How to create a runnable dir

## Definition

- A runnable dir is a directory containing code and a `devops` dir so that it can
  build its own container storing all the dependencies to run and be tested
- A runnable dir can be
  - a super-repo (e.g. `//cmamp`, `//quant_dashboard`)
    - Follow
      [all.create_a_super_repo_with_helpers.how_to_guide.md](all.create_a_super_repo_with_helpers.how_to_guide.md)
      to create a runnable dir that is a super repo
  - a sub directory under a super-repo (e.g. `//cmamp/ck.infra`)

## A runnable dir as sub directory under a super-repo

### 1) Turn the repo into a super-repo with helpers

- Follow
  [all.create_a_super_repo_with_helpers.how_to_guide.md](all.create_a_super_repo_with_helpers.how_to_guide.md)
  to turn the repo into a super-repo with helpers
- For example, for `//cmamp`, the resulting root directory should have a
  structure like:
  ```bash
  > ls -1
  ...
  dev_scripts_cmamp
  ...
  helpers_root
  ...
  ```

### 2) Copy and customize files in the top dir

- Some files need to be copied from `helpers` to the runnable dir to configure
  various tools (e.g., dev container workflow, `pytest`, `invoke`)
  ```bash
  > (cd helpers_root; git pull)
  > DST_DIR="ck.infra"; echo $DST_DIR
  > cp helpers_root/{changelog.txt,conftest.py,pytest.ini,invoke.yaml,repo_config.py,tasks.py} $DST_DIR
  ```
  - `changelog.txt`: this is copied from the repo that builds the used container
    or started from scratch for a new container
    ```bash
    > cat $DST_DIR/changelog.txt
    # cmamp-infra-1.0.0
    - 2024-10-16
    - First release
    ```
  - `conftest.py`: needed to configure `pytest`
  - `pytest.ini`: needed to configure `pytest` preferences
  - `invoke.yaml`: needed configure `invoke`
  - `repo_config.py`: store information about this specific repo (e.g., name,
    used container)
    - This needs to be modified
    ```python
    _REPO_NAME = "cmamp"
    ...
    _DOCKER_IMAGE_NAME = "cmamp-infra"
    ```
  - `tasks.py`: the `invoke` tasks available in this container
    - This needs to be modified
  - TODO(gp): Some files (e.g., `conftest.py`, `invoke.yaml`) should be links to
    `helpers`

### 3) Copy and customize files in `devops`

#### Build a container for a runnable dir

- Copy the `devops` from `//helpers` as a template dir
  ```bash
  > (cd helpers_root; git pull)
  > DST_DIR="ck.infra"; echo $DST_DIR
  > cp -r helpers_root/devops $DST_DIR
  ```
- Follow the instructions in `docs/work_tools/all.devops_docker.reference.md`
  and `docs/work_tools/all.devops_docker.how_to_guide.md` to customize the files
  in order to build the Docker container
  - Typically, we might want to customize the following
    - `$DST_DIR/devops/docker_build/dev.Dockerfile`: if we need to use a base
      image with different Linux distro or version
    - `$DST_DIR/devops/docker_build/install_os_packages.sh`: if we need to add or
      remove OS packages
    - `$DST_DIR/devops/docker_build/pyproject.toml`: if we need to add or remove
      Python dependencies

- Set switch variables in `$DST_DIR/devops/docker_run/docker_setenv.sh` and
  `$DST_DIR/devops/docker_run/entrypoint.sh`
  - `IS_SUPER_REPO` = 1 (since this runnable directory that sits under a
    super-repo)
  - `IS_SUB_DIR` = 1 (since this runnable directory is a sub directory)
    - Refer to switch variables definitions in
      `docs/work_tools/all.devops_docker.reference.md` for detailed explanation

- Run the single-arch flow to test the flow
  ```bash
  > REPO_NAME="cmamp"
  > source dev_scripts_${REPO_NAME}/thin_client/setenv.sh
  > cd $DST_DIR
  > i docker_build_local_image --version 1.0.0 --container-dir-name $DST_DIR
  > i docker_tag_local_image_as_dev --version 1.0.0
  > i docker_bash --skip-pull --version 1.0.0
  > i docker_push_dev_image --version 1.0.0
  ```

- Run the multi-arch flow
  ```bash
  > REPO_NAME="cmamp"
  > source dev_scripts_${REPO_NAME}/thin_client/setenv.sh
  > cd $DST_DIR
  > i docker_build_local_image --version 1.0.0 --container-dir-name $DST_DIR --multi-arch "linux/amd64,linux/arm64"
  > i docker_tag_local_image_as_dev --version 1.0.0
  > i docker_bash --skip-pull --version 1.0.0
  > i docker_push_dev_image --version 1.0.0
  ```

<<<<<<< HEAD
=======
#### Test the code

>>>>>>> 170970f7
- Run tests from the runnable dir (e.g. `cmamp/ck.infra`)
  ```bash
  > cd $DST_DIR
  > i run_fast_tests
  > i run_slow_tests
  ```

- Run tests from the root dir (e.g. `cmamp`)
  ```bash
  > main_pytest.py run_fast_tests --dir ck.infra
  > main_pytest.py run_slow_tests --dir ck.infra
  ```

#### Release the Docker image
- TODO(gp): Add details<|MERGE_RESOLUTION|>--- conflicted
+++ resolved
@@ -125,11 +125,8 @@
   > i docker_push_dev_image --version 1.0.0
   ```
 
-<<<<<<< HEAD
-=======
 #### Test the code
 
->>>>>>> 170970f7
 - Run tests from the runnable dir (e.g. `cmamp/ck.infra`)
   ```bash
   > cd $DST_DIR
