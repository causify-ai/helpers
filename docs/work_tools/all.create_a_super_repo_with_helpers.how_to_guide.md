# How to create a super-repo with `helpers`

## Add helpers sub-repo

- Create the super-repo
  ```
  > git clone ...
  ```

- Add `helpers` as sub-repo
  ```bash
  > git submodule add git@github.com:kaizen-ai/helpers.git helpers_root
  > git submodule init
  > git submodule update
  > git add .gitmodules helpers_root
  > git commit -am "Add helpers subrepo" && git push
  ```

## Copy and customize files

- To configure a super-repo, conceptually we need to copy from `helpers`
  and customize for the super-repo
  1) the files in `dev_scripts/thin_client` (to run tmux, setenv.sh)
  2) the files in the top dir
  3) the files in `devops`
  3) the files in `.github`

- The script `dev_scripts_helpers/thin_client/sync_super_repo.sh`
  allows to vimdiff / cp files across a super-repo and its `helpers` dir
- Conceptually we need to copy and customize the files in
  1) `thin_client` (one can reuse the thin client across repos)
  2) the top dir (to run `pytest`, ...)
  3) `devops` (to build the dev and prod containers)
  4) `.github/workflows` (to run the GitHub regressions)

- After copying the files you can search for the string `xyz` to customize
  the files

- If there is a problem with phases 3) and 4) due to the thin environment not
  being completely configured, you can keep moving and then re-run the command
  later

<<<<<<< HEAD
### 1) Copy and customize files in `thin_client`
=======
- If there is a problem with phases 3) and 4) due to the thin environment not
  being completely configured, you can keep moving and then re-run the command
  later

## 1) Copy and customize files in thin_client
>>>>>>> fe617d56

- Create the `dev_script` dir based off the template from `helpers`
  ```bash
  # Use a prefix based on the repo name, e.g., `tutorials`, `sports_analytics`.
  > SRC_DIR="dev_scripts_helpers/thin_client"; echo $SRC_DIR
  > DST_PREFIX="xyz"
  > DST_DIR="dev_scripts_${DST_PREFIX}/thin_client"; echo $DST_DIR
  ```

- TODO(gp): When we want to create a new thin env we need to also copy
  `dev_scripts/thin_client/build.py` and `requirements.txt`. Add instructions

- The resulting `dev_script` should look like:
  ```bash
  > ls -1 $DST_DIR
  build.py
  requirements.txt
  setenv.sh
  tmux.py
<<<<<<< HEAD
  ```

## Create the thin environment

- Create the thin environment
  ```
  > $DST_DIR/build.py
  ... ==> `brew cleanup` has not been run in the last 30 days, running now...
  ... Disable this behaviour by setting HOMEBREW_NO_INSTALL_CLEANUP.
  ... Hide these hints with HOMEBREW_NO_ENV_HINTS (see `man brew`).
  14:37:37 - INFO  build.py _main:94                  # gh version=gh version 2.58.0 (2024-10-01)
  https://github.com/cli/cli/releases/tag/v2.58.0
  14:37:37 - INFO  build.py _main:100                 /Users/saggese/src/quant_dashboard1/dev_scripts_quant_dashboard/thin_client/build.py successful
  ```

=======
  ```

## Create the thin environment

- Create the thin environment
  ```
  > $DST_DIR/build.py
  ... ==> `brew cleanup` has not been run in the last 30 days, running now...
  ... Disable this behaviour by setting HOMEBREW_NO_INSTALL_CLEANUP.
  ... Hide these hints with HOMEBREW_NO_ENV_HINTS (see `man brew`).
  14:37:37 - INFO  build.py _main:94                  # gh version=gh version 2.58.0 (2024-10-01)
  https://github.com/cli/cli/releases/tag/v2.58.0
  14:37:37 - INFO  build.py _main:100                 /Users/saggese/src/quant_dashboard1/dev_scripts_quant_dashboard/thin_client/build.py successful
  ```

>>>>>>> fe617d56
- Customize the `dev_scripts` dir, if necessary
  ```bash
  > vi $DST_DIR/*
  ```
  - Customize `DIR_TAG`
  - Set `VENV_TAG` to create a new thin environment or reuse an existing one
    (e.g., `helpers`)

## Test the thin environment

- Test `helpers` `setenv.sh`
  ```bash
  > (cd helpers_root; source dev_scripts_helpers/thin_client/setenv.sh)
  ...
  alias w='which'
  INFO: dev_scripts_helpers/thin_client/setenv.sh successful
  ```

- Test super-repo `setenv`
  ```bash
  > source dev_scripts_${DST_PREFIX}/thin_client/setenv.sh
  ...
  alias w='which'
  INFO: dev_scripts_quant_dashboard/thin_client/setenv.sh successful
  ```

## Create the tmux links

- Create the global link
  ```bash
  > ${DST_DIR}/tmux.py --create_global_link
  ...
  ################################################################################
  ln -sf /Users/saggese/src/quant_dashboard1/dev_scripts_quant_dashboard/thin_client/tmux.py ~/go_quant_dashboard.py
  ################################################################################
  14:42:53 - INFO  thin_client_utils.py create_tmux_session:203           Link created: exiting
  ```

- Create the tmux session
  ```bash
  > ${DST_DIR}/tmux.py --index 1 --force_restart
  ```

- You should see the tmux windows with the views on the super repo and the
  subrepo
  - Double check that the `setenv.sh` succeeded in all the windows

- Test `tmux`
  ```bash
  > dev_scripts_sports_analytics/thin_client/tmux.py --create_global_link
  > dev_scripts_sports_analytics/thin_client/tmux.py --index 1
  ```

## Maintain the files in sync with the template

- Check the difference between the super-repo and `helpers`
  ```bash
  > helpers_root/dev_scripts_helpers/thin_client/sync_super_repo.sh
  ```

## 2) Copy and customize files in the top dir

- Some files need to be copied from `helpers` to the root of the super-repo to
  configure various tools (e.g., dev container workflow, `pytest`, `invoke`)
  - `changelog.txt`: this is copied from the repo that builds the used container or
    started from scratch for a new container
  - `conftest.py`: configure `pytest`
  - `pytest.ini`: configure `pytest` preferences
  - `invoke.yaml`: configure `invoke`
  - `repo_config.py`: stores information about this specific repo (e.g., name, used
    container)
    - This needs to be modified
  - `tasks.py`: the `invoke` tasks available in this container
    - This needs to be modified
  - TODO(gp): Some files (e.g., `conftest.py`, `invoke.yaml`) should be links to `helpers`

  ```bash
  > vim changelog.txt conftest.py invoke.yaml pytest.ini repo_config.py tasks.py
  ```

- You can run to copy/diff the files
  ```bash
  > ${TEMPLATE_DIR}/merge.sh
  ```

## 3) Copy and customize files in `devops`

### Build a container for a super-repo

- Copy the `devops` template dir
  ```bash
  > (cd helpers_root; git pull)
  > cp -r helpers_root/devops devops
  ```
- If we don't need to build a container and just we can reuse, then we can delete
  the corresponding `build` directory
  ```bash
  > rm -rf devops/docker_build
  ```

- Follow the instructions in
  docs/work_tools/all.devops_docker.reference.md and
  docs/work_tools/all.devops_docker.how_to_guide.md

- TODO
  - if it's a super-repo container you neeed to switch in devops/docker_run/docker_setenv.sh
  grep IS_SUPER_REPO

<<<<<<< HEAD
- Run the single-arch flow
  ```bash
  > i docker_build_local_image --version 1.0.0 && i docker_tag_local_image_as_dev --version 1.0.0
  > i docker_bash --skip-pull
  > i docker_jupyter
  ```

- Run the multi-arch flow
  ```bash
  > i docker_build_local_image --version 1.0.0 --multi-arch "linux/amd64,linux/arm64"
  > i docker_tag_local_image_as_dev --version 1.0.0
  ```

# Create a releasable dir

```
> mkdir dir
> cd dir
> cp -r ../helpers_root/devops .
```

=======
>>>>>>> fe617d56
- Run the single-arch flow
  ```bash
  > i docker_build_local_image --version 1.0.0 && i docker_tag_local_image_as_dev --version 1.0.0
  > i docker_bash --skip-pull
  > i docker_jupyter
  ```

- Run the multi-arch flow
  ```bash
  > i docker_build_local_image --version 1.0.0 --multi-arch "linux/amd64,linux/arm64"
  > i docker_tag_local_image_as_dev --version 1.0.0
  ```<|MERGE_RESOLUTION|>--- conflicted
+++ resolved
@@ -18,13 +18,6 @@
 
 ## Copy and customize files
 
-- To configure a super-repo, conceptually we need to copy from `helpers`
-  and customize for the super-repo
-  1) the files in `dev_scripts/thin_client` (to run tmux, setenv.sh)
-  2) the files in the top dir
-  3) the files in `devops`
-  3) the files in `.github`
-
 - The script `dev_scripts_helpers/thin_client/sync_super_repo.sh`
   allows to vimdiff / cp files across a super-repo and its `helpers` dir
 - Conceptually we need to copy and customize the files in
@@ -34,21 +27,12 @@
   4) `.github/workflows` (to run the GitHub regressions)
 
 - After copying the files you can search for the string `xyz` to customize
-  the files
 
 - If there is a problem with phases 3) and 4) due to the thin environment not
   being completely configured, you can keep moving and then re-run the command
   later
 
-<<<<<<< HEAD
-### 1) Copy and customize files in `thin_client`
-=======
-- If there is a problem with phases 3) and 4) due to the thin environment not
-  being completely configured, you can keep moving and then re-run the command
-  later
-
 ## 1) Copy and customize files in thin_client
->>>>>>> fe617d56
 
 - Create the `dev_script` dir based off the template from `helpers`
   ```bash
@@ -68,7 +52,6 @@
   requirements.txt
   setenv.sh
   tmux.py
-<<<<<<< HEAD
   ```
 
 ## Create the thin environment
@@ -84,23 +67,6 @@
   14:37:37 - INFO  build.py _main:100                 /Users/saggese/src/quant_dashboard1/dev_scripts_quant_dashboard/thin_client/build.py successful
   ```
 
-=======
-  ```
-
-## Create the thin environment
-
-- Create the thin environment
-  ```
-  > $DST_DIR/build.py
-  ... ==> `brew cleanup` has not been run in the last 30 days, running now...
-  ... Disable this behaviour by setting HOMEBREW_NO_INSTALL_CLEANUP.
-  ... Hide these hints with HOMEBREW_NO_ENV_HINTS (see `man brew`).
-  14:37:37 - INFO  build.py _main:94                  # gh version=gh version 2.58.0 (2024-10-01)
-  https://github.com/cli/cli/releases/tag/v2.58.0
-  14:37:37 - INFO  build.py _main:100                 /Users/saggese/src/quant_dashboard1/dev_scripts_quant_dashboard/thin_client/build.py successful
-  ```
-
->>>>>>> fe617d56
 - Customize the `dev_scripts` dir, if necessary
   ```bash
   > vi $DST_DIR/*
@@ -209,30 +175,6 @@
   - if it's a super-repo container you neeed to switch in devops/docker_run/docker_setenv.sh
   grep IS_SUPER_REPO
 
-<<<<<<< HEAD
-- Run the single-arch flow
-  ```bash
-  > i docker_build_local_image --version 1.0.0 && i docker_tag_local_image_as_dev --version 1.0.0
-  > i docker_bash --skip-pull
-  > i docker_jupyter
-  ```
-
-- Run the multi-arch flow
-  ```bash
-  > i docker_build_local_image --version 1.0.0 --multi-arch "linux/amd64,linux/arm64"
-  > i docker_tag_local_image_as_dev --version 1.0.0
-  ```
-
-# Create a releasable dir
-
-```
-> mkdir dir
-> cd dir
-> cp -r ../helpers_root/devops .
-```
-
-=======
->>>>>>> fe617d56
 - Run the single-arch flow
   ```bash
   > i docker_build_local_image --version 1.0.0 && i docker_tag_local_image_as_dev --version 1.0.0
