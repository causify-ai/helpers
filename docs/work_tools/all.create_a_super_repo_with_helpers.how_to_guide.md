--- conflicted
+++ resolved
@@ -17,7 +17,6 @@
   ```
 
 ## Copy and customize files
-<<<<<<< HEAD
 
 - To configure a super-repo, conceptually we need to copy from `helpers`
   and customize for the super-repo
@@ -42,30 +41,6 @@
   > DST_PREFIX="sports_analytics"
   > DST_DIR="dev_scripts_${DST_PREFIX}/thin_client"; echo $DST_DIR; ls $DST_DIR
   ...
-=======
-
-- The script `dev_scripts_helpers/thin_client/sync_super_repo.sh`
-  allows to vimdiff / cp files across a super-repo and its `helpers` dir
-- Conceptually we need to:
-  1) copy and customize the files in `thin_client`
-  2) copy and customize files in the top dir
-  3) copy and customize files in `devops`
-
-- After copying the files you can search for the string `xyz` to customize
-
-## 1) Copy and customize files in thin_client
-
-- Create the `dev_script` dir based off the template from `helpers`
-  ``` bash
-  # Use a prefix based on the repo name, e.g., `tutorials`, `sports_analytics`.
-  > SRC_DIR="dev_scripts_helpers/thin_client"; echo $SRC_DIR
-  > DST_PREFIX="sports_analytics"
-  > DST_DIR="dev_scripts_${DST_PREFIX}/thin_client"; echo $DST_DIR
-  > mkdir -p $DST_DIR
-  > ls helpers_root/dev_scripts/thin_client/templates/
-  > cp -r ${SRC_DIR}/setenv.template.sh ${DST_DIR}/setenv.${PREFIX}.sh
-  > cp -r ${SRC_DIR}/tmux.template.py ${DST_DIR}/tmux.${PREFIX}.py
->>>>>>> 1bb6c0ef
   ```
 
 - TODO(gp): When we want to create a new thin env we need to also copy
@@ -86,7 +61,6 @@
   - Set `VENV_TAG` to create a new thin environment or reuse an existing one
     (e.g., `helpers`)
 
-<<<<<<< HEAD
 ### Tmux links
 
 - Create the global link
@@ -95,43 +69,11 @@
   ```
 
 - Create the tmux session
-=======
-## Tmux links
-
-- Create the global link
->>>>>>> 1bb6c0ef
   ```bash
   > ${DST_DIR}/tmux.py --index 1 --force_restart
   ```
 
 ### How to test
-
-- Test `helpers` `setenv.sh`
-  ```bash
-  > (cd helpers_root; source dev_scripts_helpers/thin_client/setenv.sh)
-  ```
-
-<<<<<<< HEAD
-- Test super-repo `setenv`
-  ```bash
-  > source dev_scripts_sports_analytics/thin_client/setenv.sh
-  ```
-
-- Test `tmux`
-  ```bash
-  > dev_scripts_sports_analytics/thin_client/tmux.py --create_global_link
-  > dev_scripts_sports_analytics/thin_client/tmux.py --index 1
-  ```
-
-## Maintain the files in sync with the template
-
-- Check the difference between the super-repo and `helpers`
-  ```bash
-  > helpers_root/dev_scripts_helpers/thin_client/sync_super_repo.sh
-  ```
-
-=======
-## How to test
 
 - Test `helpers` `setenv.sh`
   ```bash
@@ -156,7 +98,6 @@
   > helpers_root/dev_scripts_helpers/thin_client/sync_super_repo.sh
   ```
 
->>>>>>> 1bb6c0ef
 ## 2) Copy and customize files in the top dir
 
 - Some files need to be copied from `helpers` to the root of the super-repo to
@@ -208,7 +149,6 @@
   ```bash
   > i docker_build_local_image --version 1.0.0 --multi-arch "linux/amd64,linux/arm64"
   > i docker_tag_local_image_as_dev --version 1.0.0
-<<<<<<< HEAD
   ```
 
 # Create a releasable dir
@@ -218,6 +158,16 @@
 > cd dir
 > cp -r ../helpers_root/devops .
 ```
-=======
+
+- Run the single-arch flow
+  ```bash
+  > i docker_build_local_image --version 1.0.0 && i docker_tag_local_image_as_dev --version 1.0.0
+  > i docker_bash --skip-pull
+  > i docker_jupyter
   ```
->>>>>>> 1bb6c0ef
+
+- Run the multi-arch flow
+  ```bash
+  > i docker_build_local_image --version 1.0.0 --multi-arch "linux/amd64,linux/arm64"
+  > i docker_tag_local_image_as_dev --version 1.0.0
+  ```