--- conflicted
+++ resolved
@@ -42,15 +42,10 @@
 class _LintMarkdown(liaction.Action):
 
     def __init__(self) -> None:
-<<<<<<< HEAD
-        cmd = "find -wholename '*dev_scripts_helpers/documentation/lint_notes.py'"
-        executable = hsystem.system_to_one_line(cmd)
-=======
         #cmd = "find -wholename '*dev_scripts_helpers/documentation/lint_notes.py'"
         #executable = hsystem.system_to_one_line(cmd)
         #assert 0, executable
         executable = "$(find -wholename '*dev_scripts_helpers/documentation/lint_notes.py')"
->>>>>>> 0387ed7f
         super().__init__(executable)
 
     def check_if_possible(self) -> bool:
