import logging
import os

import helpers.hio as hio
import helpers.hunit_test as hunitest
import linters.amp_fix_md_links as lafimdli

_LOG = logging.getLogger(__name__)


# #############################################################################
# Test_fix_links
# #############################################################################


class Test_fix_links(hunitest.TestCase):

    def test1(self) -> None:
        """
        Test fixing link formatting in a Markdown file.
        """
        # Create a Markdown file with a variety of links.
        txt_incorrect = self._get_txt_with_incorrect_links()
        file_name = "test.md"
        file_path = self._write_input_file(txt_incorrect, file_name)
        # Run.
        _, updated_lines, out_warnings = lafimdli.fix_links(file_path)
        # Check.
        output = "\n".join(
            ["# linter warnings", ""]
            + out_warnings
            + ["", "# linted file", ""]
            + updated_lines
        )
        self.check_string(output)

    def test2(self) -> None:
        """
        Test dealing with internal links in a Markdown file.
        """
        # Create a Markdown file with internal links, including TOC.
        txt_internal_links = """
<!--ts-->
   * [Best practices for writing plotting functions](#best-practices-for-writing-plotting-functions)
      * [Cosmetic requirements](#cosmetic-requirements)

<!--te-->

<!-- toc -->

- [Best practices for writing plotting functions](#best-practices-for-writing-plotting-functions)
  * [Cosmetic requirements](#cosmetic-requirements)

<!-- tocstop -->


[Data Availability](#data-availability)
        """
        file_name = "test.md"
        file_path = self._write_input_file(txt_internal_links, file_name)
        # Run.
        _, updated_lines, out_warnings = lafimdli.fix_links(file_path)
        # Check.
        output = "\n".join(
            ["# linter warnings", ""]
            + out_warnings
            + ["", "# linted file", ""]
            + updated_lines
        )
        self.check_string(output)

    def test3(self) -> None:
        """
        Test the mix of Markdown and HTML-style links.
        """
        input_content = """
    Markdown link: [Valid Markdown Link](docs/markdown_example.md)

    HTML-style link: <a href="docs/html_example.md">Valid HTML Link</a>

    Broken Markdown link: [Broken Markdown Link](missing_markdown.md)

    Broken HTML link: <a href="missing_html.md">Broken HTML Link</a>

    External Markdown link: [External Markdown Link](https://example.com)

    External HTML link: <a href="https://example.com">External HTML Link</a>

    Nested HTML link with Markdown: <a href="[Example](nested.md)">Invalid Nested</a>
        """
        file_name = "test_combined.md"
        file_path = self._write_input_file(input_content, file_name)
        # Run.
        _, updated_lines, out_warnings = lafimdli.fix_links(file_path)
        # Check.
        output = "\n".join(
            ["# linter warnings", ""]
            + out_warnings
            + ["", "# linted file", ""]
            + updated_lines
        )
        self.check_string(output)

<<<<<<< HEAD
    def test5(self) -> None:
        """
        Test Markdown file references to another Markdown file and its headers.
        """
        reference_file_md_content = """
# Reference test file

- [Introduction](#introduction)
- [Hyphen test](#hyphen-test)

## Introduction

A test header with one word in the reference file.

## Hyphen test

A test to check two words header in the reference file.
        """
        reference_file_name = "reference.md"
        reference_file_link = self._write_input_file(
            reference_file_md_content, reference_file_name
        )
        # Remove '/app' prefix from the file path.
        reference_file_link = reference_file_link.removeprefix("/app")
        test_md_content = f"""
    Markdown link: [Valid Markdown and header Link]({reference_file_link}#introduction)

    Markdown link: [InValid Markdown Link](docs/markdown_exam.md#introduction)

    Markdown link: [Invalid header in the Markdown Link]({reference_file_link}#introduce)

    Markdown link: [Valid Markdown and header Link]({reference_file_link}#hyphen-test)
        """
        test_file_name = "valid_header_test.md"
        test_file_link = self._write_input_file(test_md_content, test_file_name)
        # Run.
        _, updated_lines, out_warnings = lafimdli.fix_links(test_file_link)
        # Check.
        output = "\n".join(
            ["# linter warnings", ""]
            + out_warnings
            + ["", "# linted file", ""]
            + updated_lines
        )
        self.check_string(output)
=======
    def test4(self):
        """
        Test links with a filepath with a tag ("/image.png") to check for its
        preservation.
        """
        # Prepare inputs.
        input_content = """

<img src="figs/ck.github_projects_process.reference_figs/image1.png"
    style="width:6.5in;height:0.31944in" />

        """
        file_name = "test_excerpt.md"
        file_path = self._write_input_file(input_content, file_name)
        # Run.
        _, updated_lines, _ = lafimdli.fix_links(file_path)
        # Check.
        actual = "\n".join(updated_lines)
        expected = """

<img src="figs/ck.github_projects_process.reference_figs/image1.png"
    style="width:6.5in;height:0.31944in" />

        """
        self.assert_equal(actual, expected, fuzzy_match=True)
>>>>>>> 74033e7e

    def _get_txt_with_incorrect_links(self) -> str:
        txt_incorrect = r"""
- Markdown-style link with a text label
  - [Here](/helpers/hdbg.py)

- Markdown-style link with a text label in backticks
  - [`hdbg`](/helpers/hdbg.py)

- Markdown-style link with a path label
  - [/helpers/hdbg.py](/helpers/hdbg.py)

- Markdown-style link with a path label in backticks
  - [`/helpers/hdbg.py`](/helpers/hdbg.py)

- Markdown-style link with a path label with a dot at the start
  - [./helpers/test/test_hdbg.py](./helpers/test/test_hdbg.py)

- Markdown-style link with a path label without the slash at the start
  - [helpers/test/test_hdbg.py](helpers/test/test_hdbg.py)

- Markdown-style link with a path label in backticks without the slash at the start
  - [`helpers/test/test_hdbg.py`](helpers/test/test_hdbg.py)

- Markdown-style link with the link only in square brackets
  - [/helpers/hgit.py]()

- Markdown-style link with an http GH company link
  - [helpers/hgit.py](https://github.com/causify-ai/helpers/blob/master/helpers/hgit.py)

- Markdown-style link with an http GH company link and a text label
  - [Here](https://github.com/causify-ai/helpers/blob/master/helpers/hgit.py)

- Markdown-style link with an http external link
  - [AirFlow UI](http://172.30.2.44:8090/home).

- Markdown-style link with backticks in the square brackets and external http link
  - [`cryptokaizen-data-tokyo.preprod`](https://ap-northeast-1.console.aws.amazon.com/s3/buckets/cryptokaizen-data-tokyo.preprod)

- Markdown-style link to a file that does not exist
  - [File not found](/helpersssss/hhhhgit.py)

- Markdown-style link with a directory beginning with a dot
  - [`fast_tests.yml`](/.github/workflows/fast_tests.yml)

- File path without the backticks
  - /helpers/test/test_hdbg.py

- File path with the backticks
  - `/helpers/test/test_hdbg.py`

- File path with the backticks and a dot at the start
  - `./helpers/test/test_hdbg.py`

- File path with the backticks and no slash at the start
  - `helpers/test/test_hdbg.py`

- File path without the dir
  - `README.md`

- File path of a hidden file
  - .github/workflows/build_image.yml.DISABLED

- Non-file path
  - ../../../../amp/helpers:/app/helpers

- Non-file path text with slashes in it
  - Code in Markdown/LaTeX files (e.g., mermaid code).

- File path that does not exist
  - `/helpersssss/hhhhgit.py`

- File path inside triple ticks:
```bash
With backticks: `helpers/hgit.py`
Without backticks: helpers/hgit.py
```

- HTML-style figure pointer
  - <img src="import_check/example/output/basic.png">

- HTML-style figure pointer with an attribute
  <img src="import_check/example/output/basic.png" style="" />

- HTML-style figure pointer with a slash at the start
  - <img src="/import_check/example/output/basic.png">

- HTML-style figure pointer that does not exist
  - <img src="/iiimport_check/example/output/basicccc.png">

- Markdown-style figure pointer
  - ![](import_check/example/output/basic.png)

- Markdown-style figure pointer with an attribute
  - ![](import_check/example/output/basic.png){width="6.854779090113736in"
height="1.2303444881889765in"}

- Markdown-style figure pointer with a slash at the start
  - ![](/import_check/example/output/basic.png)

- Markdown-style figure pointer with a dir changes at the start
  - ![](../../import_check/example/output/basic.png)

- Markdown-style figure pointer that does not exist
  - ![](/iiimport_check/example/output/basicccc.png)
        """
        return txt_incorrect

    def _write_input_file(self, txt: str, file_name: str) -> str:
        """
        Write test content to the file.

        :param txt: the content of the file
        :param file_name: the name of the file
        :return: the path to the file with the test content
        """
        # Get the path to the scratch space.
        dir_name = self.get_scratch_space()
        # Compile the path to the test content file.
        file_path = os.path.join(dir_name, file_name)
        file_path = os.path.abspath(file_path)
        # Create the file.
        hio.to_file(file_path, txt)
        return file_path


# #############################################################################
# Test_make_path_absolute
# #############################################################################


class Test_make_path_absolute(hunitest.TestCase):

    def test_make_path_absolute1(self) -> None:
        """
        Test file path to retain directory name beginning with a dot.
        """
        file_path = "/.github/workflows/sprint_iteration.yml"
        expected = "/.github/workflows/sprint_iteration.yml"
        # Run.
        actual = lafimdli._make_path_absolute(file_path)
        # Check.
        self.assertEqual(actual, expected)

    def test_make_path_absolute2(self) -> None:
        """
        Test to make file path absolute.
        """
        file_path = "./.github/workflows/sprint_iteration.yml"
        expected = "/.github/workflows/sprint_iteration.yml"
        # Run.
        actual = lafimdli._make_path_absolute(file_path)
        # Check.
        self.assertEqual(actual, expected)

    def test_make_path_absolute3(self) -> None:
        """
        Test to make file path absolute.
        """
        file_path = "../.github/workflows/sprint_iteration.yml"
        expected = "/.github/workflows/sprint_iteration.yml"
        # Run.
        actual = lafimdli._make_path_absolute(file_path)
        # Check.
        self.assertEqual(actual, expected)

    def test_make_path_absolute4(self) -> None:
        """
        Test to make file path absolute.
        """
        file_path = "../../.github/workflows/sprint_iteration.yml"
        expected = "/.github/workflows/sprint_iteration.yml"
        # Run.
        actual = lafimdli._make_path_absolute(file_path)
        # Check.
        self.assertEqual(actual, expected)<|MERGE_RESOLUTION|>--- conflicted
+++ resolved
@@ -101,7 +101,32 @@
         )
         self.check_string(output)
 
-<<<<<<< HEAD
+    def test4(self):
+        """
+        Test links with a filepath with a tag ("/image.png") to check for its
+        preservation.
+        """
+        # Prepare inputs.
+        input_content = """
+
+<img src="figs/ck.github_projects_process.reference_figs/image1.png"
+    style="width:6.5in;height:0.31944in" />
+
+        """
+        file_name = "test_excerpt.md"
+        file_path = self._write_input_file(input_content, file_name)
+        # Run.
+        _, updated_lines, _ = lafimdli.fix_links(file_path)
+        # Check.
+        actual = "\n".join(updated_lines)
+        expected = """
+
+<img src="figs/ck.github_projects_process.reference_figs/image1.png"
+    style="width:6.5in;height:0.31944in" />
+
+        """
+        self.assert_equal(actual, expected, fuzzy_match=True)
+
     def test5(self) -> None:
         """
         Test Markdown file references to another Markdown file and its headers.
@@ -147,33 +172,6 @@
             + updated_lines
         )
         self.check_string(output)
-=======
-    def test4(self):
-        """
-        Test links with a filepath with a tag ("/image.png") to check for its
-        preservation.
-        """
-        # Prepare inputs.
-        input_content = """
-
-<img src="figs/ck.github_projects_process.reference_figs/image1.png"
-    style="width:6.5in;height:0.31944in" />
-
-        """
-        file_name = "test_excerpt.md"
-        file_path = self._write_input_file(input_content, file_name)
-        # Run.
-        _, updated_lines, _ = lafimdli.fix_links(file_path)
-        # Check.
-        actual = "\n".join(updated_lines)
-        expected = """
-
-<img src="figs/ck.github_projects_process.reference_figs/image1.png"
-    style="width:6.5in;height:0.31944in" />
-
-        """
-        self.assert_equal(actual, expected, fuzzy_match=True)
->>>>>>> 74033e7e
 
     def _get_txt_with_incorrect_links(self) -> str:
         txt_incorrect = r"""
