--- conflicted
+++ resolved
@@ -295,14 +295,8 @@
         # Run.
         _, updated_lines, out_warnings = lafimdli.fix_links(test_file_link)
         # Check.
-<<<<<<< HEAD
-        output = "\n".join(
-            ["# linter warnings", ""]
-            + out_warnings
-            + ["", "# linted file", ""]
-            + updated_lines
-        )
-        self.check_string(output)
+        output = _get_output_string(out_warnings, updated_lines)
+        self.check_string(output, purify_text=True)
 
     def test6(self) -> None:
         """
@@ -324,141 +318,8 @@
         # Run.
         _, updated_lines, out_warnings = lafimdli.fix_links(file_path)
         # Check.
-        output = "\n".join(
-            ["# linter warnings", ""]
-            + out_warnings
-            + ["", "# linted file", ""]
-            + updated_lines
-        )
-        self.check_string(output)
-
-    def _get_txt_with_incorrect_links(self) -> str:
-        txt_incorrect = r"""
-- Markdown-style link with a text label
-  - [Here](/helpers/hdbg.py)
-
-- Markdown-style link with a text label in backticks
-  - [`hdbg`](/helpers/hdbg.py)
-
-- Markdown-style link with a path label
-  - [/helpers/hdbg.py](/helpers/hdbg.py)
-
-- Markdown-style link with a path label in backticks
-  - [`/helpers/hdbg.py`](/helpers/hdbg.py)
-
-- Markdown-style link with a path label with a dot at the start
-  - [./helpers/test/test_hdbg.py](./helpers/test/test_hdbg.py)
-
-- Markdown-style link with a path label without the slash at the start
-  - [helpers/test/test_hdbg.py](helpers/test/test_hdbg.py)
-
-- Markdown-style link with a path label in backticks without the slash at the start
-  - [`helpers/test/test_hdbg.py`](helpers/test/test_hdbg.py)
-
-- Markdown-style link with the link only in square brackets
-  - [/helpers/hgit.py]()
-
-- Markdown-style link with an http GH company link
-  - [helpers/hgit.py](https://github.com/causify-ai/helpers/blob/master/helpers/hgit.py)
-
-- Markdown-style link with an http GH company link and a text label
-  - [Here](https://github.com/causify-ai/helpers/blob/master/helpers/hgit.py)
-
-- Markdown-style link with an http external link
-  - [AirFlow UI](http://172.30.2.44:8090/home).
-
-- Markdown-style link with backticks in the square brackets and external http link
-  - [`cryptokaizen-data-tokyo.preprod`](https://ap-northeast-1.console.aws.amazon.com/s3/buckets/cryptokaizen-data-tokyo.preprod)
-
-- Markdown-style link to a file that does not exist
-  - [File not found](/helpersssss/hhhhgit.py)
-
-- Markdown-style link with a directory beginning with a dot
-  - [`fast_tests.yml`](/.github/workflows/fast_tests.yml)
-
-- File path without the backticks
-  - /helpers/test/test_hdbg.py
-
-- File path with the backticks
-  - `/helpers/test/test_hdbg.py`
-
-- File path with the backticks and a dot at the start
-  - `./helpers/test/test_hdbg.py`
-
-- File path with the backticks and no slash at the start
-  - `helpers/test/test_hdbg.py`
-
-- File path without the dir
-  - `README.md`
-
-- File path of a hidden file
-  - .github/workflows/build_image.yml.DISABLED
-
-- Non-file path
-  - ../../../../amp/helpers:/app/helpers
-
-- Non-file path text with slashes in it
-  - Code in Markdown/LaTeX files (e.g., mermaid code).
-
-- File path that does not exist
-  - `/helpersssss/hhhhgit.py`
-
-- File path inside triple ticks:
-```bash
-With backticks: `helpers/hgit.py`
-Without backticks: helpers/hgit.py
-```
-
-- HTML-style figure pointer
-  - <img src="import_check/example/output/basic.png">
-
-- HTML-style figure pointer with an attribute
-  <img src="import_check/example/output/basic.png" style="" />
-
-- HTML-style figure pointer with a slash at the start
-  - <img src="/import_check/example/output/basic.png">
-
-- HTML-style figure pointer that does not exist
-  - <img src="/iiimport_check/example/output/basicccc.png">
-
-- Markdown-style figure pointer
-  - ![](import_check/example/output/basic.png)
-
-- Markdown-style figure pointer with an attribute
-  - ![](import_check/example/output/basic.png){width="6.854779090113736in"
-height="1.2303444881889765in"}
-
-- Markdown-style figure pointer with a slash at the start
-  - ![](/import_check/example/output/basic.png)
-
-- Markdown-style figure pointer with a dir changes at the start
-  - ![](../../import_check/example/output/basic.png)
-
-- Markdown-style figure pointer that does not exist
-  - ![](/iiimport_check/example/output/basicccc.png)
-        """
-        return txt_incorrect
-
-    def _write_input_file(self, txt: str, file_name: str) -> str:
-        """
-        Write test content to the file.
-
-        :param txt: the content of the file
-        :param file_name: the name of the file
-        :return: the path to the file with the test content
-        """
-        # Get the path to the scratch space.
-        dir_name = self.get_scratch_space()
-        # Compile the path to the test content file.
-        file_path = os.path.join(dir_name, file_name)
-        file_path = os.path.abspath(file_path)
-        # Create the file.
-        hio.to_file(file_path, txt)
-        return file_path
-=======
-        output = _get_output_string(out_warnings, updated_lines)
-        self.check_string(output, purify_text=True)
->>>>>>> 71969c3e
+        output = _get_output_string(out_warnings, updated_lines)
+        self.check_string(output, purify_text=True)
 
 
 # #############################################################################
