--- conflicted
+++ resolved
@@ -300,7 +300,6 @@
 
     def test6(self) -> None:
         """
-<<<<<<< HEAD
         Test if in-repo and out-of-repo links are parsed correctly.
         """
         # Prepare inputs.
@@ -318,7 +317,9 @@
             "- [LLM Tutorial](https://github.com/causify-ai/tutorials/blob/master/llms/tutorial-openai_new.ipynb)",
         ]
         self.assertEqual(expected, updated_lines)
-=======
+        
+    def test7(self) -> None:
+        """
         Test the URI links are not incorrectly prefixed with a '/'.
         """
         input_content = """
@@ -339,7 +340,6 @@
         # Check.
         output = _get_output_string(out_warnings, updated_lines)
         self.check_string(output, purify_text=True)
->>>>>>> 554e0eb2
 
 
 # #############################################################################
