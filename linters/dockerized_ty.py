#!/usr/bin/env python

"""
Dockerized template.

This script is a template for creating a Dockerized script.

> ty check --output-format concise --color never --exclude '**/outcomes/**' --exclude '**/import_check/example/**' .
"""

import argparse
import logging
from typing import List

import helpers.hdbg as hdbg
import helpers.hio as hio
import helpers.hdocker as hdocker
import helpers.hsystem as hsystem
import helpers.hserver as hserver
import helpers.hprint as hprint
import helpers.hdockerized_executables as hdocexec
import helpers.hparser as hparser

_LOG = logging.getLogger(__name__)

<<<<<<< HEAD
_STANDARD_TY_ARGS = (
    "--output-format concise --color never --exclude '**/outcomes/**' --exclude '**/import_check/example/**' | tee ty.log"
)
=======
_STANDARD_TY_ARGS = "--output-format concise --color never --exclude '**/outcomes/**' --exclude '**/import_check/example/**' | tee ty.log"

>>>>>>> 41be4378

def _parse() -> argparse.ArgumentParser:
    # Create an ArgumentParser instance with the provided docstring.
    parser = argparse.ArgumentParser(
        description=__doc__,
        formatter_class=argparse.RawDescriptionHelpFormatter,
    )
    parser.add_argument(
        "--no_use_standard_ty_args",
        dest="use_standard_ty_args",
        action="store_false",
        default=True,
        help=f"Use the standard ty arguments ({_STANDARD_TY_ARGS})",
    )
    # Add Docker-specific arguments (e.g., --dockerized_force_rebuild,
    # --dockerized_use_sudo).
    hparser.add_dockerized_script_arg(parser)
    # Add logging verbosity parsing.
    hparser.add_verbosity_arg(parser)
    return parser


def _run_dockerized_ty(
    cmd_opts: List[str],
    use_standard_ty_args: bool,
    *,
    mode: str = "system",
    force_rebuild: bool = False,
    use_sudo: bool = False,
) -> str:
    _LOG.debug(hprint.func_signature_to_str())
    container_image = "tmp.ty"
    dockerfile = r"""
    FROM causify/helpers:dev

    RUN sudo bash -c "(source /venv/bin/activate; pip install ty)"
    """
    container_image = hdocker.build_container_image(
        container_image, dockerfile, force_rebuild, use_sudo
    )
    # Convert files to Docker paths.
    is_caller_host = not hserver.is_inside_docker()
    use_sibling_container_for_callee = True
    caller_mount_path, callee_mount_path, mount = hdocker.get_docker_mount_info(
        is_caller_host, use_sibling_container_for_callee
    )
    # docker run -it --rm --user $(id -u):$(id -g) \
    #   -e AM_GDRIVE_PATH -e AM_TELEGRAM_TOKEN \
    #   ...
    #   --workdir /app --mount
    #   type=bind,source=/Users/saggese/src/umd_msml6101,target=/app \
    #   --entrypoint "" tmp.ty.arm64.c94f3fcd bash -c "/venv/bin/ty check
    #   /app/helpers_root/dev_scripts_helpers/documentation/test/test_preprocess_notes.py"
    cmd_opts_out = hdocker.convert_all_paths_from_caller_to_callee_docker_path(
        cmd_opts,
        caller_mount_path,
        callee_mount_path,
        is_caller_host,
        use_sibling_container_for_callee,
    )
    if use_standard_ty_args:
        cmd_opts_out.extend(_STANDARD_TY_ARGS.split())
    cmd_opts_str = " ".join(cmd_opts_out)
    cmd_opts_str = f"bash -c '/venv/bin/ty {cmd_opts_str}'"
    # Build the docker command.
    docker_cmd = hdocker.get_docker_base_cmd(use_sudo)
    docker_cmd.extend(
        [
            f"--workdir {callee_mount_path} --mount {mount}",
            "--entrypoint ''",
            container_image,
            cmd_opts_str,
        ]
    )
    docker_cmd = " ".join(docker_cmd)
    # Run the docker command.
    ret = hdocker.process_docker_cmd(
        docker_cmd, container_image, dockerfile, mode
    )
    return ret


def _main(parser: argparse.ArgumentParser) -> None:
    # Parse everything that can be parsed and returns the rest.
    args, cmd_opts = parser.parse_known_args()
    if not cmd_opts:
        cmd_opts = []
    _LOG.info("cmd_opts=%s", cmd_opts)
    # Start the logger.
    hdbg.init_logger(
        verbosity=args.log_level, use_exec_path=True, force_white=False
    )
    # Run ty.
    # TODO(gp): This approach doesn't work since we need to configure PYTHONPATH.
    # _run_dockerized_ty(
    #     cmd_opts,
    #     args.use_standard_ty_args,
    #     force_rebuild=args.dockerized_force_rebuild,
    #     use_sudo=args.dockerized_use_sudo,
    # )
    # Create a script with instructions to install and run ty.
    if args.use_standard_ty_args:
        cmd_opts.extend(_STANDARD_TY_ARGS.split())
    cmd_opts_str = " ".join(cmd_opts)
    script = f"""
    #!/bin/bash -xe
    sudo bash -c "(source /venv/bin/activate; pip install ty)"
    /venv/bin/ty {cmd_opts_str}
    """
    script = hprint.dedent(script)
    file_name = "tmp.dockerized_ty.sh"
<<<<<<< HEAD
    hio.create_executable_script( file_name, script)
=======
    hio.create_executable_script(file_name, script)
>>>>>>> 41be4378
    #
    cmd = f"invoke docker_cmd --cmd='{file_name}'"
    # ty returns an error code if there are linting errors.
    abort_on_error = False
    hsystem.system(cmd, abort_on_error=abort_on_error, suppress_output=False)
    #
    _LOG.info("Output written to 'ty.log'")


if __name__ == "__main__":
    _main(_parse())<|MERGE_RESOLUTION|>--- conflicted
+++ resolved
@@ -23,14 +23,9 @@
 
 _LOG = logging.getLogger(__name__)
 
-<<<<<<< HEAD
 _STANDARD_TY_ARGS = (
     "--output-format concise --color never --exclude '**/outcomes/**' --exclude '**/import_check/example/**' | tee ty.log"
 )
-=======
-_STANDARD_TY_ARGS = "--output-format concise --color never --exclude '**/outcomes/**' --exclude '**/import_check/example/**' | tee ty.log"
-
->>>>>>> 41be4378
 
 def _parse() -> argparse.ArgumentParser:
     # Create an ArgumentParser instance with the provided docstring.
@@ -142,11 +137,7 @@
     """
     script = hprint.dedent(script)
     file_name = "tmp.dockerized_ty.sh"
-<<<<<<< HEAD
-    hio.create_executable_script( file_name, script)
-=======
     hio.create_executable_script(file_name, script)
->>>>>>> 41be4378
     #
     cmd = f"invoke docker_cmd --cmd='{file_name}'"
     # ty returns an error code if there are linting errors.
