--- conflicted
+++ resolved
@@ -42,46 +42,29 @@
 ```
 
 ### Testing
-<<<<<<< HEAD
-```bash
-# Run fast tests only
-invoke run_fast_tests
-# Run slow tests only
-invoke run_slow_tests
-# Run superslow tests only
-invoke run_superslow_tests
-
-# Run single test file
-invoke docker_cmd --cmd "pytest path/to/test_file.py -v"
-# Run single test class
-invoke docker_cmd --cmd "pytest path/to/test_file.py::TestClass -v"
-# Run single test method
-invoke docker_cmd --cmd "pytest path/to/test_file.py::TestClass::test_method -v" 
-
-## Run coverage for fast tests only 
-invoke run_coverage --suite fast --generate-html-report
-## Run coverage for fast tests only
-invoke run_coverage --suite slow --generate-html-report
-## Run test coverage superslow tests only  
-invoke run_coverage --suite superslow --generate-html-report
-```
-=======
 - To run tests
   ```bash
   # Run fast tests only
   invoke run_fast_tests
-
-  # Run all tests
-  invoke run_tests
-
-  # Run specific test categories
+  # Run slow tests only
   invoke run_slow_tests
+  # Run superslow tests only
   invoke run_superslow_tests
 
   # Run single test file
-  invoke docker_cmd --pytest-opts "path/to/test_file.py::TestClass::test_method"
+  invoke docker_cmd --cmd "pytest path/to/test_file.py -v"
+  # Run single test class
+  invoke docker_cmd --cmd "pytest path/to/test_file.py::TestClass -v"
+  # Run single test method
+  invoke docker_cmd --cmd "pytest path/to/test_file.py::TestClass::test_method -v" 
+
+  ## Run coverage for fast tests only 
+  invoke run_coverage --suite fast --generate-html-report
+  ## Run coverage for fast tests only
+  invoke run_coverage --suite slow --generate-html-report
+  ## Run test coverage superslow tests only  
+  invoke run_coverage --suite superslow --generate-html-report
   ```
->>>>>>> 51076c61
 
 ### Linting and Code Quality
 
