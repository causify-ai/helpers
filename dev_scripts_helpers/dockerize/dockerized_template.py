--- conflicted
+++ resolved
@@ -30,13 +30,6 @@
     RUN apt-get update && \
         apt-get -y upgrade
 
-<<<<<<< HEAD
-RUN apt-get install -y curl pandoc && \
-    apt-get clean && \
-    rm -rf /var/lib/apt/lists/*
-"""
-    container_name = hdocker.build_container_image(container_name, txt)
-=======
     RUN apt-get install -y curl pandoc && \
         apt-get clean && \
         rm -rf /var/lib/apt/lists/*
@@ -46,7 +39,6 @@
     use_sudo = False
     container_name = hdocker.build_container_image(container_name, txt,
                                                    force_rebuild, use_sudo)
->>>>>>> 0bb08d86
     return container_name
 
 
