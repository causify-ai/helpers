--- conflicted
+++ resolved
@@ -120,12 +120,7 @@
 # #############################################################################
 
 
-<<<<<<< HEAD
 def _preprocess_notes(type_: str, toc_type: str, file_: str, prefix: str) -> str:
-=======
-# TODO(gp): Pass what's needed instead of args.
-def _preprocess_notes(args: argparse.Namespace, file_: str, prefix: str) -> str:
->>>>>>> bb1edde7
     """
     Pre-process the file.
 
@@ -138,11 +133,7 @@
     file2 = f"{prefix}.preprocess_notes.txt"
     cmd = (
         f"{exec_file} --input {file1} --output {file2}"
-<<<<<<< HEAD
         + f" --type {type_} --toc_type {toc_type}"
-=======
-        + f" --type {args.type} --toc_type {args.toc_type}"
->>>>>>> bb1edde7
     )
     _ = _system(cmd)
     file_ = file2
@@ -544,11 +535,7 @@
     action = "preprocess_notes"
     to_execute, actions = _mark_action(action, actions)
     if to_execute:
-<<<<<<< HEAD
         file_ = _preprocess_notes(args.type, args.toc_type, file_, prefix)
-=======
-        file_ = _preprocess_notes(args, file_, prefix)
->>>>>>> bb1edde7
     # - Render_images
     action = "render_images"
     to_execute, actions = _mark_action(action, actions)
@@ -635,20 +622,7 @@
         required=True,
         help="Output file",
     )
-    # # TODO(gp): Remove this. We want to save the tmp files in the output dir.
-    # parser.add_argument(
-    #     "--tmp_dir",
-    #     action="store",
-    #     type=str,
-    #     default="tmp.notes_to_pdf",
-    #     help="Directory where to save artifacts",
-    # )
-    parser.add_argument(
-<<<<<<< HEAD
-=======
-        # TODO(gp): Remove this.
-        "-t",
->>>>>>> bb1edde7
+    parser.add_argument(
         "--type",
         required=True,
         choices=["pdf", "html", "slides"],
