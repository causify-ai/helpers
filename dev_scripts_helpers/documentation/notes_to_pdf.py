#!/usr/bin/env python

"""
Convert a txt file into a PDF / HTML / slides using `pandoc`.

# From scratch with TOC:
> notes_to_pdf.py -a pdf --input ...

# For interactive mode:
> notes_to_pdf.py -a pdf --no_cleanup_before --no_cleanup --input ...

# Check that can be compiled:
> notes_to_pdf.py -a pdf --no_toc --no_open_pdf --input ...

> notes_to_pdf.py \
    --input notes/IN_PROGRESS/math.The_hundred_page_ML_book.Burkov.2019.txt \
    -t pdf \
    --no_cleanup --no_cleanup_before --no_run_latex_again --no_open
"""


import argparse
import logging
import os
import re
import sys
from typing import Any, List, Optional, Tuple, cast

import helpers.hdbg as hdbg
import helpers.hdocker as hdocker
import helpers.hgit as hgit
import helpers.hio as hio
import helpers.hmarkdown as hmarkdo
import helpers.hopen as hopen
import helpers.hparser as hparser
import helpers.hprint as hprint
import helpers.hsystem as hsystem

_LOG = logging.getLogger(__name__)


# #############################################################################

_SCRIPT: Optional[List[str]] = None


def _append_script(msg: str) -> None:
    if _SCRIPT is not None:
        _SCRIPT.append(msg)


def _report_phase(phase: str) -> None:
    msg = "# " + phase
    print(hprint.color_highlight(msg, "blue"))
    _LOG.debug("\n%s", hprint.frame(phase, char1="<", char2=">"))
    _append_script(msg)


def _log_system(cmd: str) -> None:
    print("> " + cmd)
    _append_script(cmd)


def _system(cmd: str, log_level: int = logging.DEBUG, **kwargs: Any) -> int:
    _log_system(cmd)
    rc = hsystem.system(cmd, log_level=log_level, **kwargs)
    return rc  # type: ignore


def _system_to_string(
    cmd: str, log_level: int = logging.DEBUG, **kwargs: Any
) -> Tuple[int, str]:
    _log_system(cmd)
    rc, txt = hsystem.system_to_string(cmd, log_level=log_level, **kwargs)
    return rc, txt


def _mark_action(action: str, actions: List[str]) -> Tuple[bool, List[str]]:
    _report_phase(action)
    to_execute, actions = hparser.mark_action(action, actions)
    if not to_execute:
        _append_script("## skipping this action")
    return to_execute, actions


# #############################################################################


def _cleanup_before(prefix: str) -> None:
    """
    Remove all intermediate files.

    :param prefix: The prefix used to identify the files to be removed.
    """
    cmd = f"rm -rf {prefix}*"
    _ = _system(cmd)


# #############################################################################


def _filter_by_header(file_name: str, header: str, prefix: str) -> str:
    """
    Extract a specific header from a file.

    :param file_name: The input file to be processed
    :param header: The header to filter by (e.g., `# Introduction`)
    :param prefix: The prefix used for the output file (e.g., `tmp.pandoc`)
    :return: The path to the processed file
    """
    # Read the file.
<<<<<<< HEAD
    txt = hio.from_file(file_name)
=======
    txt = hio.from_file(file_)
>>>>>>> 9b5afe7e
    # Filter by header.
    txt = hmarkdo.extract_section_from_markdown(txt, header)
    # Save the file.
    file_out = f"{prefix}.filter_by_header.txt"
    hio.to_file(file_out, txt)
    return file_out


<<<<<<< HEAD
def _filter_by_lines(file_name: str, filter_by_lines: str, prefix: str) -> str:
    """
    Filter the lines of a file in [start_line, end_line[.

    :param file_name: The input file to be processed
=======
def _filter_by_lines(file_: str, filter_by_lines: str, prefix: str) -> str:
    """
    Filter the lines of a file in [start_line, end_line[.

    :param file_: The input file to be processed
>>>>>>> 9b5afe7e
    :param filter_by_lines: a string like `1:10` or `1:None` or `None:10`
    :param prefix: The prefix used for the output file (e.g., `tmp.pandoc`)
    :return: The path to the processed file
    """
    # Read the file.
<<<<<<< HEAD
    txt = hio.from_file(file_name)
=======
    txt = hio.from_file(file_)
>>>>>>> 9b5afe7e
    txt = txt.split("\n")
    # E.g., filter_by_lines='1:10'.
    m = re.match(r"^(\S+):(\S+)$", filter_by_lines)
    hdbg.dassert(m, "Invalid filter_by_lines='%s'", filter_by_lines)
    start_line, end_line = m.group(1), m.group(2)
    if start_line.lower() == "none":
        start_line = 1
    else:
        start_line = int(start_line)
    if end_line.lower() == "none":
        end_line = len(txt) + 1
    else:
        end_line = int(end_line)
    # Filter by header.
    hdbg.dassert_lte(start_line, end_line)
    txt = txt[start_line - 1 : end_line - 1]
    txt = "\n".join(txt)
    #
    file_out = f"{prefix}.filter_by_lines.txt"
    hio.to_file(file_out, txt)
    return file_out


# #############################################################################


def _preprocess_notes(file_name: str, prefix: str, type_: str, toc_type: str) -> str:
    """
    Pre-process the file.

    :param file_name: The input file to be processed
    :param prefix: The prefix used for the output file (e.g., `tmp.pandoc`)
    :return: The path to the processed file
    """
    exec_file = hgit.find_file("preprocess_notes.py")
    file1 = file_name
    file2 = f"{prefix}.preprocess_notes.txt"
    cmd = (
        f"{exec_file} --input {file1} --output {file2}"
        + f" --type {type_} --toc_type {toc_type}"
    )
    _ = _system(cmd)
    file_name = file2
    return file_name


# #############################################################################


def _render_images(file_name: str, prefix: str) -> str:
    """
    Render images in the file.

    :param file_name: The input file to be processed
    :param prefix: The prefix used for the output file (e.g., `tmp.pandoc`)
    :return: The path to the processed file
    """
    # helpers_root/./dev_scripts_helpers/documentation/render_images.py
    exec_file = hgit.find_file("render_images.py")
    file1 = file_name
    file2 = f"{prefix}.render_image.txt"
    cmd = f"{exec_file} --in_file_name {file1} --out_file_name {file2}"
    _ = _system(cmd)
    # Remove the commented code introduced by `render_image.py`.
    txt = hio.from_file(file2)
    out = []
    for i, line in enumerate(txt.split("\n")):
        _LOG.debug("%s:line=%s", i, line)
        do_continue = hmarkdo.process_single_line_comment(line)
        if do_continue:
            continue
        out.append(line)
    out = "\n".join(out)
    file3 = f"{prefix}.render_image2.txt"
    hio.to_file(file3, out)
    #
    file_name = file3
    return file_name


# #############################################################################


_COMMON_PANDOC_OPTS = [
    "-V geometry:margin=1in",
    "-f markdown",
    "--number-sections",
    # - To change the highlight style
    # https://github.com/jgm/skylighting
    "--highlight-style=tango",
    "-s",
]
# --filter /Users/$USER/src/github/pandocfilters/examples/tikz.py \
# -F /Users/$USER/src/github/pandocfilters/examples/lilypond.py \
# --filter pandoc-imagine


def _run_pandoc_to_pdf(
    curr_path: str,
    file_name: str,
    prefix: str,
    toc_type: str,
    no_run_latex_again: bool,
    use_host_tools: bool,
    dockerized_force_rebuild: bool,
    dockerized_use_sudo: bool,
) -> str:
    """
    Convert the input file to PDF using Pandoc.

    :param curr_path: The current path where the script is located.
        E.g., '/app/helpers_root/dev_scripts_helpers/documentation'
        This is used to reference files with respect to the script location
        (e.g., `pandoc.latex`)
    :param file_name: The input file to be converted
        E.g., '/app/helpers_root/tmp.notes_to_pdf.render_image2.txt'
    :param prefix: The prefix used for the output file
        E.g., '/app/helpers_root/tmp.notes_to_pdf'
    :return: The path to the generated PDF file
    """
    _LOG.debug(hprint.func_signature_to_str())
    file1 = file_name
    # - Run pandoc.
    cmd = []
    cmd.append(f"pandoc {file1}")
    cmd.extend(_COMMON_PANDOC_OPTS[:])
    #
    cmd.append("-t latex")
    #
    template = f"{curr_path}/pandoc.latex"
    hdbg.dassert_path_exists(template)
    cmd.append(f"--template {template}")
    #
    file2 = f"{prefix}.tex"
    cmd.append(f"-o {file2}")
    #
    if toc_type == "pandoc_native":
        cmd.append("--toc")
        cmd.append("--toc-depth 2")
    else:
        no_run_latex_again = True
    # Doesn't work
    # -f markdown+raw_tex
    cmd = " ".join(cmd)
    _LOG.debug("%s", "before: " + hprint.to_str("cmd"))
    if not use_host_tools:
        container_type = "pandoc_texlive"
        cmd = hdocker.run_dockerized_pandoc(
            cmd,
            container_type,
            return_cmd=True,
            force_rebuild=dockerized_force_rebuild,
            use_sudo=dockerized_use_sudo,
        )
    _LOG.debug("%s", "after: " + hprint.to_str("cmd"))
    _ = _system(cmd, suppress_output=False)
    file_name = file2
    # - Run latex.
    _report_phase("latex")
    # pdflatex needs to run in the same dir of latex_abbrevs.sty so we copy
    # all the needed files.
    out_dir = os.path.dirname(file_name)
    latex_file = os.path.join(
        hgit.find_file("dev_scripts_helpers"),
        "documentation",
        "latex_abbrevs.sty",
    )
    hdbg.dassert_file_exists(latex_file)
    cmd = f"cp -f {latex_file} ."
    _ = _system(cmd)
    #
    cmd = ""
    # There is a horrible bug in pdflatex that if the input file is not the last
    # one the output directory is not recognized.
    cmd += (
        "pdflatex"
        + f" -output-directory {out_dir}"
        + " -interaction=nonstopmode"
        + " -halt-on-error"
        + " -shell-escape"
        + f" {file_name}"
    )
    _LOG.debug("%s", "before: " + hprint.to_str("cmd"))
    if not use_host_tools:
        cmd = hdocker.run_dockerized_latex(cmd, return_cmd=True, use_sudo=False)
    _LOG.debug("%s", "after: " + hprint.to_str("cmd"))
    _ = _system(cmd, suppress_output=False)
    # - Run latex again.
    _report_phase("latex again")
    if not no_run_latex_again:
        _ = _system(cmd, suppress_output=False)
    else:
        _LOG.warning("Skipping: run latex again")
    # Remove `latex_abbrevs.sty`.
    os.remove("latex_abbrevs.sty")
    # Get the path of the output file created by Latex.
    file_out = os.path.basename(file_name).replace(".tex", ".pdf")
    file_out = os.path.join(out_dir, file_out)
    _LOG.debug("file_out=%s", file_out)
    hdbg.dassert_path_exists(file_out)
    return file_out


def _run_pandoc_to_html(
    file_in: str,
    prefix: str,
    toc_type: str,
) -> str:
    """
    Convert the input file to HTML using Pandoc.

    :param file_in: The input file to be converted
    :param prefix: The prefix used for the output file
    :return: The path to the generated HTML file
    """
    cmd = []
    cmd.append(f"pandoc {file_in}")
    cmd.extend(_COMMON_PANDOC_OPTS[:])
    cmd.append("-t html")
    cmd.append(f"--metadata pagetitle='{os.path.basename(file_in)}'")
    #
    file2 = f"{prefix}.html"
    cmd.append(f"-o {file2}")
    if toc_type == "pandoc_native":
        cmd.append("--toc")
        cmd.append("--toc-depth 2")
    cmd = " ".join(cmd)
    _ = _system(cmd, suppress_output=False)
    #
    file_out = os.path.abspath(file2.replace(".tex", ".html"))
    _LOG.debug("file_out=%s", file_out)
    hdbg.dassert_path_exists(file_out)
    return file_out


def _build_pandoc_cmd(
    file_name: str,
    toc_type: str,
    use_host_tools: bool,
    dockerized_force_rebuild: bool,
    dockerized_use_sudo: bool,
    *,
    use_tex: bool = False,
) -> Tuple[str, str]:
    cmd = []
    cmd.append(f"pandoc {file_name}")
    #
    cmd.append("-t beamer")
    cmd.append("--slide-level 4")
    cmd.append("-V theme:SimplePlus")
    cmd.append("--include-in-header=latex_abbrevs.sty")
    # cmd.append("--pdf-engine=lualatex")
    # cmd.append("--pdf-engine=xelatex")
    if toc_type == "pandoc_native":
        cmd.append("--toc")
        cmd.append("--toc-depth 2")
    if use_tex:
        ext = ".tex"
    else:
        ext = ".pdf"
    file_out = file_name.replace(".txt", ext)
    cmd.append(f"-o {file_out}")
    #
    cmd = " ".join(cmd)
    _LOG.debug("%s", "before: " + hprint.to_str("cmd"))
    if not use_host_tools:
        container_type = "pandoc_texlive"
        cmd = hdocker.run_dockerized_pandoc(
            cmd,
            container_type,
            return_cmd=True,
            force_rebuild=dockerized_force_rebuild,
            use_sudo=dockerized_use_sudo,
        )
    _LOG.debug("%s", "after: " + hprint.to_str("cmd"))
    return cmd, file_out


def _run_pandoc_to_slides(
    file_name: str,
    toc_type: str,
    use_host_tools: bool,
    dockerized_force_rebuild: bool,
    dockerized_use_sudo: bool,
    *,
    debug: bool = False,
) -> str:
    """
    Convert the input file to PDF slides using Pandoc.

    :param file_name: The input file to be converted
    :return: The path to the generated PDF file
    """
    cmd, file_out = _build_pandoc_cmd(
        file_name,
        toc_type,
        use_host_tools,
        dockerized_force_rebuild,
        dockerized_use_sudo,
    )
    rc, txt = _system_to_string(cmd, abort_on_error=False)
    # We want to print to screen.
    print(txt)
    _LOG.error("Log is in %s", file_out + ".log")
    # rc = _system(cmd, suppress_output=False)
    if rc != 0:
        if debug:
            _LOG.error("Pandoc failed")
            # Generate the tex version of the file.
            cmd, file_out = _build_pandoc_cmd(
                file_name,
                toc_type,
                use_host_tools,
                dockerized_force_rebuild,
                dockerized_use_sudo,
                use_tex=True,
            )

            _system(cmd, abort_on_error=False)
            # Error producing PDF.
            # ! Package enumitem Error: 1) undefined.

            # See the enumitem package documentation for explanation.
            # Type  H <return>  for immediate help.
            #  ...

            # l.979 \end{frame}
            for line in txt.split("\n"):
                _LOG.debug("line=%s", line)
                m = re.match(r"^l\.(\d+)", line)
                if m:
                    line_num = int(m.group(1))
                    cmd = f"vim {file_out} +{line_num}"
                    print(hprint.frame(cmd))
        raise RuntimeError("Pandoc failed")
    #
    _LOG.debug("file_out=%s", file_out)
    hdbg.dassert_path_exists(file_out)
    return file_out


# #############################################################################


def _copy_to_output(file_in: str, output: str) -> str:
    """
    Copy the processed file to the output location.

    :param file_in: The input file to be copied
    :param prefix: The prefix used for the output file
    :return: The path to the copied output file
    """
    hdbg.dassert_is_not(output, None)
    file_out = output
    _LOG.debug("file_out=%s", file_out)
    cmd = rf"\cp -af {file_in} {file_out}"
    _ = _system(cmd)
    return file_out


def _copy_to_gdrive(
    file_name: str, ext: str, input_: str, gdrive_dir: str
) -> None:
    """
    Copy the processed file to Google Drive.

    :param file_name: The name of the file to be copied
    :param ext: The extension of the file to be copied
    """
    hdbg.dassert(not ext.startswith("."), "Invalid file_name='%s'", file_name)
    if gdrive_dir is None:
        gdrive_dir = "/Users/saggese/GoogleDrive/pdf_notes"
    # Copy.
    hdbg.dassert_dir_exists(gdrive_dir)
    _LOG.debug("gdrive_dir=%s", gdrive_dir)
    basename = os.path.basename(input_).replace(".txt", "." + ext)
    _LOG.debug("basename=%s", basename)
    dst_file = os.path.join(gdrive_dir, basename)
    cmd = rf"\cp -af {file_name} {dst_file}"
    _ = _system(cmd)
    _LOG.debug("Saved file='%s' to gdrive", dst_file)


# #############################################################################


def _cleanup_after(prefix: str) -> None:
    cmd = f"rm -rf {prefix}*"
    _ = _system(cmd)


# #############################################################################


def _run_all(args: argparse.Namespace) -> None:
    _LOG.debug("type=%s", args.type)
    # Print actions.
    actions = hparser.select_actions(args, _VALID_ACTIONS, _DEFAULT_ACTIONS)
    add_frame = True
    actions_as_str = hparser.actions_to_string(actions, _VALID_ACTIONS, add_frame)
    _LOG.info("\n%s", actions_as_str)
    if args.preview_actions:
        return
    # E.g., curr_path='/app/helpers_root/dev_scripts_helpers/documentation'
    curr_path = os.path.abspath(os.path.dirname(sys.argv[0]))
    _LOG.debug("curr_path=%s", curr_path)
    #
    if args.script:
        _LOG.info("Logging the actions into a script")
        global _SCRIPT
        _SCRIPT = ["#/bin/bash -xe"]
    #
    file_name = args.input
    hdbg.dassert_path_exists(file_name)
    # E.g., prefix='/app/helpers_root/tmp.notes_to_pdf'
    out_dir = os.path.abspath(os.path.dirname(args.output))
    hio.create_dir(out_dir, incremental=True)
    prefix = os.path.join(out_dir, "tmp.notes_to_pdf")
    _LOG.debug("prefix=%s", prefix)
    # - Cleanup_before
    action = "cleanup_before"
    to_execute, actions = _mark_action(action, actions)
    if to_execute:
        _cleanup_before(prefix)
    # - Filter
    if args.filter_by_header:
<<<<<<< HEAD
        file_name = _filter_by_header(file_name, args.filter_by_header, prefix)
    if args.filter_by_lines:
        file_name = _filter_by_lines(file_name, args.filter_by_lines, prefix)
=======
        file_ = _filter_by_header(file_, args.filter_by_header, prefix)
    if args.filter_by_lines:
        file_ = _filter_by_lines(file_, args.filter_by_lines, prefix)
>>>>>>> 9b5afe7e
    # E.g., file_='/app/helpers_root/tmp.notes_to_pdf.render_image2.txt'
    # - Preprocess_notes
    action = "preprocess_notes"
    to_execute, actions = _mark_action(action, actions)
    if to_execute:
        file_name = _preprocess_notes(file_name, prefix, args.type, args.toc_type)
    # - Render_images
    action = "render_images"
    to_execute, actions = _mark_action(action, actions)
    if to_execute:
        file_name = _render_images(file_name, prefix)
    # - Run_pandoc
    action = "run_pandoc"
    to_execute, actions = _mark_action(action, actions)
    if to_execute:
        if args.type == "pdf":
            file_out = _run_pandoc_to_pdf(
                curr_path,
                file_name,
                prefix,
                args.toc_type,
                args.no_run_latex_again,
                args.use_host_tools,
                args.dockerized_force_rebuild,
                args.dockerized_use_sudo,
            )
        elif args.type == "html":
            file_out = _run_pandoc_to_html(
                file_name,
                prefix,
                args.toc_type,
            )
        elif args.type == "slides":
            file_out = _run_pandoc_to_slides(
                file_name,
                args.toc_type,
                args.use_host_tools,
                args.dockerized_force_rebuild,
                args.dockerized_use_sudo,
                debug=args.debug_on_error,
            )
        else:
            raise ValueError(f"Invalid type='{args.type}'")
    file_in = file_out  # pylint: disable=possibly-used-before-assignment
    file_final = _copy_to_output(file_in, args.output)
    # - Copy_to_gdrive
    action = "copy_to_gdrive"
    to_execute, actions = _mark_action(action, actions)
    if to_execute:
        ext = args.type
        _copy_to_gdrive(file_final, ext, args.input, args.gdrive_dir)
    # - Open
    action = "open"
    to_execute, actions = _mark_action(action, actions)
    if to_execute:
        hopen.open_file(file_final)
    # - Cleanup_after
    action = "cleanup_after"
    to_execute, actions = _mark_action(action, actions)
    if to_execute:
        _cleanup_after(prefix)
    # Save script, if needed.
    if args.script:
        hdbg.dassert_is_not(_SCRIPT, None)
        _SCRIPT = cast(List[str], _SCRIPT)
        txt = "\n".join(_SCRIPT)
        hio.to_file(args.script, txt)
        _LOG.info("Saved script into '%s'", args.script)
    # Check that everything was executed.
    if actions:
        _LOG.error("actions=%s were not processed", str(actions))
    _LOG.info("\n%s", hprint.frame("SUCCESS"))


# #############################################################################

_VALID_ACTIONS = [
    "cleanup_before",
    "preprocess_notes",
    "render_images",
    "run_pandoc",
    "copy_to_gdrive",
    "open",
    "cleanup_after",
]


_DEFAULT_ACTIONS = [
    "cleanup_before",
    "preprocess_notes",
    "render_images",
    "run_pandoc",
    "open",
    "cleanup_after",
]


def _parse() -> argparse.ArgumentParser:
    parser = argparse.ArgumentParser(
        description=__doc__, formatter_class=argparse.RawDescriptionHelpFormatter
    )
    parser.add_argument("-i", "--input", action="store", type=str, required=True)
    parser.add_argument(
        "-o",
        "--output",
        action="store",
        type=str,
        required=True,
        help="Output file",
    )
    parser.add_argument(
        "--type",
        required=True,
        choices=["pdf", "html", "slides"],
        action="store",
        help="Type of output to generate",
    )
    parser.add_argument(
        "-f", "--filter_by_header", action="store", help="Filter by header"
    )
    parser.add_argument(
        "--filter_by_lines",
        action="store",
        help="Filter by lines (e.g., `0:10`, `1:None`, `None:10`)",
    )
    # TODO(gp): -> out_action_script
    parser.add_argument(
        "--script",
        action="store",
        default="tmp.notes_to_pdf.sh",
        help="Bash script to generate with all the executed sub-commands",
    )
    parser.add_argument(
        "--preview_actions",
        action="store_true",
        default=False,
        help="Print the actions and exit",
    )
    parser.add_argument(
        "--toc_type",
        action="store",
        default="none",
        choices=["none", "pandoc_native", "navigation"],
    )
    parser.add_argument(
        "--no_run_latex_again", action="store_true", default=False
    )
    parser.add_argument("--debug_on_error", action="store_true", default=False)
    parser.add_argument(
        "--gdrive_dir",
        action="store",
        default=None,
        help="Directory where to save the output to share on Google Drive",
    )
    parser.add_argument(
        "--use_host_tools",
        action="store_true",
        default=False,
        help="Use the host tools instead of the dockerized ones",
    )
    hparser.add_action_arg(parser, _VALID_ACTIONS, _DEFAULT_ACTIONS)
    hparser.add_dockerized_script_arg(parser)
    hparser.add_verbosity_arg(parser)
    return parser


def _main(parser: argparse.ArgumentParser) -> None:
    cmd_line = " ".join(map(str, sys.argv))
    args = parser.parse_args()
    hdbg.init_logger(verbosity=args.log_level, use_exec_path=True)
    _LOG.info("cmd line=%s", cmd_line)
    _run_all(args)


if __name__ == "__main__":
    _main(_parse())<|MERGE_RESOLUTION|>--- conflicted
+++ resolved
@@ -109,42 +109,27 @@
     :return: The path to the processed file
     """
     # Read the file.
-<<<<<<< HEAD
     txt = hio.from_file(file_name)
-=======
-    txt = hio.from_file(file_)
->>>>>>> 9b5afe7e
     # Filter by header.
     txt = hmarkdo.extract_section_from_markdown(txt, header)
+    # Save the file.
     # Save the file.
     file_out = f"{prefix}.filter_by_header.txt"
     hio.to_file(file_out, txt)
     return file_out
 
 
-<<<<<<< HEAD
 def _filter_by_lines(file_name: str, filter_by_lines: str, prefix: str) -> str:
     """
     Filter the lines of a file in [start_line, end_line[.
 
     :param file_name: The input file to be processed
-=======
-def _filter_by_lines(file_: str, filter_by_lines: str, prefix: str) -> str:
-    """
-    Filter the lines of a file in [start_line, end_line[.
-
-    :param file_: The input file to be processed
->>>>>>> 9b5afe7e
     :param filter_by_lines: a string like `1:10` or `1:None` or `None:10`
     :param prefix: The prefix used for the output file (e.g., `tmp.pandoc`)
     :return: The path to the processed file
     """
     # Read the file.
-<<<<<<< HEAD
     txt = hio.from_file(file_name)
-=======
-    txt = hio.from_file(file_)
->>>>>>> 9b5afe7e
     txt = txt.split("\n")
     # E.g., filter_by_lines='1:10'.
     m = re.match(r"^(\S+):(\S+)$", filter_by_lines)
@@ -571,15 +556,9 @@
         _cleanup_before(prefix)
     # - Filter
     if args.filter_by_header:
-<<<<<<< HEAD
         file_name = _filter_by_header(file_name, args.filter_by_header, prefix)
     if args.filter_by_lines:
         file_name = _filter_by_lines(file_name, args.filter_by_lines, prefix)
-=======
-        file_ = _filter_by_header(file_, args.filter_by_header, prefix)
-    if args.filter_by_lines:
-        file_ = _filter_by_lines(file_, args.filter_by_lines, prefix)
->>>>>>> 9b5afe7e
     # E.g., file_='/app/helpers_root/tmp.notes_to_pdf.render_image2.txt'
     # - Preprocess_notes
     action = "preprocess_notes"
@@ -704,6 +683,7 @@
         "--filter_by_lines",
         action="store",
         help="Filter by lines (e.g., `0:10`, `1:None`, `None:10`)",
+        help="Filter by lines (e.g., `0:10`, `1:None`, `None:10`)",
     )
     # TODO(gp): -> out_action_script
     parser.add_argument(
