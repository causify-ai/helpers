--- conflicted
+++ resolved
@@ -390,9 +390,6 @@
             image_code_type = m.group(2)
             hdbg.dassert_in(
                 image_code_type,
-<<<<<<< HEAD
-                ["plantuml", "mermaid", "tikz", "graphviz", "latex", "raw_latex"],
-=======
                 [
                     "plantuml",
                     "mermaid",
@@ -401,7 +398,6 @@
                     "latex",
                     "raw_latex",
                 ],
->>>>>>> 02c9e0f8
             )
             if m.group(3):
                 hdbg.dassert_eq(user_rel_img_path, "")
