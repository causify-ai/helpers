#!/usr/bin/env python

"""
Replace sections of image code with rendered images, commenting out the
original code, if needed.

See `docs/work_tools/documentation_toolchain/all.render_images.explanation.md`.

Usage:

# Create a new Markdown file with rendered images:
> render_images.py -i ABC.md -o XYZ.md --action render --run_dockerized

# Render images in place in the original Markdown file:
> render_images.py -i ABC.md --action render --run_dockerized

# Render images in place in the original LaTeX file:
> render_images.py -i ABC.tex --action render --run_dockerized

# Open rendered images from a Markdown file in HTML to preview:
> render_images.py -i ABC.md --action open --run_dockerized
"""

import argparse
import logging
import os
import re
import tempfile
import hashlib
import json
from functools import wraps
from typing import List, Tuple, Callable, Optional

import helpers.hdbg as hdbg
import helpers.hdocker as hdocker
import helpers.hio as hio
import helpers.hparser as hparser
import helpers.hprint as hprint
import helpers.hsystem as hsystem

_LOG = logging.getLogger(__name__)


# #############################################################################


def _get_rendered_file_paths(
    template_out_file: str, image_code_idx: int, dst_ext: str
) -> Tuple[str, str, str]:
    """
    Generate paths to files for image rendering.

    The name assigned to the target image is relative to the name of the
    original file where the image code was extracted from and the order number
    of that code block in the file. E.g., image rendered from the first image
    code block in a Markdown file called `readme.md` would be called
    `figs/readme.1.png`. This way if we update the image, its name does not
    change.

    :param template_out_file: template of the path to the output file where the
        rendered image should be inserted (e.g., `docs/readme.md`)
    :param image_code_idx: order number of the image code block in the input
        file
    :param dst_ext: extension of the target image file
    :return:
        - path to the temporary file with the image code (e.g., `readme.1.txt`)
        - absolute path to the dir with rendered images (e.g., `/usr/docs/figs`)
        - relative path to the image to be rendered (e.g., `figs/readme.1.png`)
    """
    sub_dir = "figs"
    # E.g., "docs/readme.md" -> "/usr/docs", "readme.md".
    out_file_dir, out_file_name = os.path.split(os.path.abspath(template_out_file))
    # E.g., "readme".
    out_file_name_body = os.path.splitext(out_file_name)[0]
    # Create the name for the image file, e.g., "readme.1.png".
    img_name = f"{out_file_name_body}.{image_code_idx}.{dst_ext}"
    # Get the absolute path to the dir with images, e.g., "/usr/docs/figs".
    abs_img_dir_path = os.path.join(out_file_dir, sub_dir)
    # Get the relative path to the image, e.g., "figs/readme.1.png".
    rel_img_path = os.path.join(sub_dir, img_name)
    # Get the path to a temporary file with the image code, e.g., "readme.1.txt".
    dir_name = "tmp.render_images"
    code_file_path = f"{dir_name}/{out_file_name_body}.{image_code_idx}.txt"
    return (code_file_path, abs_img_dir_path, rel_img_path)


# #############################################################################


# TODO(gp): This can be generalized to compute the hash of a general computation.
# TODO(gp): In practice this is simple_cache.py but without storting the output
# but only returning if the function was already called with the same arguments
# or not. See if we can merge the two.
class ImageHashCache:
    """
    Class for managing image hash caching.

    The cache is a JSON storing from hash of the requested computation to the
    hash of the image code
    E.g.,
    ```
    {
        "a1b2c3...": {
            "image_code_hash": "d4e5f6...",
            "image_code_type": "graphviz",
            "out_file": "/path/to/rendered/image1.png",
        }
        ...
    }
    ```

    Given a certain computation we want to check if the image code has changed
    since the last time we computed the hash of the image code. If it has not
    changed, we can skip the rendering.

    In practice, we could use a set of hashes of the computation, but we store
    also the information of the hash to make it easier to debug.
    If we want to invalidate the cache for one figure, we can do it by removing 
    the entry corresponding to that hash.
    """

    def __init__(self, cache_file: str):
        """
        Initialize the ImageHashCache.

        :param cache_file: Path to the cache file
        """
<<<<<<< HEAD
=======
        hdbg.dassert_isinstance(cache_file, str)
        hdbg.dassert_ne(cache_file, "")
>>>>>>> 5317e3b2
        self.cache_file = cache_file
        # Load the cache from the file, if it exists, or start with an empty
        # cache.
        if os.path.exists(self.cache_file):
            _LOG.debug("Loading cache from %s", self.cache_file)
            self.cache = self._load()
        else:
            _LOG.debug("No cache file found at %s", self.cache_file)
            self.cache = {}

    def compute_hash(self, image_code: str, image_code_type: str, out_file: str) -> Tuple[str, dict]:
        """
        Compute a hash of the needed computation inputs.
        
        :param image_code: The code of the image
        :param image_code_type: Type of the image code (e.g., "plantuml", "mermaid")
        :param out_file: Path to the output file where the image will be saved
        :return: The hash of the inputs and the inputs
        """
        # Compute the hash of the image code.
        image_code_hash = hashlib.sha256(image_code.encode()).hexdigest()
        # Create a dictionary with the inputs
        cache_value = {
            "image_code_hash": image_code_hash,
            "image_code_type": image_code_type,
            "out_file": out_file,
        }
        # Compute hash of the entry.
        cache_key = out_file
        return cache_key, cache_value

    def update_cache(self, cache_key: str, cache_value: str,
                     *, assert_no_key: bool = False) -> bool:
        """
        Update the cache with a new entry.
        """
        if assert_no_key:
            hdbg.dassert_not_in(cache_key, self.cache)  
        cache_updated = cache_key not in self.cache or self.cache[cache_key] != cache_value
        if cache_updated:
            self.cache[cache_key] = cache_value
            # Save the cache to the file.
            self._save()
        return cache_updated

    def __contains__(self, entry_key: str) -> bool:
        """
        Check if an entry is in the cache.
        """
        return entry_key in self.cache

    def _load(self) -> dict:
        """
        Load the hash cache from a file.
        
        :return: Dictionary mapping image hashes to rendered file paths
        """
        hdbg.dassert_file_exists(self.cache_file)
        return hio.from_json(self.cache_file)

    def _save(self) -> None:
        """
        Save the hash cache to a file.
        """
        hio.to_json(self.cache_file, self.cache)


# #############################################################################


def _render_image_code(
    image_code_txt: str,
    image_code_idx: int,
    image_code_type: str,
    out_file: str,
    dst_ext: str,
    use_cache: bool,
    *,
    force_rebuild: bool = False,
    use_sudo: bool = False,
    dry_run: bool = False,
<<<<<<< HEAD
    cache_file: str = "tmp.render_images.cache.json",
=======
    cache_file: Optional[str] = None,
>>>>>>> 5317e3b2
) -> Tuple[str, bool]:
    """
    Render the image code into an image file.

    :param image_code_txt: the code of the image
    :param image_code_idx: order number of the image code block in the
        file
    :param image_code_type: type of the image code according to its
        language, e.g., "plantuml", "mermaid"
    :param out_file: path to the output file where the image will be
        inserted
    :param dst_ext: extension of the rendered image, e.g., "svg", "png"
    :param dry_run: if True, the rendering command is not executed
    :return: path to the rendered image and a boolean indicating if the cache
        was hit
    """
    _LOG.debug(hprint.func_signature_to_str("image_code_txt"))
    if image_code_type == "plantuml":
        # TODO(gp): we should always add the start and end tags.
        if not image_code_txt.startswith("@startuml"):
            image_code_txt = f"@startuml\n{image_code_txt}"
        if not image_code_txt.endswith("@enduml"):
            image_code_txt = f"{image_code_txt}\n@enduml"
    elif image_code_type == "tikz":
        image_code_tmp = r"""
        \documentclass[tikz, border=10pt]{standalone}
        \usepackage{tikz}
        \begin{document}
        """
        image_code_tmp = hprint.dedent(image_code_tmp)
        image_code_tmp += image_code_txt
        image_code_tmp += r"\end{document}"
        image_code_txt = image_code_tmp
    # Get paths for rendered files.
    # TODO(gp): The fact that we compute the image file path here makes it
    # not possible to use a decorator to implement the caching.
    in_code_file_path, abs_img_dir_path, out_img_file_path = _get_rendered_file_paths(
        out_file, image_code_idx, dst_ext
    )
    cache_hit = False
    if use_cache:
        # Initialize cache handler.
<<<<<<< HEAD
        cache_file = cache_file or "tmp.render_images.cache.json"
=======
        cache_file = cache_file or "./tmp.render_images.cache.json"
>>>>>>> 5317e3b2
        _LOG.debug(hprint.to_str("cache_file"))
        cache = ImageHashCache(cache_file)
        # Compute hash of inputs.
        cache_key, cache_value = cache.compute_hash(image_code_txt, image_code_type, out_img_file_path)
        # Check if the image is cached.
        if cache_key in cache:
            # The image is cached, return the path.
            _LOG.debug("Cache hit for image %s", out_img_file_path)
            hdbg.dassert_file_exists(out_img_file_path)
            cache_hit = True
            return out_img_file_path, cache_hit
        # No cache hit, render the image and update the cache.
    hio.create_dir(abs_img_dir_path, incremental=True)
    # Save the image code to a temporary file.
    hio.to_file(in_code_file_path, image_code_txt)
    # Run the rendering.
    _LOG.info(
        "Creating the image from '%s' source and saving image to '%s'",
        in_code_file_path,
        abs_img_dir_path,
    )
    if dry_run:
        _LOG.warning("Skipping image generation because dry_run is set")
    else:
        if image_code_type == "plantuml":
            hdocker.run_dockerized_plantuml(
                in_code_file_path, abs_img_dir_path, dst_ext,
                force_rebuild=force_rebuild, use_sudo=use_sudo
            )
        elif image_code_type == "mermaid":
            hdocker.run_dockerized_mermaid(in_code_file_path, out_img_file_path,
                force_rebuild=force_rebuild, use_sudo=use_sudo)
        elif image_code_type == "tikz":
            cmd_opts: List[str] = []
            hdocker.dockerized_tikz_to_bitmap(in_code_file_path, cmd_opts, out_img_file_path,
                force_rebuild=force_rebuild, use_sudo=use_sudo)
        elif image_code_type == "graphviz":
            cmd_opts: List[str] = []
            hdocker.run_dockerized_graphviz(in_code_file_path, cmd_opts, out_img_file_path,
                force_rebuild=force_rebuild, use_sudo=use_sudo)
        else:
            raise ValueError(f"Invalid type: {image_code_type}")
    # Remove the temp file.
    os.remove(in_code_file_path)
    # Update the cache.
    if use_cache:
        cache.update_cache(cache_key, cache_value)
    return out_img_file_path, cache_hit


def _get_comment_prefix_postfix(extension: str) -> Tuple[str, str]:
    # Define the character that comments out a line depending on the file type.
    if extension == ".md":
        comment_prefix = "[//]: # ("
        comment_postfix = ")"
    elif extension == ".tex":
        comment_prefix = "%"
        comment_postfix = ""
    elif extension == ".txt":
        comment_prefix = "//"
        comment_postfix = ""
    else:
        raise ValueError(f"Unsupported file type: {extension}")
    return comment_prefix, comment_postfix


def _insert_image_code(extension: str, rel_img_path: str) -> str:
    """
    Insert the code to display the image in the output file.
    """
    # Add the code to insert the image in the file.
    if extension in (".md", ".txt"):
        # Use the Markdown syntax.
        txt = f"![]({rel_img_path})"
        # f"![]({rel_img_path})" + "{height=60%}"
    elif extension == ".tex":
        # Use the LaTeX syntax.
        # We need to leave it on a single line to make it easy to find and
        # replace it.
        txt = rf"""\begin{{figure}} \includegraphics[width=\linewidth]{{{rel_img_path}}} \end{{figure}}"""
    else:
        raise ValueError(f"Unsupported file extension: {extension}")
    return txt


def _comment_if_needed(
    state: str, line: str, comment_prefix: str, comment_postfix: str
) -> str:
    if state == "found_image_code":
        if line.startswith(comment_prefix):
            ret = line
        else:
            ret = f"{comment_prefix} {line}{comment_postfix}"
    else:
        ret = line
    return ret


def _render_images(
    in_lines: List[str],
    out_file: str,
    dst_ext: str,
    *,
    force_rebuild: bool = False,
    use_sudo: bool = False,
    dry_run: bool = False,
<<<<<<< HEAD
=======
    cache_file: Optional[str] = None,
>>>>>>> 5317e3b2
) -> List[str]:
    """
    Insert rendered images instead of image code blocks.

    "image code" refers to code that defines the content of the image, e.g.,
    plantUML/mermaid code for diagrams.

    This method:
    - comments out the image code if it is not already commented out
    - renders the image code into an image file
    - inserts the include for the rendered image after the image code block

    :param in_lines: lines of the input file
    :param out_file: path to the output file
    :param dst_ext: extension for rendered images
    :param dry_run: if True, the text of the file is updated but the images are
        not actually created
    :return: updated lines of the file
    """
    _LOG.debug(hprint.func_signature_to_str("in_lines"))
    # Get the extension of the output file.
    extension = os.path.splitext(out_file)[1]
    #
    comment_prefix, comment_postfix = _get_comment_prefix_postfix(extension)
    # Store the output of the code
    out_lines: List[str] = []
    # Store the image code found in the file.
    image_code_lines: List[str] = []
    # Store the order number of the current image code block.
    image_code_idx = 0
    # Image name explicitly set by the user with `plantuml(...)` syntax.
    user_rel_img_path = ""
    # Store the state of the parser.
    state = "search_image_code"
    # The code should look like:
    # ```plantuml
    #    ...
    # ```
    comment = re.escape(comment_prefix)
    start_regex = re.compile(
        rf"""
        ^\s*                # Start of the line and any leading whitespace
        ({comment}\s*)?     # Optional comment prefix
        ```                 # Opening backticks for code block
        (plantuml|mermaid|tikz|graphviz*)  # Image code type
        (\((.*)\))?         # Optional user-specified image name in parentheses
        \s*$                # Any trailing whitespace and end of the line
        """,
        re.VERBOSE,
    )
    end_regex = re.compile(
        rf"""
        ^\s*                # Start of the line and any leading whitespace
        ({comment}\s*)?     # Optional comment prefix
        ```                 # Opening backticks for code block
        \s*$                # Any trailing whitespace and end of the line
        """,
        re.VERBOSE,
    )
    for i, line in enumerate(in_lines):
        _LOG.debug("%d %s: '%s'", i, state, line)
        m = start_regex.search(line)
        if m:
            # Found the beginning of an image code block.
            hdbg.dassert_eq(state, "search_image_code")
            if m.group(1):
                state = "found_commented_image_code"
            else:
                state = "found_image_code"
            _LOG.debug(" -> state=%s", state)
            image_code_lines = []
            image_code_idx += 1
            # E.g., "plantuml" or "mermaid".
            image_code_type = m.group(2)
            if m.group(3):
                hdbg.dassert_eq(user_rel_img_path, "")
                user_rel_img_path = m.group(4)
                _LOG.debug(hprint.to_str("user_rel_img_path"))
            # Comment out the beginning of the image code.
            out_lines.append(
                _comment_if_needed(state, line, comment_prefix, comment_postfix)
            )
        elif state in ("found_image_code", "found_commented_image_code"):
            m = end_regex.search(line)
            if m:
                # Found the end of an image code block.
                image_code_txt = "\n".join(image_code_lines)
                use_cache = True
                rel_img_path, is_cache_hit = _render_image_code(
                    image_code_txt,
                    image_code_idx,
                    image_code_type,
                    out_file,
                    dst_ext,
                    use_cache,
                    force_rebuild=force_rebuild,
                    use_sudo=use_sudo,
                    dry_run=dry_run,
<<<<<<< HEAD
=======
                    cache_file=cache_file
>>>>>>> 5317e3b2
                )
                _ = is_cache_hit
                # Override the image name if explicitly set by the user.
                if user_rel_img_path != "":
                    rel_img_path = user_rel_img_path
                    user_rel_img_path = ""
                # Comment out the end of the image code, if needed.
                out_lines.append(
                    _comment_if_needed(
                        state, line, comment_prefix, comment_postfix
                    )
                )
                out_lines.append(_insert_image_code(extension, rel_img_path))
                # Set the parser to search for a new image code block.
                if state == "found_image_code":
                    state = "search_image_code"
                else:
                    state = "replace_image_code"
                _LOG.debug(" -> state=%s", state)
            else:
                # Record the line from inside the image code block.
                image_code_lines.append(line)
                # Comment out the inside of the image code.
                out_lines.append(
                    _comment_if_needed(
                        state, line, comment_prefix, comment_postfix
                    )
                )
        elif state == "replace_image_code":
            # Replace the line with the image code, which should be the next
            # line.
            if line.rstrip().lstrip() != "":
                # Replace the line.
                state = "search_image_code"
                _LOG.debug(" -> state=%s", state)
        else:
            # Keep a regular line.
            out_lines.append(line)
    return out_lines


# #############################################################################


def _open_html(out_file: str) -> None:
    """
    Convert the output file to HTML using `notes_to_pdf.py` and open it.

    :param out_file: path to the output file to open
    """
    _LOG.info("\n%s", hprint.frame("Convert file to HTML"))
    # Compose the command.
    cur_path = os.path.abspath(os.path.dirname(__file__))
    tmp_dir = os.path.split(out_file)[0]
    cmd = (
        f"{cur_path}/notes_to_pdf.py -t html -i {out_file} --skip_action "
        f"copy_to_gdrive --skip_action cleanup_after --tmp_dir {tmp_dir}"
    )
    # Run.
    hsystem.system(cmd)


# #############################################################################

_ACTION_OPEN = "open"
_ACTION_RENDER = "render"
_VALID_ACTIONS = [_ACTION_OPEN, _ACTION_RENDER]
# _DEFAULT_ACTIONS = [_ACTION_OPEN, _ACTION_RENDER]
_DEFAULT_ACTIONS: List[str] = []


def _parse() -> argparse.ArgumentParser:
    parser = argparse.ArgumentParser(
        description=__doc__, formatter_class=argparse.RawDescriptionHelpFormatter
    )
    # Add input and output file arguments.
    parser.add_argument(
        "-i",
        "--in_file_name",
        required=True,
        type=str,
        help="Path to the input file",
    )
    parser.add_argument(
        "-o",
        "--out_file_name",
        type=str,
        default=None,
        help="Path to the output file",
    )
    # Add actions arguments.
    hparser.add_action_arg(parser, _VALID_ACTIONS, _DEFAULT_ACTIONS)
    # Add an argument for debugging.
    parser.add_argument(
        "--dry_run",
        action="store_true",
        help="Update the file but do not render images",
    )
    hparser.add_dockerized_script_arg(parser)
    hparser.add_verbosity_arg(parser)
    return parser


def _main(parser: argparse.ArgumentParser) -> None:
    args = parser.parse_args()
    hdbg.init_logger(verbosity=args.log_level, use_exec_path=True)
    # Get the paths to the input and output files.
    in_file, out_file = hparser.parse_input_output_args(args)
    # Verify that the input and output file types are valid and equal.
    hdbg.dassert_file_extension(in_file, ["md", "tex", "txt"])
    hdbg.dassert_eq(
        os.path.splitext(in_file)[1],
        os.path.splitext(out_file)[1],
        msg="Input and output files should have the same extension.",
    )
    # Get the selected actions.
    actions = hparser.select_actions(args, _VALID_ACTIONS, _DEFAULT_ACTIONS)
    _LOG.info("Selected actions: %s", actions)
    # Set the extension for the rendered images.
    dst_ext = "png"
    if actions == [_ACTION_OPEN]:
        # Set the output file path and image extension used for the preview
        # action.
        in_file_ext = os.path.splitext(in_file)[1]
        out_file = tempfile.mktemp(suffix="." + in_file_ext)
        dst_ext = "svg"
    # Read the input file.
    in_lines = hio.from_file(in_file).split("\n")
    # Get the updated file lines after rendering.
    out_lines = _render_images(
        in_lines, out_file, dst_ext, 
        force_rebuild=args.dockerized_force_rebuild,
        use_sudo=args.dockerized_use_sudo,
<<<<<<< HEAD
        dry_run=args.dry_run
=======
        dry_run=args.dry_run,
>>>>>>> 5317e3b2
    )
    # Save the output into a file.
    hio.to_file(out_file, "\n".join(out_lines))
    # Open if needed.
    if _ACTION_OPEN in actions:
        _open_html(out_file)


if __name__ == "__main__":
    _main(_parse())<|MERGE_RESOLUTION|>--- conflicted
+++ resolved
@@ -125,11 +125,8 @@
 
         :param cache_file: Path to the cache file
         """
-<<<<<<< HEAD
-=======
         hdbg.dassert_isinstance(cache_file, str)
         hdbg.dassert_ne(cache_file, "")
->>>>>>> 5317e3b2
         self.cache_file = cache_file
         # Load the cache from the file, if it exists, or start with an empty
         # cache.
@@ -211,11 +208,7 @@
     force_rebuild: bool = False,
     use_sudo: bool = False,
     dry_run: bool = False,
-<<<<<<< HEAD
-    cache_file: str = "tmp.render_images.cache.json",
-=======
     cache_file: Optional[str] = None,
->>>>>>> 5317e3b2
 ) -> Tuple[str, bool]:
     """
     Render the image code into an image file.
@@ -258,11 +251,7 @@
     cache_hit = False
     if use_cache:
         # Initialize cache handler.
-<<<<<<< HEAD
-        cache_file = cache_file or "tmp.render_images.cache.json"
-=======
         cache_file = cache_file or "./tmp.render_images.cache.json"
->>>>>>> 5317e3b2
         _LOG.debug(hprint.to_str("cache_file"))
         cache = ImageHashCache(cache_file)
         # Compute hash of inputs.
@@ -369,10 +358,7 @@
     force_rebuild: bool = False,
     use_sudo: bool = False,
     dry_run: bool = False,
-<<<<<<< HEAD
-=======
     cache_file: Optional[str] = None,
->>>>>>> 5317e3b2
 ) -> List[str]:
     """
     Insert rendered images instead of image code blocks.
@@ -471,10 +457,7 @@
                     force_rebuild=force_rebuild,
                     use_sudo=use_sudo,
                     dry_run=dry_run,
-<<<<<<< HEAD
-=======
                     cache_file=cache_file
->>>>>>> 5317e3b2
                 )
                 _ = is_cache_hit
                 # Override the image name if explicitly set by the user.
@@ -608,11 +591,7 @@
         in_lines, out_file, dst_ext, 
         force_rebuild=args.dockerized_force_rebuild,
         use_sudo=args.dockerized_use_sudo,
-<<<<<<< HEAD
-        dry_run=args.dry_run
-=======
         dry_run=args.dry_run,
->>>>>>> 5317e3b2
     )
     # Save the output into a file.
     hio.to_file(out_file, "\n".join(out_lines))
