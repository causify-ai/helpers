--- conflicted
+++ resolved
@@ -111,13 +111,8 @@
     force_rebuild: bool = False,
     use_sudo: bool = False,
     dry_run: bool = False,
-<<<<<<< HEAD
     use_github_hosting: bool = False,
-    cache_file: Optional[str] = None,
-) -> Tuple[str, bool]:
-=======
 ) -> str:
->>>>>>> d41a3c6c
     """
     Render the image code into an image file.
 
@@ -133,15 +128,9 @@
     :param force_rebuild: rebuild the Docker image before rendering
     :param use_sudo: run Docker with sudo
     :param dry_run: if True, the rendering command is not executed
-<<<<<<< HEAD
     :param use_github_hosting: if True, insert rendered image links
         using absolute GitHub-hosted URLs instead of relative paths
-    :param cache_file: path to cache file
-    :return: path to the rendered image and a boolean indicating if the
-        cache was hit
-=======
     :return: path to the rendered image
->>>>>>> d41a3c6c
     """
     _LOG.debug(hprint.func_signature_to_str("image_code_txt"))
     if image_code_type == "plantuml":
@@ -312,11 +301,7 @@
     force_rebuild: bool = False,
     use_sudo: bool = False,
     dry_run: bool = False,
-<<<<<<< HEAD
     use_github_hosting: bool = False,
-    cache_file: Optional[str] = None,
-=======
->>>>>>> d41a3c6c
 ) -> List[str]:
     """
     Insert rendered images instead of image code blocks.
@@ -427,11 +412,7 @@
                     force_rebuild=force_rebuild,
                     use_sudo=use_sudo,
                     dry_run=dry_run,
-<<<<<<< HEAD
                     use_github_hosting=use_github_hosting,
-                    cache_file=cache_file,
-=======
->>>>>>> d41a3c6c
                 )
                 # Override the image name if explicitly set by the user.
                 if user_rel_img_path != "":
