--- conflicted
+++ resolved
@@ -30,30 +30,9 @@
         max_level = 3
         output_file = self.get_scratch_space() + "/output.md"
         # Call tested function.
-<<<<<<< HEAD
-        args = argparse.Namespace(
-            i=input_file, o=output_file, mode="headers", max_level="3"
-        )
-        # )
-        #     parser = dshdehfma._parse()
-        #     args = parser.parse_args(
-        #         [
-        #             "-i",
-        #             input_file,
-        #             "-o",
-        #             output_file,
-        #             "--mode",
-        #             "headers",
-        #             "--max-level",
-        #             "3",
-        #         ]
-        #     )
-        dshdehfma._main(args)
-=======
         dshdehfma._extract_headers_from_markdown(
             input_file, mode, max_level, output_file
         )
->>>>>>> 0bb08d86
         # Check output.
         act = hio.from_file(output_file)
         exp = r"""
