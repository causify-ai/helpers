---
fontsize: 10pt
---
\let\emph\textit
\let\uline\underline
\let\ul\underline
::: columns
:::: {.column width=15%}
![](lectures_source/UMD_Logo.png)
::::
:::: {.column width=75%}

\vspace{0.4cm}
\begingroup \large
MSML610: Advanced Machine Learning
\endgroup
::::
:::

\vspace{1cm}

\begingroup \Large
**$$\text{\textcolor{blue}{\text{Game Theory}}}$$**
\endgroup
\vspace{1cm}

**Instructor**: Dr. GP Saggese - `gsaggese@umd.edu`

**References**:

- AIMA 5: Adversarial search and game theory
- AIMA 18: Multiagent decision making

####
- _**\textcolor{red}{Game theory}**_
  - Connections between Machine Learning and Game Theory


#### Normal Form Games
- Representation of games using a payoff matrix
- Players choose strategies simultaneously
- Used to study strategic interactions
- Example: Prisoner’s Dilemma

#### Extensive Form Games
- Game represented as a tree with sequential moves
- Captures order of play, decisions, and information
- Includes concepts like subgames and information sets
- Used in modeling turn-based interactions (e.g., poker)

#### Pure and Mixed Strategies
- Pure strategy: deterministic choice
- Mixed strategy: probability distribution over actions
- Mixed strategies allow randomization and increase flexibility
- Mixed strategies are crucial in achieving equilibrium in some games

#### Nash Equilibrium
- A set of strategies where no player has an incentive to deviate
- Can be in pure or mixed strategies
- Existence guaranteed (in mixed strategies) by Nash's theorem
- Central concept in game theory

#### Dominant and Dominated Strategies
- A strategy dominates another if it always yields better payoff
- Dominated strategies are never rational to play
- Iterated elimination of dominated strategies simplifies games

#### Best Response and Reaction Functions
- Best response: strategy that maximizes a player’s payoff given others’ strategies
- Nash equilibrium occurs where all players play best responses
- Used to derive and analyze equilibria

#### Zero-Sum Games
- One player’s gain is another player’s loss
- Payoffs satisfy $u_1 = -u_2$
- Solvable using minimax theorem
- Important in adversarial ML (e.g., GANs)

#### Minimax Theorem
- In zero-sum games: $\min_{\pi_1} \max_{\pi_2} u = \max_{\pi_2} \min_{\pi_1} u$
- Players choose strategies to minimize their maximum possible loss
- Foundation for robust optimization and adversarial training

#### Correlated Equilibrium
- Players coordinate using a shared signal
- Generalization of Nash equilibrium
- Can lead to better outcomes than Nash equilibrium
- Enables learning equilibria via no-regret algorithms

#### Bayesian Games
- Games with incomplete information
- Players have private types and beliefs
- Strategies depend on beliefs about others
- Relevant to modeling uncertainty in ML

#### Evolutionary Game Theory
- Studies dynamics of strategy changes in populations
- Focuses on replicator dynamics and evolutionarily stable strategies (ESS)
- Used in multi-agent learning and biology-inspired algorithms

#### Repeated Games
- Same game played multiple times
- History of play influences future actions
- Cooperation can emerge (e.g., tit-for-tat)
- Important for modeling long-term interaction

#### Stochastic Games
- Generalization of repeated games with state transitions
- Combines game theory with Markov decision processes (MDPs)
- Used in reinforcement learning and dynamic competition

#### Mechanism Design
- Inverse game theory: design rules to achieve desired outcomes
- Ensures incentive compatibility and individual rationality
- Applied in auctions, resource allocation, and blockchain systems

#### Auction Theory
- Study of bidding strategies and auction formats
- Types: first-price, second-price (Vickrey), all-pay, etc.
- Truthful bidding is optimal in second-price auctions
- Used in online ad auctions and marketplaces

#### Potential Games
- Games with a potential function aligning with player incentives
- Any change in individual utility reflects a global change
- Facilitates convergence to equilibrium via learning

#### Learning in Games
- Fictitious play, regret minimization, Q-learning in multi-agent settings
- Focus on convergence to equilibrium through repeated interaction
- No-regret algorithms converge to correlated equilibria

#### Multi-Agent Reinforcement Learning (MARL)
- Agents learn by interacting with other learning agents
- Combines RL with game-theoretic reasoning
- Challenges: non-stationarity, exploration, coordination

#### Cooperative Game Theory
- Focuses on group outcomes and coalition formation
- Concepts: core, Shapley value, bargaining
- Useful in team-based ML and federated learning

#### Social Choice and Voting
- Aggregation of individual preferences into a collective decision
- Arrow’s impossibility theorem: no perfect voting system exists
- Relevant in ensemble methods and preference aggregation

####
- Game theory
<<<<<<< HEAD
  - **\textcolor{purple}{Connections between Machine Learning and Game Theory}**
=======
  - _**\textcolor{red}{Connections between Machine Learning and Game Theory}**_
>>>>>>> 42822acc
<|MERGE_RESOLUTION|>--- conflicted
+++ resolved
@@ -147,8 +147,4 @@
 
 ####
 - Game theory
-<<<<<<< HEAD
-  - **\textcolor{purple}{Connections between Machine Learning and Game Theory}**
-=======
   - _**\textcolor{red}{Connections between Machine Learning and Game Theory}**_
->>>>>>> 42822acc
