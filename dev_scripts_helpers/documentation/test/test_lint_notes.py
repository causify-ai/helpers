import logging
import os
from typing import Optional

import pytest

import dev_scripts_helpers.documentation.lint_notes as dshdlino
import helpers.hdbg as hdbg
import helpers.hgit as hgit
import helpers.hio as hio
import helpers.hprint as hprint
import helpers.hserver as hserver
import helpers.hsystem as hsystem
import helpers.hunit_test as hunitest

_LOG = logging.getLogger(__name__)


def _get_text1() -> str:
    txt = r"""
    * Gradient descent for logistic regression
    - The typical implementations of gradient descent (basic or advanced) need
      two inputs:
        - The cost function $E_{in}(\vw)$ (to monitor convergence)
        - The gradient of the cost function
          $\frac{\partial E}{w_j} \text{ for all } j$ (to optimize)
    - The cost function is:
        $$E_{in} = \frac{1}{N} \sum_i e(h(\vx_i), y_i)$$

    - In case of general probabilistic model $h(\vx)$ in \{0, 1\}):
        $$
        E_{in}(\vw) = \frac{1}{N} \sum_i \big(
        -y_i \log(\Pr(h(\vx) = 1|\vx)) - (1 - y_i) \log(1 - \Pr(h(\vx)=1|\vx))
        \big)
        $$

    - In case of logistic regression in \{+1, -1\}:
        $$E_{in}(\vw) = \frac{1}{N} \sum_i \log(1 + \exp(-y_i \vw^T \vx_i))$$

    - It can be proven that the function $E_{in}(\vw)$ to minimize is convex in
      $\vw$ (sum of exponentials and flipped exponentials is convex and log is
      monotone)"""
    txt = hprint.dedent(txt, remove_lead_trail_empty_lines_=True)
    return txt


# #############################################################################
# Test_lint_notes1
# #############################################################################


@pytest.mark.skipif(
    hserver.is_inside_ci() or hserver.is_dev_csfy(),
    reason="Disabled because of CmampTask10710",
)
class Test_lint_notes1(hunitest.TestCase):

    def test_preprocess1(self) -> None:
        txt = r"""$$E_{in} = \frac{1}{N} \sum_i e(h(\vx_i), y_i)$$"""
        exp = r"""
        $$
        E_{in} = \frac{1}{N} \sum_i e(h(\vx_i), y_i)
        $$"""
        self._helper_preprocess(txt, exp)

    def test_preprocess2(self) -> None:
        txt = r"""
        $$E_{in}(\vw) = \frac{1}{N} \sum_i \big(
        -y_i \log(\Pr(h(\vx) = 1|\vx)) - (1 - y_i) \log(1 - \Pr(h(\vx)=1|\vx))
        \big)$$"""
        exp = r"""
        $$
        E_{in}(\vw) = \frac{1}{N} \sum_i \big(
        -y_i \log(\Pr(h(\vx) = 1|\vx)) - (1 - y_i) \log(1 - \Pr(h(\vx)=1|\vx))
        \big)
        $$"""
        self._helper_preprocess(txt, exp)

    def test_preprocess3(self) -> None:
        txt = _get_text1()
        exp = r"""
        - STARGradient descent for logistic regression
        - The typical implementations of gradient descent (basic or advanced) need
          two inputs:
            - The cost function $E_{in}(\vw)$ (to monitor convergence)
            - The gradient of the cost function
              $\frac{\partial E}{w_j} \text{ for all } j$ (to optimize)
        - The cost function is:
            $$
            E_{in} = \frac{1}{N} \sum_i e(h(\vx_i), y_i)
            $$

        - In case of general probabilistic model $h(\vx)$ in \{0, 1\}):
            $$
            E_{in}(\vw) = \frac{1}{N} \sum_i \big(
            -y_i \log(\Pr(h(\vx) = 1|\vx)) - (1 - y_i) \log(1 - \Pr(h(\vx)=1|\vx))
            \big)
            $$

        - In case of logistic regression in \{+1, -1\}:
            $$
            E_{in}(\vw) = \frac{1}{N} \sum_i \log(1 + \exp(-y_i \vw^T \vx_i))
            $$

        - It can be proven that the function $E_{in}(\vw)$ to minimize is convex in
          $\vw$ (sum of exponentials and flipped exponentials is convex and log is
          monotone)"""
        self._helper_preprocess(txt, exp)

    def test_preprocess4(self) -> None:
        txt = r"""
        # #########################
        # test
        # #############################################################################"""
        exp = r"""# test"""
        self._helper_preprocess(txt, exp)

    def test_preprocess5(self) -> None:
        txt = r"""
        ## ////////////////
        # test
        # ////////////////"""
        exp = r"""# test"""
        self._helper_preprocess(txt, exp)

    def _helper_preprocess(self, txt: str, exp: str) -> None:
        txt = hprint.dedent(txt, remove_lead_trail_empty_lines_=True)
        act = dshdlino._preprocess(txt)
        exp = hprint.dedent(exp, remove_lead_trail_empty_lines_=True)
        self.assert_equal(act, exp)


# #############################################################################
# Test_lint_notes2
# #############################################################################


@pytest.mark.skipif(
    hserver.is_inside_ci() or hserver.is_dev_csfy(),
    reason="Disabled because of CmampTask10710",
)
class Test_lint_notes2(hunitest.TestCase):

    def test_process1(self) -> None:
        txt = _get_text1()
        exp = None
        file_name = "test.txt"
        act = self._helper_process(txt, exp, file_name)
        self.check_string(act)

    def test_process2(self) -> None:
        """
        Run the text linter on a txt file.
        """
        txt = r"""
        *  Good time management

        1. choose the right tasks
            -   avoid non-essential tasks
        """
        exp = r"""
        * Good time management

        1. Choose the right tasks
           - Avoid non-essential tasks
        """
        file_name = "test.txt"
        self._helper_process(txt, exp, file_name)

    def test_process3(self) -> None:
        """
        Run the text linter on a md file.
        """
        txt = r"""
        # Good
        - Good time management
          1. choose the right tasks
            - Avoid non-essential tasks

        ## Bad
        -  Hello
            - World
        """
        exp = r"""
        <!-- toc -->

        - [Good](#good)
          * [Bad](#bad)

        <!-- tocstop -->

        # Good

        - Good time management
          1. Choose the right tasks
          - Avoid non-essential tasks

        ## Bad

        - Hello
          - World
        """
        file_name = "test.md"
        self._helper_process(txt, exp, file_name)

    def test_process4(self) -> None:
        """
        Check that no replacement happens inside a ``` block.
        """
        txt = r"""
        <!-- toc -->
        <!-- tocstop -->

        - Good
        - Hello

        ```test
        - hello
            - world
        1) oh no!
        ```
        """
        exp = r"""
        <!-- toc -->



        <!-- tocstop -->

        - Good
        - Hello

        ```test
        - hello
            - world
        1) oh no!
        ```
        """
        file_name = "test.md"
        self._helper_process(txt, exp, file_name)

    def test_process_prettier_bug1(self) -> None:
        """
        For some reason prettier replaces - with * when there are 2 empty lines.
        """
        txt = self._get_text_problematic_for_prettier1()
        act = dshdlino.prettier_on_str(txt, file_type="txt")
        exp = r"""
        - Python formatting

        * Python has several built-in ways of formatting strings
          1. `%` format operator
          2. `format` and `str.format`

        - `%` format operator

        * Text template as a format string
          - Values to insert are provided as a value or a `tuple`
        """
        exp = hprint.dedent(exp, remove_lead_trail_empty_lines_=True)
        self.assert_equal(act, exp)

    def test_process5(self) -> None:
        """
        Run the text linter on a txt file.
        """
        txt = self._get_text_problematic_for_prettier1()
        exp = r"""
        * Python formatting
        - Python has several built-in ways of formatting strings

          1. `%` format operator
          2. `format` and `str.format`

        * `%` format operator
        - Text template as a format string
          - Values to insert are provided as a value or a `tuple`
        """
        file_name = "test.txt"
        self._helper_process(txt, exp, file_name)

    def test_process6(self) -> None:
        """
        Run the text linter on a txt file.
        """
        txt = r"""
        * `str.format`
        - Python 3 allows to format multiple values, e.g.,
           ```python
           key = 'my_var'
           value = 1.234
           ```
        """
        exp = r"""
        * `str.format`
        - Python 3 allows to format multiple values, e.g.,
          ```python
          key = 'my_var'
          value = 1.234
          ```
        """
        file_name = "test.txt"
        self._helper_process(txt, exp, file_name)

    # //////////////////////////////////////////////////////////////////////////

    @staticmethod
    def _get_text_problematic_for_prettier1() -> str:
        txt = r"""
        * Python formatting
        - Python has several built-in ways of formatting strings
          1) `%` format operator
          2) `format` and `str.format`


        * `%` format operator
        - Text template as a format string
          - Values to insert are provided as a value or a `tuple`
        """
        txt = hprint.dedent(txt, remove_lead_trail_empty_lines_=True)
        return txt

    def _helper_process(
        self, txt: str, exp: Optional[str], file_name: str
    ) -> str:
        """
        Helper function to process the given text and compare the result with
        the expected output.

        :param txt: The text to be processed.
        :param exp: The expected output after processing the text. If
            None, no comparison is made.
        :param file_name: The name of the file to be used for
            processing.
        :return: The processed text.
        """
        txt = hprint.dedent(txt, remove_lead_trail_empty_lines_=True)
        file_name = os.path.join(self.get_scratch_space(), file_name)
        act = dshdlino._process(txt, file_name)
        if exp:
            exp = hprint.dedent(exp, remove_lead_trail_empty_lines_=True)
            self.assert_equal(act, exp)
        return act


# #############################################################################
# Test_lint_notes_cmd_line1
# #############################################################################


@pytest.mark.skipif(
    hserver.is_inside_ci() or hserver.is_dev_csfy(),
    reason="Disabled because of CmampTask10710",
)
class Test_lint_notes_cmd_line1(hunitest.TestCase):

    def create_md_input_file(self) -> str:
        txt = """
        # Header1
        "Lorem ipsum dolor sit amet, consectetur adipiscing elit, sed do eiusmod tempor incididunt ut labore et dolore magna aliqua. Ut enim ad minim veniam, quis nostrud exercitation ullamco laboris nisi ut aliquip ex ea commodo consequat. Duis aute irure dolor in reprehenderit in voluptate velit esse cillum dolore eu fugiat nulla pariatur. Excepteur sint occaecat cupidatat non proident, sunt in culpa qui officia deserunt mollit anim id est laborum."
        """
        txt = hprint.dedent(txt, remove_lead_trail_empty_lines_=True)
        in_file = os.path.join(self.get_scratch_space(), "input.md")
        hio.to_file(in_file, txt)
        return in_file

    def create_tex_input_file(self) -> str:
        txt = r"""
            \documentclass{article}

        \title{Simple \LaTeX{} Example}
        \author{Your Name}
                \date{\today}

        \begin{document}

        \maketitle

        \section{Introduction}
        Lorem ipsum dolor sit amet, consectetur adipiscing elit, sed do eiusmod tempor incididunt ut labore et dolore magna aliqua. Ut enim ad minim veniam, quis nostrud exercitation ullamco laboris nisi ut aliquip ex ea commodo consequat. Duis aute irure dolor in reprehenderit in voluptate velit esse cillum dolore eu fugiat nulla pariatur. Excepteur sint occaecat cupidatat non proident, sunt in culpa qui officia deserunt mollit anim id est laborum.

        \section{Math Example}
        Here is an inline equation: \( E = mc^2 \).\\
        And a displayed equation:
                \[
        \int_{0}^{\infty} e^{-x^2} \, dx = \frac{\sqrt{\pi}}{2}
        \]

            \section{Lists}
        \begin{itemize}
        \item Item 1
                \item Item 2
            \item Item 3
        \end{itemize}

        \end{document}
        """
        txt = hprint.dedent(txt, remove_lead_trail_empty_lines_=True)
        in_file = os.path.join(self.get_scratch_space(), "input.tex")
        hio.to_file(in_file, txt)
        return in_file

    # TODO(gp): Run this calling directly the code and not executing the script.
    def run_lint_notes(
        self, in_file: str, type_: str, cmd_opts: str
    ) -> Optional[str]:
        """
        Run the `lint_notes.py` script with the specified options.

        :param in_file: Path to the input file containing the notes.
        :param type_: The output format, either 'md' or 'tex'.
        :param cmd_opts: Additional command-line options to pass to the
            script.
        :returns: A tuple containing the script content and the output
            content.
        """
        # lint_notes.py \
        #  -i papers/DataFlow_stream_computing_framework/DataFlow_stream_computing_framework.tex \
        #  --use_dockerized_prettier \
        cmd = []
        exec_path = hgit.find_file_in_git_tree("lint_notes.py")
        hdbg.dassert_path_exists(exec_path)
        cmd.append(exec_path)
        cmd.append(f"--in_file_name {in_file}")
        cmd.append("--use_dockerized_prettier")
        # Save a script file to store the commands.
        hdbg.dassert_in(type_, ["md", "tex"])
        out_dir = self.get_scratch_space()
        out_file = os.path.join(out_dir, f"output.{type_}")
        cmd.append(f"--out_file_name {out_file}")
        cmd.append(cmd_opts)
        cmd = " ".join(cmd)
        hsystem.system(cmd)
        # Check the content of the file, if needed.
        output_txt: Optional[str] = None
        if os.path.exists(out_file):
            output_txt = hio.from_file(out_file)
        return output_txt

    # ///////////////////////////////////////////////////////////////////////////

    def test1(self) -> None:
        """
        Run lint_to_notes.py on a markdown file.
        """
        # Prepare inputs.
        in_file = self.create_md_input_file()
        type_ = "md"
        cmd_opts = ""
        # Run the script.
        output_txt = self.run_lint_notes(in_file, type_, cmd_opts)
        # Check.
        self.check_string(output_txt)

    def test2(self) -> None:
        """
        Run lint_to_notes.py on a latex file.
        """
        # Prepare inputs.
        in_file = self.create_tex_input_file()
        type_ = "tex"
        cmd_opts = ""
        # Run the script.
        output_txt = self.run_lint_notes(in_file, type_, cmd_opts)
        # Check.
<<<<<<< HEAD
        self.check_string(output_txt)

    # def test2(self) -> None:
    #     """
    #     Run:
    #     > notes_to_pdf.py --input input.md -t pdf
    #     """
    #     # Prepare inputs.
    #     in_file = self.create_input_file()
    #     type_ = "pdf"
    #     cmd_opts = ""
    #     # Run the script.
    #     script_txt, output_txt = self.run_notes_to_pdf(in_file, type_, cmd_opts)
    #     # Check.
    #     txt = "script_txt:\n%s\n" % script_txt
    #     txt += "output_txt:\n%s\n" % output_txt
    #     self.check_string(txt, purify_text=True)

    # def test3(self) -> None:
    #     """
    #     Run:
    #     > notes_to_pdf.py --input input.md -t pdf --filter_by_header Header2
    #     """
    #     # Prepare inputs.
    #     in_file = self.create_input_file()
    #     type_ = "pdf"
    #     cmd_opts = "--filter_by_header Header2"
    #     # Run the script.
    #     script_txt, output_txt = self.run_notes_to_pdf(in_file, type_, cmd_opts)
    #     # Check.
    #     txt = "script_txt:\n%s\n" % script_txt
    #     txt += "output_txt:\n%s\n" % output_txt
    #     self.check_string(txt, purify_text=True)
=======
        self.check_string(output_txt)
>>>>>>> 0387ed7f
<|MERGE_RESOLUTION|>--- conflicted
+++ resolved
@@ -463,40 +463,4 @@
         # Run the script.
         output_txt = self.run_lint_notes(in_file, type_, cmd_opts)
         # Check.
-<<<<<<< HEAD
-        self.check_string(output_txt)
-
-    # def test2(self) -> None:
-    #     """
-    #     Run:
-    #     > notes_to_pdf.py --input input.md -t pdf
-    #     """
-    #     # Prepare inputs.
-    #     in_file = self.create_input_file()
-    #     type_ = "pdf"
-    #     cmd_opts = ""
-    #     # Run the script.
-    #     script_txt, output_txt = self.run_notes_to_pdf(in_file, type_, cmd_opts)
-    #     # Check.
-    #     txt = "script_txt:\n%s\n" % script_txt
-    #     txt += "output_txt:\n%s\n" % output_txt
-    #     self.check_string(txt, purify_text=True)
-
-    # def test3(self) -> None:
-    #     """
-    #     Run:
-    #     > notes_to_pdf.py --input input.md -t pdf --filter_by_header Header2
-    #     """
-    #     # Prepare inputs.
-    #     in_file = self.create_input_file()
-    #     type_ = "pdf"
-    #     cmd_opts = "--filter_by_header Header2"
-    #     # Run the script.
-    #     script_txt, output_txt = self.run_notes_to_pdf(in_file, type_, cmd_opts)
-    #     # Check.
-    #     txt = "script_txt:\n%s\n" % script_txt
-    #     txt += "output_txt:\n%s\n" % output_txt
-    #     self.check_string(txt, purify_text=True)
-=======
-        self.check_string(output_txt)
->>>>>>> 0387ed7f
+        self.check_string(output_txt)