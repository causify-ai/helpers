import logging
import os
import pytest
from typing import List

<<<<<<< HEAD
=======
import pytest

>>>>>>> 89822515
import dev_scripts_helpers.documentation.render_md as dshdremd
import helpers.hio as hio
import helpers.hserver as hserver
import helpers.hunit_test as hunitest

_LOG = logging.getLogger(__name__)


# #############################################################################


@pytest.mark.skipif(
<<<<<<< HEAD
        hserver.is_inside_ci(),
        reason="Disabled because of CmampTask10710")
=======
    hserver.is_inside_ci(), reason="Disabled because of CmampTask10710"
)
>>>>>>> 89822515
class Test_render_md1(hunitest.TestCase):
    """
    Test _uml_file_names method that returns output paths.
    """

    def test_uml_file_names1(self) -> None:
        """
        Check output dir and file names correctness for absolute destination
        path.
        """
        dest_file = "/a/b/c/d/e.md"
        idx = 8
        extension = "png"
        pathes = dshdremd._uml_file_names(dest_file, idx, extension)
        self.check_string("\n".join(pathes))


@pytest.mark.skipif(
<<<<<<< HEAD
        hserver.is_inside_ci(),
        reason="Disabled because of CmampTask10710")
=======
    hserver.is_inside_ci(), reason="Disabled because of CmampTask10710"
)
>>>>>>> 89822515
class Test_render_md2(hunitest.TestCase):
    """
    Test _get_render_command method that construct plantuml command.
    """

    def test_get_render_command1(self) -> None:
        """
        Check correctness of the command to render.
        """
        uml_file = "/a/b/c.puml"
        dest = "/d/e/f"
        extension = "png"
        cmd = dshdremd._get_render_command(uml_file, dest, extension)
        self.check_string(cmd)

    def test_get_render_command2(self) -> None:
        """
        Check assertion if extension is unknown when render command is
        building.
        """
        uml_file = "/a/b/c.puml"
        dest = "/d/e/f"
        extension = "bmp"
        with self.assertRaises(AssertionError) as cm:
            dshdremd._get_render_command(uml_file, dest, extension)
        # Check error text.
        self.assertIn("bmp", str(cm.exception))


@pytest.mark.skipif(
<<<<<<< HEAD
        hserver.is_inside_ci(),
        reason="Disabled because of CmampTask10710")
=======
    hserver.is_inside_ci(), reason="Disabled because of CmampTask10710"
)
>>>>>>> 89822515
class Test_render_md3(hunitest.TestCase):
    """
    Test _render_plantuml method that adds strings with links to rendered
    images.
    """

    def test_render_plantuml1(self) -> None:
        """
        Check correctness of rendering just UML text.
        """
        in_text = [
            "```plantuml",
            "Alice --> Bob",
            "```",
        ]
        self._check_str_after_render(in_text)

    def test_render_plantuml2(self) -> None:
        """
        Check correctness of rendering UML with another text.
        """
        in_text = [
            "A",
            "```plantuml",
            "Alice --> Bob",
            "```",
            "B",
        ]
        self._check_str_after_render(in_text)

    def test_render_plantuml3(self) -> None:
        """
        Check correctness of rendering text without UML.
        """
        in_text = [
            "A",
            "```bash",
            "Alice --> Bob",
            "```",
            "B",
        ]
        self._check_str_after_render(in_text)

    def test_render_plantuml4(self) -> None:
        """
        Check correctness of rendering UML text already pre-formatted.
        """
        in_text = [
            "```plantuml",
            "@startuml",
            "Alice --> Bob",
            "@enduml",
            "```",
        ]
        self._check_str_after_render(in_text)

    def test_render_plantuml_playback1(self) -> None:
        """
        Test real usage for im_architecture.md.
        """
        # Define input variables
        file_name = "im_architecture.md.test"
        in_file = os.path.join(self.get_input_dir(), file_name)
        in_txt = hio.from_file(in_file).split("\n")
        out_file = os.path.join(self.get_scratch_space(), file_name)
        extension = "png"
        dry_run = True
        # Call function to test
        act = dshdremd._render_plantuml(
            in_txt=in_txt, out_file=out_file, extension=extension, dry_run=dry_run
        )
        act = "\n".join(act)
        # Check output
        self.check_string(act)

    # TODO(gp): -> _render_text_and_check
    def _check_str_after_render(self, in_text: List[str]) -> None:
        """
        Check correctness of rendering of text.
        """
        out_file = os.path.join(self.get_scratch_space(), "out.md")
        extension = "png"
        out_text = dshdremd._render_plantuml(
            in_text, out_file, extension, dry_run=True
        )
        self.check_string("\n".join(out_text))<|MERGE_RESOLUTION|>--- conflicted
+++ resolved
@@ -3,11 +3,8 @@
 import pytest
 from typing import List
 
-<<<<<<< HEAD
-=======
 import pytest
 
->>>>>>> 89822515
 import dev_scripts_helpers.documentation.render_md as dshdremd
 import helpers.hio as hio
 import helpers.hserver as hserver
@@ -20,13 +17,8 @@
 
 
 @pytest.mark.skipif(
-<<<<<<< HEAD
-        hserver.is_inside_ci(),
-        reason="Disabled because of CmampTask10710")
-=======
     hserver.is_inside_ci(), reason="Disabled because of CmampTask10710"
 )
->>>>>>> 89822515
 class Test_render_md1(hunitest.TestCase):
     """
     Test _uml_file_names method that returns output paths.
@@ -45,13 +37,8 @@
 
 
 @pytest.mark.skipif(
-<<<<<<< HEAD
-        hserver.is_inside_ci(),
-        reason="Disabled because of CmampTask10710")
-=======
     hserver.is_inside_ci(), reason="Disabled because of CmampTask10710"
 )
->>>>>>> 89822515
 class Test_render_md2(hunitest.TestCase):
     """
     Test _get_render_command method that construct plantuml command.
@@ -82,13 +69,8 @@
 
 
 @pytest.mark.skipif(
-<<<<<<< HEAD
-        hserver.is_inside_ci(),
-        reason="Disabled because of CmampTask10710")
-=======
     hserver.is_inside_ci(), reason="Disabled because of CmampTask10710"
 )
->>>>>>> 89822515
 class Test_render_md3(hunitest.TestCase):
     """
     Test _render_plantuml method that adds strings with links to rendered
