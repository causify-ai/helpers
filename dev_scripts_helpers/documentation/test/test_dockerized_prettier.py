--- conflicted
+++ resolved
@@ -43,10 +43,7 @@
             input_file_path,
             cmd_opts,
             output_file_path,
-<<<<<<< HEAD
-=======
             file_type="md",
->>>>>>> 0387ed7f
             mode="system",
             force_rebuild=False,
             use_sudo=False,
