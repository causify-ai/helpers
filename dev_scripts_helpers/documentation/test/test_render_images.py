import logging
import os
import pprint

import pytest

import dev_scripts_helpers.documentation.render_images as dshdreim
import helpers.hdbg as hdbg
import helpers.hio as hio
import helpers.hprint as hprint
import helpers.hserver as hserver
import helpers.hunit_test as hunitest

_LOG = logging.getLogger(__name__)


# #############################################################################
# Test_get_rendered_file_paths1
# #############################################################################


class Test_get_rendered_file_paths1(hunitest.TestCase):

    def test1(self) -> None:
        """
        Check generation of file paths for rendering images.
        """
        # Prepare inputs.
        out_file = "/a/b/c/d/e.md"
        image_code_idx = 8
        dst_ext = "png"
        # Run function.
        paths = dshdreim._get_rendered_file_paths(
            out_file, image_code_idx, dst_ext
        )
        # Check output.
        act = "\n".join(paths)
        exp = """
        tmp.render_images/e.8.txt
        /a/b/c/d/figs
        figs/e.8.png
        """
        self.assert_equal(act, exp, dedent=True)


# #############################################################################
# Test_ImageHashCache1
# #############################################################################


class Test_ImageHashCache1(hunitest.TestCase):

    def test1(self) -> None:
        """
        Test basic functionality of ImageHashCache.
        """
        # Create a temporary cache file.
        cache_file = os.path.join(
            self.get_scratch_space(), "image_hash_cache.json"
        )
        # Initialize cache.
        cache = dshdreim.ImageHashCache(cache_file)
        # Test initial state.
        self.assertEqual(cache.cache, {})
        # Test computing hash.
        image_code = "digraph { A -> B }"
        image_code_type = "graphviz"
        out_file = "/tmp/test.png"
        hash_key, cache_value = cache.compute_hash(
            image_code, image_code_type, out_file
        )
        # Verify the cache value structure.
        act = pprint.pformat(cache_value)
        exp = """
        {'image_code_hash': 'f068f0efa138e56c739c1b9f8456c312f714f96488204242c73f4ce457236f88',
         'image_code_type': 'graphviz',
         'out_file': '/tmp/test.png'}
        """
        self.assert_equal(act, exp, dedent=True)
        # Update the cache.
        cache_updated = cache.update_cache(hash_key, cache_value)
        # There should be an update since the cache is empty.
        self.assertTrue(cache_updated)
        # Check the content of the cache file.
        act = hio.from_file(cache_file)
        exp = r"""
        {
            "/tmp/test.png": {
                "image_code_hash": "f068f0efa138e56c739c1b9f8456c312f714f96488204242c73f4ce457236f88",
                "image_code_type": "graphviz",
                "out_file": "/tmp/test.png"
            }
        }"""
        self.assert_equal(act, exp, dedent=True)
        # 2) Perform a second update without changing the cache value.
        cache_updated = cache.update_cache(hash_key, cache_value)
        # No update should happen since the value is the same.
        self.assertFalse(cache_updated)
        # 3) Perform a third update with a different cache value.
        image_code = "new image code"
        image_code_type = "graphviz"
        out_file = "/tmp/test.png"
        hash_key, cache_value = cache.compute_hash(
            image_code, image_code_type, out_file
        )
        # Verify the cache value structure.
        act = pprint.pformat(cache_value)
        exp = """
        {'image_code_hash': 'e28869819b0fb5b24a37cec1f0f05190b622d1c696fdc43de5c79026f07bb869',
         'image_code_type': 'graphviz',
         'out_file': '/tmp/test.png'}
        """
        self.assert_equal(act, exp, dedent=True)
        # Update the cache.
        cache_updated = cache.update_cache(hash_key, cache_value)
        self.assertTrue(cache_updated)
        # Check the content of the cache file.
        act = hio.from_file(cache_file)
        exp = r"""
        {
            "/tmp/test.png": {
                "image_code_hash": "e28869819b0fb5b24a37cec1f0f05190b622d1c696fdc43de5c79026f07bb869",
                "image_code_type": "graphviz",
                "out_file": "/tmp/test.png"
            }
        }"""
        self.assert_equal(act, exp, dedent=True)
        # 4) Update the cache with a different key.
        image_code = "new image code 2"
        image_code_type = "graphviz"
        out_file = "/tmp/test2.png"
        hash_key, cache_value = cache.compute_hash(
            image_code, image_code_type, out_file
        )
        # Update the cache.
        cache_updated = cache.update_cache(hash_key, cache_value)
        # There should be an update since the cache is empty.
        self.assertTrue(cache_updated)
        # Check the content of the cache file.
        act = hio.from_file(cache_file)
<<<<<<< HEAD
        exp = r"""{
=======
        exp = r"""
        {
>>>>>>> 5317e3b2
            "/tmp/test.png": {
                "image_code_hash": "e28869819b0fb5b24a37cec1f0f05190b622d1c696fdc43de5c79026f07bb869",
                "image_code_type": "graphviz",
                "out_file": "/tmp/test.png"
            },
            "/tmp/test2.png": {
                "image_code_hash": "ffc71f5ebd6f0df6d0fafe70a87413096d5498f90353c0f8a1908e18656b8de9",
                "image_code_type": "graphviz",
                "out_file": "/tmp/test2.png"
            }
        }"""
        self.assert_equal(act, exp, dedent=True)


# #############################################################################
# Test_render_image_code1
# #############################################################################


<<<<<<< HEAD
=======
@pytest.mark.skipif(
    hserver.is_inside_ci(), reason="Disabled because of CmampTask10710"
)
>>>>>>> 5317e3b2
class Test_render_image_code1(hunitest.TestCase):

    def test1(self) -> None:
        """
        Test rendering a basic image code block.
        """
        is_cache_hit = self._get_test_render_image_code_inputs1(use_cache=True)
        # Check output.
        self.assertFalse(is_cache_hit)

    def test2(self) -> None:
        """
        Test rendering with cache.
        """
        # 1) New computation -> cache miss.
        is_cache_hit = self._get_test_render_image_code_inputs1(use_cache=True)
        self.assertFalse(is_cache_hit)
        # 2) Same as 1) -> cache hit.
        is_cache_hit = self._get_test_render_image_code_inputs1(use_cache=True)
        self.assertTrue(is_cache_hit)
        # 3) Different image code -> cache miss.
        is_cache_hit = self._get_test_render_image_code_inputs2(use_cache=True)
        self.assertTrue(is_cache_hit)
        # 4) Different file -> cache miss.
        is_cache_hit = self._get_test_render_image_code_inputs3(use_cache=True)
        # Check output.
        self.assertFalse(is_cache_hit)
        # 5) Same as 3) -> cache hit.
        is_cache_hit = self._get_test_render_image_code_inputs2(use_cache=True)
        self.assertTrue(is_cache_hit)
        # 6) Same as 4) -> cache hit.
        is_cache_hit = self._get_test_render_image_code_inputs3(use_cache=True)
        self.assertTrue(is_cache_hit)

    def test3(self) -> None:
        """
        Test rendering without cache.

        There are only cache misses when rendering without cache.
        """
        # 1) New computation.
        is_cache_hit = self._get_test_render_image_code_inputs1(use_cache=False)
        self.assertFalse(is_cache_hit)
        # 2) Same as 1).
        is_cache_hit = self._get_test_render_image_code_inputs1(use_cache=False)
        self.assertFalse(is_cache_hit)
        # 3) Different image code.
        is_cache_hit = self._get_test_render_image_code_inputs2(use_cache=False)
        self.assertFalse(is_cache_hit)
        # 4) Different file.
        is_cache_hit = self._get_test_render_image_code_inputs3(use_cache=False)
        # Check output.
        self.assertFalse(is_cache_hit)
        # 5) Same as 3).
        is_cache_hit = self._get_test_render_image_code_inputs2(use_cache=False)
        self.assertFalse(is_cache_hit)
        # 6) Same as 4).
        is_cache_hit = self._get_test_render_image_code_inputs3(use_cache=False)
        self.assertFalse(is_cache_hit)

    def _get_test_render_image_code_inputs1(self, use_cache: bool) -> bool:
        """
        Run `render_image_code()` function.
        """
        # Prepare inputs.
        image_code = "digraph { A -> B }"
        image_code_idx = 1
        image_code_type = "graphviz"
        template_out_file = os.path.join(self.get_scratch_space(), "test.md")
        dst_ext = "png"
        cache_file = os.path.join(
            self.get_scratch_space(), "image_hash_cache.json"
        )
        # Run function.
        rel_img_path, is_cache_hit = dshdreim._render_image_code(
            image_code,
            image_code_idx,
            image_code_type,
            template_out_file,
            dst_ext,
            use_cache=use_cache,
            cache_file=cache_file,
        )
        # Check output.
        self.assertEqual(rel_img_path, "figs/test.1.png")
        return is_cache_hit

    def _get_test_render_image_code_inputs2(self, use_cache: bool) -> bool:
        """
        Same file as `example1` but different image code.
        """
        # Prepare inputs.
        image_code = "digraph { B -> A }"
        image_code_idx = 1
        image_code_type = "graphviz"
        template_out_file = os.path.join(self.get_scratch_space(), "test.md")
        dst_ext = "png"
        cache_file = os.path.join(
            self.get_scratch_space(), "image_hash_cache.json"
        )
        # Run function.
        rel_img_path, is_cache_hit = dshdreim._render_image_code(
            image_code,
            image_code_idx,
            image_code_type,
            template_out_file,
            dst_ext,
            use_cache=use_cache,
            cache_file=cache_file,
        )
        # Check output.
        self.assertEqual(rel_img_path, "figs/test.1.png")
        return is_cache_hit

    def _get_test_render_image_code_inputs3(self, use_cache: bool) -> bool:
        """
        Different file than `example1` and `example2`.
        """
        # Prepare inputs.
        image_code = "digraph { A -> B }"
        image_code_idx = 1
        image_code_type = "graphviz"
        template_out_file = os.path.join(self.get_scratch_space(), "test2.md")
        dst_ext = "png"
        cache_file = os.path.join(
            self.get_scratch_space(), "image_hash_cache.json"
        )
        # Run function.
        rel_img_path, is_cache_hit = dshdreim._render_image_code(
            image_code,
            image_code_idx,
            image_code_type,
            template_out_file,
            dst_ext,
            use_cache=use_cache,
            cache_file=cache_file,
        )
        # Check output.
        self.assertEqual(rel_img_path, "figs/test2.1.png")
        return is_cache_hit


# #############################################################################
# Test_render_images1
# #############################################################################


@pytest.mark.skipif(
    hserver.is_inside_ci(), reason="Disabled because of CmampTask10710"
)
class Test_render_images1(hunitest.TestCase):
    """
    Test _render_images() with dry run enabled (updating file text without
    creating images).
    """

    def helper(self, txt: str, file_ext: str, exp: str) -> None:
        """
        Check that the text is updated correctly.

        :param txt: the input text
        :param file_ext: the extension of the input file
        """
        # Prepare inputs.
        txt = hprint.dedent(txt, remove_lead_trail_empty_lines_=True).split("\n")
        out_file = os.path.join(self.get_scratch_space(), f"out.{file_ext}")
        dst_ext = "png"
<<<<<<< HEAD
        # Render images.
        out_lines = dshdreim._render_images(txt, out_file, dst_ext, dry_run=True)
=======
        cache_file = os.path.join(self.get_scratch_space(), "image_hash_cache.json")
        # Render images.
        out_lines = dshdreim._render_images(txt, out_file, dst_ext, dry_run=True,
                                            cache_file=cache_file)
>>>>>>> 5317e3b2
        # Check output.
        act = "\n".join(out_lines)
        hdbg.dassert_ne(act, "")
        exp = hprint.dedent(exp)
        self.assert_equal(act, exp, remove_lead_trail_empty_lines=True)

    # ///////////////////////////////////////////////////////////////////////////

    def test1(self) -> None:
        """
        Check text without image code in a LaTeX file.
        """
        in_lines = r"""
        A
        B
        """
        file_ext = "tex"
        exp = in_lines
        self.helper(in_lines, file_ext, exp)

    def test2(self) -> None:
        """
        Check text without image code in a Markdown file.
        """
        in_lines = r"""
        A
        ```bash
        Alice --> Bob
        ```
        B
        """
        file_ext = "md"
        exp = in_lines
        self.helper(in_lines, file_ext, exp)

    # ///////////////////////////////////////////////////////////////////////////

    def test_plantuml1(self) -> None:
        """
        Check bare plantUML code in a Markdown file.
        """
        in_lines = r"""
        ```plantuml
        Alice --> Bob
        ```
        """
        file_ext = "md"
        exp = r"""
        [//]: # ( ```plantuml)
        [//]: # ( Alice --> Bob)
        [//]: # ( ```)
        ![](figs/out.1.png)
        """
        self.helper(in_lines, file_ext, exp)

    def test_plantuml2(self) -> None:
        """
        Check plantUML code within other text in a Markdown file.
        """
        in_lines = r"""
        A
        ```plantuml
        Alice --> Bob
        ```
        B
        """
        file_ext = "md"
        exp = r"""
        A
        [//]: # ( ```plantuml)
        [//]: # ( Alice --> Bob)
        [//]: # ( ```)
        ![](figs/out.1.png)
        B
        """
        self.helper(in_lines, file_ext, exp)

    def test_plantuml3(self) -> None:
        """
        Check plantUML code that is already correctly formatted in a Markdown
        file.
        """
        in_lines = r"""
        ```plantuml
        @startuml
        Alice --> Bob
        @enduml
        ```
        """
        file_ext = "md"
        exp = r"""
        [//]: # ( ```plantuml)
        [//]: # ( @startuml)
        [//]: # ( Alice --> Bob)
        [//]: # ( @enduml)
        [//]: # ( ```)
        ![](figs/out.1.png)
        """
        self.helper(in_lines, file_ext, exp)

    def test_plantuml4(self) -> None:
        """
        Check bare plantUML code in a LaTeX file.
        """
        in_lines = r"""
        ```plantuml
        Alice --> Bob
        ```
        """
        file_ext = "tex"
        exp = r"""
        % ```plantuml
        % Alice --> Bob
        % ```
        \begin{figure} \includegraphics[width=\linewidth]{figs/out.1.png} \end{figure}
        """
        self.helper(in_lines, file_ext, exp)

    def test_plantuml5(self) -> None:
        """
        Check plantUML code within other text in a LaTeX file.
        """
        in_lines = r"""
        A
        ```plantuml
        Alice --> Bob
        ```
        B
        """
        file_ext = "tex"
        exp = r"""
        A
        % ```plantuml
        % Alice --> Bob
        % ```
        \begin{figure} \includegraphics[width=\linewidth]{figs/out.1.png} \end{figure}
        B
        """
        self.helper(in_lines, file_ext, exp)

    def test_plantuml6(self) -> None:
        """
        Check plantUML code that is already correctly formatted in a LaTeX
        file.
        """
        in_lines = r"""
        ```plantuml
        @startuml
        Alice --> Bob
        @enduml
        ```
        """
        file_ext = "tex"
        exp = r"""
        % ```plantuml
        % @startuml
        % Alice --> Bob
        % @enduml
        % ```
        \begin{figure} \includegraphics[width=\linewidth]{figs/out.1.png} \end{figure}
        """
        self.helper(in_lines, file_ext, exp)

    # ///////////////////////////////////////////////////////////////////////////

    def test_mermaid1(self) -> None:
        """
        Check bare mermaid code in a Markdown file.
        """
        in_lines = r"""
        ```mermaid
        flowchart TD;
          A[Start] --> B[End];
        ```
        """
        file_ext = "md"
        exp = r"""
        [//]: # ( ```mermaid)
        [//]: # ( flowchart TD;)
        [//]: # (   A[Start] --> B[End];)
        [//]: # ( ```)
        ![](figs/out.1.png)
        """
        self.helper(in_lines, file_ext, exp)

    def test_mermaid2(self) -> None:
        """
        Check mermaid code within other text in a Markdown file.
        """
        in_lines = r"""
        A
        ```mermaid
        flowchart TD;
          A[Start] --> B[End];
        ```
        B
        """
        file_ext = "md"
        exp = r"""
        A
        [//]: # ( ```mermaid)
        [//]: # ( flowchart TD;)
        [//]: # (   A[Start] --> B[End];)
        [//]: # ( ```)
        ![](figs/out.1.png)
        B
        """
        self.helper(in_lines, file_ext, exp)

    def test_mermaid3(self) -> None:
        """
        Check bare mermaid code in a LaTeX file.
        """
        in_lines = r"""
        ```mermaid
        flowchart TD;
          A[Start] --> B[End];
        ```
        """
        file_ext = "tex"
        exp = r"""

        % ```mermaid
        % flowchart TD;
        %   A[Start] --> B[End];
        % ```
        \begin{figure} \includegraphics[width=\linewidth]{figs/out.1.png} \end{figure}
        """
        self.helper(in_lines, file_ext, exp)

    def test_mermaid4(self) -> None:
        """
        Check mermaid code within other text in a LaTeX file.
        """
        in_lines = r"""
        A
        ```mermaid
        flowchart TD;
          A[Start] --> B[End];
        ```
        B
        """
        file_ext = "tex"
        exp = r"""
        A
        % ```mermaid
        % flowchart TD;
        %   A[Start] --> B[End];
        % ```
        \begin{figure} \includegraphics[width=\linewidth]{figs/out.1.png} \end{figure}
        B
        """
        self.helper(in_lines, file_ext, exp)

    def test_mermaid5(self) -> None:
        """
        Check mermaid code within other text in a md file.
        """
        in_lines = r"""
        A

        ```mermaid
        flowchart TD;
          A[Start] --> B[End];
        ```


        B
        """
        file_ext = "txt"
        exp = r"""
        A

        // ```mermaid
        // flowchart TD;
        //   A[Start] --> B[End];
        // ```
        ![](figs/out.1.png)


        B
        """
        self.helper(in_lines, file_ext, exp)

    def test_mermaid6(self) -> None:
        """
        Check mermaid code within other text in a md file.
        """
        in_lines = r"""
        A
        ```mermaid(hello_world.png)
        flowchart TD;
          A[Start] --> B[End];
        ```

        B
        """
        file_ext = "txt"
        exp = r"""
        A
        // ```mermaid(hello_world.png)
        // flowchart TD;
        //   A[Start] --> B[End];
        // ```
        ![](hello_world.png)

        B
        """
        self.helper(in_lines, file_ext, exp)

    def test_mermaid7(self) -> None:
        """
        Check commented mermaid code with an updated output file.
        """
        in_lines = r"""
        A
        // ```mermaid(hello_world2.png)
        // flowchart TD;
        // ```
        ![](hello_world.png)
        B
        """
        file_ext = "txt"
        exp = r"""
        A
        // ```mermaid(hello_world2.png)
        // flowchart TD;
        // ```
        ![](hello_world2.png)
        B
        """
        self.helper(in_lines, file_ext, exp)


# #############################################################################
# Test_render_images2
# #############################################################################


@pytest.mark.skipif(
    hserver.is_inside_ci(), reason="Disabled because of CmampTask10710"
)
class Test_render_images2(hunitest.TestCase):

    def helper(self, file_name: str) -> None:
        """
        Helper function to test rendering images from a file.
        """
        # Define input variables.
        in_file = os.path.join(self.get_input_dir(), file_name)
        in_lines = hio.from_file(in_file).split("\n")
        out_file = os.path.join(self.get_scratch_space(), file_name)
        dst_ext = "png"
        dry_run = True
        cache_file = os.path.join(self.get_scratch_space(), "image_hash_cache.json")
        # Call function to test.
        out_lines = dshdreim._render_images(
            in_lines,
            out_file,
            dst_ext,
            dry_run=dry_run,
<<<<<<< HEAD
=======
            cache_file=cache_file
>>>>>>> 5317e3b2
        )
        act = "\n".join(out_lines)
        # Check output.
        self.check_string(act)

    def test1(self) -> None:
        """
        Test running on a real Markdown file with plantUML code.
        """
        self.helper("im_architecture.md")

    def test2(self) -> None:
        """
        Test running on a real Markdown file with mermaid code.
        """
        self.helper("runnable_repo.md")

    def test3(self) -> None:
        """
        Test running on a full LaTeX file with plantUML code.
        """
        self.helper("sample_file_plantuml.tex")

    def test4(self) -> None:
        """
        Test running on a full LaTeX file with mermaid code.
        """
        self.helper("sample_file_mermaid.tex")<|MERGE_RESOLUTION|>--- conflicted
+++ resolved
@@ -138,12 +138,8 @@
         self.assertTrue(cache_updated)
         # Check the content of the cache file.
         act = hio.from_file(cache_file)
-<<<<<<< HEAD
-        exp = r"""{
-=======
         exp = r"""
         {
->>>>>>> 5317e3b2
             "/tmp/test.png": {
                 "image_code_hash": "e28869819b0fb5b24a37cec1f0f05190b622d1c696fdc43de5c79026f07bb869",
                 "image_code_type": "graphviz",
@@ -163,12 +159,9 @@
 # #############################################################################
 
 
-<<<<<<< HEAD
-=======
 @pytest.mark.skipif(
     hserver.is_inside_ci(), reason="Disabled because of CmampTask10710"
 )
->>>>>>> 5317e3b2
 class Test_render_image_code1(hunitest.TestCase):
 
     def test1(self) -> None:
@@ -336,15 +329,10 @@
         txt = hprint.dedent(txt, remove_lead_trail_empty_lines_=True).split("\n")
         out_file = os.path.join(self.get_scratch_space(), f"out.{file_ext}")
         dst_ext = "png"
-<<<<<<< HEAD
-        # Render images.
-        out_lines = dshdreim._render_images(txt, out_file, dst_ext, dry_run=True)
-=======
         cache_file = os.path.join(self.get_scratch_space(), "image_hash_cache.json")
         # Render images.
         out_lines = dshdreim._render_images(txt, out_file, dst_ext, dry_run=True,
                                             cache_file=cache_file)
->>>>>>> 5317e3b2
         # Check output.
         act = "\n".join(out_lines)
         hdbg.dassert_ne(act, "")
@@ -706,10 +694,7 @@
             out_file,
             dst_ext,
             dry_run=dry_run,
-<<<<<<< HEAD
-=======
             cache_file=cache_file
->>>>>>> 5317e3b2
         )
         act = "\n".join(out_lines)
         # Check output.
