import logging
import os

import pytest

import dev_scripts_helpers.documentation.render_images as dshdreim
import helpers.hdbg as hdbg
import helpers.hio as hio
import helpers.hprint as hprint
import helpers.hserver as hserver
import helpers.hunit_test as hunitest

_LOG = logging.getLogger(__name__)


# #############################################################################
# Test_get_rendered_file_paths1
# #############################################################################


class Test_get_rendered_file_paths1(hunitest.TestCase):

    def test1(self) -> None:
        """
        Check generation of file paths for rendering images.
        """
        # Prepare inputs.
        out_file = "/a/b/c/d/e.md"
        image_code_idx = 8
        dst_ext = "png"
        use_github_hosting = False
        # Run function.
        paths = dshdreim._get_rendered_file_paths(
            out_file, image_code_idx, dst_ext, use_github_hosting
        )
        # Check output.
        act = "\n".join(paths)
        exp = """
        tmp.render_images/e.8.txt
        /a/b/c/d/figs
        figs/e.8.png
        """
        self.assert_equal(act, exp, dedent=True)


# #############################################################################
<<<<<<< HEAD
# Test_ImageHashCache1
# #############################################################################


class Test_ImageHashCache1(hunitest.TestCase):

    def test1(self) -> None:
        """
        Test basic functionality of ImageHashCache.
        """
        # Create a temporary cache file.
        cache_file = os.path.join(
            self.get_scratch_space(), "image_hash_cache.json"
        )
        # Initialize cache.
        cache = dshdreim.ImageHashCache(cache_file)
        # Test initial state.
        self.assertEqual(cache.cache, {})
        # Test computing hash.
        image_code = "digraph { A -> B }"
        image_code_type = "graphviz"
        out_file = "/tmp/test.png"
        hash_key, cache_value = cache.compute_hash(
            image_code, image_code_type, out_file
        )
        # Verify the cache value structure.
        act = pprint.pformat(cache_value)
        exp = """
        {'image_code_hash': 'f068f0efa138e56c739c1b9f8456c312f714f96488204242c73f4ce457236f88',
         'image_code_type': 'graphviz',
         'out_file': '/tmp/test.png'}
        """
        self.assert_equal(act, exp, dedent=True)
        # Update the cache.
        cache_updated = cache.update_cache(hash_key, cache_value)
        # There should be an update since the cache is empty.
        self.assertTrue(cache_updated)
        # Check the content of the cache file.
        act = hio.from_file(cache_file)
        exp = r"""
        {
            "/tmp/test.png": {
                "image_code_hash": "f068f0efa138e56c739c1b9f8456c312f714f96488204242c73f4ce457236f88",
                "image_code_type": "graphviz",
                "out_file": "/tmp/test.png"
            }
        }"""
        self.assert_equal(act, exp, dedent=True)
        # 2) Perform a second update without changing the cache value.
        cache_updated = cache.update_cache(hash_key, cache_value)
        # No update should happen since the value is the same.
        self.assertFalse(cache_updated)
        # 3) Perform a third update with a different cache value.
        image_code = "new image code"
        image_code_type = "graphviz"
        out_file = "/tmp/test.png"
        hash_key, cache_value = cache.compute_hash(
            image_code, image_code_type, out_file
        )
        # Verify the cache value structure.
        act = pprint.pformat(cache_value)
        exp = """
        {'image_code_hash': 'e28869819b0fb5b24a37cec1f0f05190b622d1c696fdc43de5c79026f07bb869',
         'image_code_type': 'graphviz',
         'out_file': '/tmp/test.png'}
        """
        self.assert_equal(act, exp, dedent=True)
        # Update the cache.
        cache_updated = cache.update_cache(hash_key, cache_value)
        self.assertTrue(cache_updated)
        # Check the content of the cache file.
        act = hio.from_file(cache_file)
        exp = r"""
        {
            "/tmp/test.png": {
                "image_code_hash": "e28869819b0fb5b24a37cec1f0f05190b622d1c696fdc43de5c79026f07bb869",
                "image_code_type": "graphviz",
                "out_file": "/tmp/test.png"
            }
        }"""
        self.assert_equal(act, exp, dedent=True)
        # 4) Update the cache with a different key.
        image_code = "new image code 2"
        image_code_type = "graphviz"
        out_file = "/tmp/test2.png"
        hash_key, cache_value = cache.compute_hash(
            image_code, image_code_type, out_file
        )
        # Update the cache.
        cache_updated = cache.update_cache(hash_key, cache_value)
        # There should be an update since the cache is empty.
        self.assertTrue(cache_updated)
        # Check the content of the cache file.
        act = hio.from_file(cache_file)
        exp = r"""
        {
            "/tmp/test.png": {
                "image_code_hash": "e28869819b0fb5b24a37cec1f0f05190b622d1c696fdc43de5c79026f07bb869",
                "image_code_type": "graphviz",
                "out_file": "/tmp/test.png"
            },
            "/tmp/test2.png": {
                "image_code_hash": "ffc71f5ebd6f0df6d0fafe70a87413096d5498f90353c0f8a1908e18656b8de9",
                "image_code_type": "graphviz",
                "out_file": "/tmp/test2.png"
            }
        }"""
        self.assert_equal(act, exp, dedent=True)


# #############################################################################
=======
>>>>>>> d41a3c6c
# Test_render_image_code1
# #############################################################################


@pytest.mark.skipif(
    hserver.is_inside_ci() or hserver.is_dev_csfy(),
    reason="Disabled because of CmampTask10710",
)
class Test_render_image_code1(hunitest.TestCase):
<<<<<<< HEAD

    def test1(self) -> None:
        """
        Test rendering a basic image code block.
        """
        is_cache_hit = self._get_test_render_image_code_inputs1(use_cache=True)
        # Check output.
        self.assertFalse(is_cache_hit)

    def test2(self) -> None:
        """
        Test rendering with cache.
        """
        # 1) New computation -> cache miss.
        is_cache_hit = self._get_test_render_image_code_inputs1(use_cache=True)
        self.assertFalse(is_cache_hit)
        # 2) Same as 1) -> cache hit.
        is_cache_hit = self._get_test_render_image_code_inputs1(use_cache=True)
        self.assertTrue(is_cache_hit)
        # 3) Different image code -> cache miss.
        is_cache_hit = self._get_test_render_image_code_inputs2(use_cache=True)
        self.assertTrue(is_cache_hit)
        # 4) Different file -> cache miss.
        is_cache_hit = self._get_test_render_image_code_inputs3(use_cache=True)
        # Check output.
        self.assertFalse(is_cache_hit)
        # 5) Same as 3) -> cache hit.
        is_cache_hit = self._get_test_render_image_code_inputs2(use_cache=True)
        self.assertTrue(is_cache_hit)
        # 6) Same as 4) -> cache hit.
        is_cache_hit = self._get_test_render_image_code_inputs3(use_cache=True)
        self.assertTrue(is_cache_hit)

    def test3(self) -> None:
        """
        Test rendering without cache.

        There are only cache misses when rendering without cache.
        """
        # 1) New computation.
        is_cache_hit = self._get_test_render_image_code_inputs1(use_cache=False)
        self.assertFalse(is_cache_hit)
        # 2) Same as 1).
        is_cache_hit = self._get_test_render_image_code_inputs1(use_cache=False)
        self.assertFalse(is_cache_hit)
        # 3) Different image code.
        is_cache_hit = self._get_test_render_image_code_inputs2(use_cache=False)
        self.assertFalse(is_cache_hit)
        # 4) Different file.
        is_cache_hit = self._get_test_render_image_code_inputs3(use_cache=False)
        # Check output.
        self.assertFalse(is_cache_hit)
        # 5) Same as 3).
        is_cache_hit = self._get_test_render_image_code_inputs2(use_cache=False)
        self.assertFalse(is_cache_hit)
        # 6) Same as 4).
        is_cache_hit = self._get_test_render_image_code_inputs3(use_cache=False)
        self.assertFalse(is_cache_hit)
=======
>>>>>>> d41a3c6c

    def test1(self) -> None:
        """
        Check rendering of an image code in a Markdown file.
        """
        # Prepare inputs.
        image_code = "digraph { A -> B }"
        image_code_idx = 1
        image_code_type = "graphviz"
        template_out_file = os.path.join(self.get_scratch_space(), "test.md")
        dst_ext = "png"
        # Run function.
        rel_img_path = dshdreim._render_image_code(
            image_code,
            image_code_idx,
            image_code_type,
            template_out_file,
            dst_ext,
        )
        # Check output.
        self.assertEqual(rel_img_path, "figs/test.1.png")

    def test2(self) -> None:
        """
        Check rendering of an image code in a Markdown file with a different
        image code type.
        """
        # Prepare inputs.
        image_code = "digraph { B -> A }"
        image_code_idx = 1
        image_code_type = "mermaid"
        template_out_file = os.path.join(self.get_scratch_space(), "test.md")
        dst_ext = "png"
        # Run function.
        rel_img_path = dshdreim._render_image_code(
            image_code,
            image_code_idx,
            image_code_type,
            template_out_file,
            dst_ext,
        )
        # Check output.
        self.assertEqual(rel_img_path, "figs/test.1.png")

    def test3(self) -> None:
        """
        Check rendering of an image code in a Markdown file with a different
        output file and extension.
        """
        # Prepare inputs.
        image_code = "digraph { A -> B }"
        image_code_idx = 1
        image_code_type = "graphviz"
        template_out_file = os.path.join(self.get_scratch_space(), "test2.md")
        dst_ext = "svg"
        # Run function.
        rel_img_path = dshdreim._render_image_code(
            image_code,
            image_code_idx,
            image_code_type,
            template_out_file,
            dst_ext,
        )
        # Check output.
        self.assertEqual(rel_img_path, "figs/test2.1.svg")


# #############################################################################
# Test_render_images1
# #############################################################################


@pytest.mark.skipif(
    hserver.is_inside_ci() or hserver.is_dev_csfy(),
    reason="Disabled because of CmampTask10710",
)
class Test_render_images1(hunitest.TestCase):
    """
    Test _render_images() with dry run enabled (updating file text without
    creating images).
    """

    def helper(self, txt: str, file_ext: str, exp: str) -> None:
        """
        Check that the text is updated correctly.

        :param txt: the input text
        :param file_ext: the extension of the input file
        """
        # Prepare inputs.
        txt = hprint.dedent(txt, remove_lead_trail_empty_lines_=True).split("\n")
        out_file = os.path.join(self.get_scratch_space(), f"out.{file_ext}")
        dst_ext = "png"
        # Render images.
        out_lines = dshdreim._render_images(
            txt,
            out_file,
            dst_ext,
            dry_run=True,
        )
        # Check output.
        act = "\n".join(out_lines)
        hdbg.dassert_ne(act, "")
        exp = hprint.dedent(exp)
        self.assert_equal(act, exp, remove_lead_trail_empty_lines=True)

    # ///////////////////////////////////////////////////////////////////////////

    def test1(self) -> None:
        """
        Check text without image code in a LaTeX file.
        """
        in_lines = r"""
        A
        B
        """
        file_ext = "tex"
        exp = in_lines
        self.helper(in_lines, file_ext, exp)

    def test2(self) -> None:
        """
        Check text without image code in a Markdown file.
        """
        in_lines = r"""
        A
        ```bash
        Alice --> Bob
        ```
        B
        """
        file_ext = "md"
        exp = in_lines
        self.helper(in_lines, file_ext, exp)

    # ///////////////////////////////////////////////////////////////////////////

    def test_plantuml1(self) -> None:
        """
        Check bare plantUML code in a Markdown file.
        """
        in_lines = r"""
        ```plantuml
        Alice --> Bob
        ```
        """
        file_ext = "md"
        exp = r"""
        [//]: # ( ```plantuml)
        [//]: # ( Alice --> Bob)
        [//]: # ( ```)
        ![](figs/out.1.png)
        """
        self.helper(in_lines, file_ext, exp)

    def test_plantuml2(self) -> None:
        """
        Check plantUML code within other text in a Markdown file.
        """
        in_lines = r"""
        A
        ```plantuml
        Alice --> Bob
        ```
        B
        """
        file_ext = "md"
        exp = r"""
        A
        [//]: # ( ```plantuml)
        [//]: # ( Alice --> Bob)
        [//]: # ( ```)
        ![](figs/out.1.png)
        B
        """
        self.helper(in_lines, file_ext, exp)

    def test_plantuml3(self) -> None:
        """
        Check plantUML code that is already correctly formatted in a Markdown
        file.
        """
        in_lines = r"""
        ```plantuml
        @startuml
        Alice --> Bob
        @enduml
        ```
        """
        file_ext = "md"
        exp = r"""
        [//]: # ( ```plantuml)
        [//]: # ( @startuml)
        [//]: # ( Alice --> Bob)
        [//]: # ( @enduml)
        [//]: # ( ```)
        ![](figs/out.1.png)
        """
        self.helper(in_lines, file_ext, exp)

    def test_plantuml4(self) -> None:
        """
        Check bare plantUML code in a LaTeX file.
        """
        in_lines = r"""
        ```plantuml
        Alice --> Bob
        ```
        """
        file_ext = "tex"
        exp = r"""
        % ```plantuml
        % Alice --> Bob
        % ```
        \begin{figure} \includegraphics[width=\linewidth]{figs/out.1.png} \end{figure}
        """
        self.helper(in_lines, file_ext, exp)

    def test_plantuml5(self) -> None:
        """
        Check plantUML code within other text in a LaTeX file.
        """
        in_lines = r"""
        A
        ```plantuml
        Alice --> Bob
        ```
        B
        """
        file_ext = "tex"
        exp = r"""
        A
        % ```plantuml
        % Alice --> Bob
        % ```
        \begin{figure} \includegraphics[width=\linewidth]{figs/out.1.png} \end{figure}
        B
        """
        self.helper(in_lines, file_ext, exp)

    def test_plantuml6(self) -> None:
        """
        Check plantUML code that is already correctly formatted in a LaTeX
        file.
        """
        in_lines = r"""
        ```plantuml
        @startuml
        Alice --> Bob
        @enduml
        ```
        """
        file_ext = "tex"
        exp = r"""
        % ```plantuml
        % @startuml
        % Alice --> Bob
        % @enduml
        % ```
        \begin{figure} \includegraphics[width=\linewidth]{figs/out.1.png} \end{figure}
        """
        self.helper(in_lines, file_ext, exp)

    # ///////////////////////////////////////////////////////////////////////////

    def test_mermaid1(self) -> None:
        """
        Check bare mermaid code in a Markdown file.
        """
        in_lines = r"""
        ```mermaid
        flowchart TD;
          A[Start] --> B[End];
        ```
        """
        file_ext = "md"
        exp = r"""
        [//]: # ( ```mermaid)
        [//]: # ( flowchart TD;)
        [//]: # (   A[Start] --> B[End];)
        [//]: # ( ```)
        ![](figs/out.1.png)
        """
        self.helper(in_lines, file_ext, exp)

    def test_mermaid2(self) -> None:
        """
        Check mermaid code within other text in a Markdown file.
        """
        in_lines = r"""
        A
        ```mermaid
        flowchart TD;
          A[Start] --> B[End];
        ```
        B
        """
        file_ext = "md"
        exp = r"""
        A
        [//]: # ( ```mermaid)
        [//]: # ( flowchart TD;)
        [//]: # (   A[Start] --> B[End];)
        [//]: # ( ```)
        ![](figs/out.1.png)
        B
        """
        self.helper(in_lines, file_ext, exp)

    def test_mermaid3(self) -> None:
        """
        Check bare mermaid code in a LaTeX file.
        """
        in_lines = r"""
        """
        file_ext = "tex"
        exp = r"""
        % ```mermaid
        % flowchart TD;
        %   A[Start] --> B[End];
        % ```
        \begin{figure} \includegraphics[width=\linewidth]{figs/out.1.png} \end{figure}
        """
        self.helper(in_lines, file_ext, exp)

    def test_mermaid4(self) -> None:
        """
        Check mermaid code within other text in a LaTeX file.
        """
        in_lines = r"""
        A
        B
        """
        file_ext = "tex"
        exp = r"""
        A
        % ```mermaid
        % flowchart TD;
        %   A[Start] --> B[End];
        % ```
        \begin{figure} \includegraphics[width=\linewidth]{figs/out.1.png} \end{figure}
        B
        """
        self.helper(in_lines, file_ext, exp)

    def test_mermaid5(self) -> None:
        """
        Check mermaid code within other text in a md file.
        """
        in_lines = r"""
        A
<<<<<<< HEAD



=======
        ```mermaid
        flowchart TD;
          A[Start] --> B[End];
        ```
>>>>>>> d41a3c6c
        B
        """
        file_ext = "txt"
        exp = r"""
        A
        // ```mermaid
        // flowchart TD;
        //   A[Start] --> B[End];
        // ```
        ![](figs/out.1.png)
        B
        """
        self.helper(in_lines, file_ext, exp)

    def test_mermaid6(self) -> None:
        """
        Check mermaid code within other text in a md file.
        """
        in_lines = r"""
        A
<<<<<<< HEAD

=======
        ```mermaid(hello_world.png)
        flowchart TD;
          A[Start] --> B[End];
        ```
>>>>>>> d41a3c6c
        B
        """
        file_ext = "txt"
        exp = r"""
        A
        // ```mermaid(hello_world.png)
        // flowchart TD;
        //   A[Start] --> B[End];
        // ```
        ![](hello_world.png)
        B
        """
        self.helper(in_lines, file_ext, exp)

    def test_mermaid7(self) -> None:
        """
        Check commented mermaid code with an updated output file.
        """
        in_lines = r"""
        A
        // ```mermaid(hello_world2.png)
        // flowchart TD;
        // ```
        ![](hello_world.png)
        B
        """
        file_ext = "txt"
        exp = r"""
        A
        // ```mermaid(hello_world2.png)
        // flowchart TD;
        // ```
        ![](hello_world2.png)
        B
        """
        self.helper(in_lines, file_ext, exp)


# #############################################################################
# Test_render_images2
# #############################################################################


@pytest.mark.skipif(
    hserver.is_inside_ci() or hserver.is_dev_csfy(),
    reason="Disabled because of CmampTask10710",
)
class Test_render_images2(hunitest.TestCase):

    def helper(self, file_name: str) -> None:
        """
        Helper function to test rendering images from a file.
        """
        # Define input variables.
        in_file = os.path.join(self.get_input_dir(), file_name)
        in_lines = hio.from_file(in_file).split("\n")
        out_file = os.path.join(self.get_scratch_space(), file_name)
        dst_ext = "png"
        dry_run = True
        # Call function to test.
        out_lines = dshdreim._render_images(
            in_lines,
            out_file,
            dst_ext,
            dry_run=dry_run,
        )
        act = "\n".join(out_lines)
        # Check output.
        self.check_string(act)

    def test1(self) -> None:
        """
        Test running on a real Markdown file with plantUML code.
        """
        self.helper("im_architecture.md")

    def test2(self) -> None:
        """
        Test running on a real Markdown file with mermaid code.
        """
        self.helper("runnable_repo.md")

    def test3(self) -> None:
        """
        Test running on a full LaTeX file with plantUML code.
        """
        self.helper("sample_file_plantuml.tex")

    def test4(self) -> None:
        """
        Test running on a full LaTeX file with mermaid code.
        """
        self.helper("sample_file_mermaid.tex")<|MERGE_RESOLUTION|>--- conflicted
+++ resolved
@@ -44,120 +44,6 @@
 
 
 # #############################################################################
-<<<<<<< HEAD
-# Test_ImageHashCache1
-# #############################################################################
-
-
-class Test_ImageHashCache1(hunitest.TestCase):
-
-    def test1(self) -> None:
-        """
-        Test basic functionality of ImageHashCache.
-        """
-        # Create a temporary cache file.
-        cache_file = os.path.join(
-            self.get_scratch_space(), "image_hash_cache.json"
-        )
-        # Initialize cache.
-        cache = dshdreim.ImageHashCache(cache_file)
-        # Test initial state.
-        self.assertEqual(cache.cache, {})
-        # Test computing hash.
-        image_code = "digraph { A -> B }"
-        image_code_type = "graphviz"
-        out_file = "/tmp/test.png"
-        hash_key, cache_value = cache.compute_hash(
-            image_code, image_code_type, out_file
-        )
-        # Verify the cache value structure.
-        act = pprint.pformat(cache_value)
-        exp = """
-        {'image_code_hash': 'f068f0efa138e56c739c1b9f8456c312f714f96488204242c73f4ce457236f88',
-         'image_code_type': 'graphviz',
-         'out_file': '/tmp/test.png'}
-        """
-        self.assert_equal(act, exp, dedent=True)
-        # Update the cache.
-        cache_updated = cache.update_cache(hash_key, cache_value)
-        # There should be an update since the cache is empty.
-        self.assertTrue(cache_updated)
-        # Check the content of the cache file.
-        act = hio.from_file(cache_file)
-        exp = r"""
-        {
-            "/tmp/test.png": {
-                "image_code_hash": "f068f0efa138e56c739c1b9f8456c312f714f96488204242c73f4ce457236f88",
-                "image_code_type": "graphviz",
-                "out_file": "/tmp/test.png"
-            }
-        }"""
-        self.assert_equal(act, exp, dedent=True)
-        # 2) Perform a second update without changing the cache value.
-        cache_updated = cache.update_cache(hash_key, cache_value)
-        # No update should happen since the value is the same.
-        self.assertFalse(cache_updated)
-        # 3) Perform a third update with a different cache value.
-        image_code = "new image code"
-        image_code_type = "graphviz"
-        out_file = "/tmp/test.png"
-        hash_key, cache_value = cache.compute_hash(
-            image_code, image_code_type, out_file
-        )
-        # Verify the cache value structure.
-        act = pprint.pformat(cache_value)
-        exp = """
-        {'image_code_hash': 'e28869819b0fb5b24a37cec1f0f05190b622d1c696fdc43de5c79026f07bb869',
-         'image_code_type': 'graphviz',
-         'out_file': '/tmp/test.png'}
-        """
-        self.assert_equal(act, exp, dedent=True)
-        # Update the cache.
-        cache_updated = cache.update_cache(hash_key, cache_value)
-        self.assertTrue(cache_updated)
-        # Check the content of the cache file.
-        act = hio.from_file(cache_file)
-        exp = r"""
-        {
-            "/tmp/test.png": {
-                "image_code_hash": "e28869819b0fb5b24a37cec1f0f05190b622d1c696fdc43de5c79026f07bb869",
-                "image_code_type": "graphviz",
-                "out_file": "/tmp/test.png"
-            }
-        }"""
-        self.assert_equal(act, exp, dedent=True)
-        # 4) Update the cache with a different key.
-        image_code = "new image code 2"
-        image_code_type = "graphviz"
-        out_file = "/tmp/test2.png"
-        hash_key, cache_value = cache.compute_hash(
-            image_code, image_code_type, out_file
-        )
-        # Update the cache.
-        cache_updated = cache.update_cache(hash_key, cache_value)
-        # There should be an update since the cache is empty.
-        self.assertTrue(cache_updated)
-        # Check the content of the cache file.
-        act = hio.from_file(cache_file)
-        exp = r"""
-        {
-            "/tmp/test.png": {
-                "image_code_hash": "e28869819b0fb5b24a37cec1f0f05190b622d1c696fdc43de5c79026f07bb869",
-                "image_code_type": "graphviz",
-                "out_file": "/tmp/test.png"
-            },
-            "/tmp/test2.png": {
-                "image_code_hash": "ffc71f5ebd6f0df6d0fafe70a87413096d5498f90353c0f8a1908e18656b8de9",
-                "image_code_type": "graphviz",
-                "out_file": "/tmp/test2.png"
-            }
-        }"""
-        self.assert_equal(act, exp, dedent=True)
-
-
-# #############################################################################
-=======
->>>>>>> d41a3c6c
 # Test_render_image_code1
 # #############################################################################
 
@@ -167,67 +53,6 @@
     reason="Disabled because of CmampTask10710",
 )
 class Test_render_image_code1(hunitest.TestCase):
-<<<<<<< HEAD
-
-    def test1(self) -> None:
-        """
-        Test rendering a basic image code block.
-        """
-        is_cache_hit = self._get_test_render_image_code_inputs1(use_cache=True)
-        # Check output.
-        self.assertFalse(is_cache_hit)
-
-    def test2(self) -> None:
-        """
-        Test rendering with cache.
-        """
-        # 1) New computation -> cache miss.
-        is_cache_hit = self._get_test_render_image_code_inputs1(use_cache=True)
-        self.assertFalse(is_cache_hit)
-        # 2) Same as 1) -> cache hit.
-        is_cache_hit = self._get_test_render_image_code_inputs1(use_cache=True)
-        self.assertTrue(is_cache_hit)
-        # 3) Different image code -> cache miss.
-        is_cache_hit = self._get_test_render_image_code_inputs2(use_cache=True)
-        self.assertTrue(is_cache_hit)
-        # 4) Different file -> cache miss.
-        is_cache_hit = self._get_test_render_image_code_inputs3(use_cache=True)
-        # Check output.
-        self.assertFalse(is_cache_hit)
-        # 5) Same as 3) -> cache hit.
-        is_cache_hit = self._get_test_render_image_code_inputs2(use_cache=True)
-        self.assertTrue(is_cache_hit)
-        # 6) Same as 4) -> cache hit.
-        is_cache_hit = self._get_test_render_image_code_inputs3(use_cache=True)
-        self.assertTrue(is_cache_hit)
-
-    def test3(self) -> None:
-        """
-        Test rendering without cache.
-
-        There are only cache misses when rendering without cache.
-        """
-        # 1) New computation.
-        is_cache_hit = self._get_test_render_image_code_inputs1(use_cache=False)
-        self.assertFalse(is_cache_hit)
-        # 2) Same as 1).
-        is_cache_hit = self._get_test_render_image_code_inputs1(use_cache=False)
-        self.assertFalse(is_cache_hit)
-        # 3) Different image code.
-        is_cache_hit = self._get_test_render_image_code_inputs2(use_cache=False)
-        self.assertFalse(is_cache_hit)
-        # 4) Different file.
-        is_cache_hit = self._get_test_render_image_code_inputs3(use_cache=False)
-        # Check output.
-        self.assertFalse(is_cache_hit)
-        # 5) Same as 3).
-        is_cache_hit = self._get_test_render_image_code_inputs2(use_cache=False)
-        self.assertFalse(is_cache_hit)
-        # 6) Same as 4).
-        is_cache_hit = self._get_test_render_image_code_inputs3(use_cache=False)
-        self.assertFalse(is_cache_hit)
-=======
->>>>>>> d41a3c6c
 
     def test1(self) -> None:
         """
@@ -579,16 +404,10 @@
         """
         in_lines = r"""
         A
-<<<<<<< HEAD
-
-
-
-=======
         ```mermaid
         flowchart TD;
           A[Start] --> B[End];
         ```
->>>>>>> d41a3c6c
         B
         """
         file_ext = "txt"
@@ -609,14 +428,10 @@
         """
         in_lines = r"""
         A
-<<<<<<< HEAD
-
-=======
         ```mermaid(hello_world.png)
         flowchart TD;
           A[Start] --> B[End];
         ```
->>>>>>> d41a3c6c
         B
         """
         file_ext = "txt"
