--- conflicted
+++ resolved
@@ -16,176 +16,6 @@
 _LOG = logging.getLogger(__name__)
 
 
-<<<<<<< HEAD
-=======
-# TODO(gp): Pass through the function and not only executable.
-def _run_preprocess_notes(in_file: str, out_file: str) -> str:
-    """
-    Execute the end-to-end flow for `preprocess_notes.py` returning the output
-    as string.
-    """
-    exec_path = hgit.find_file_in_git_tree("preprocess_notes.py")
-    hdbg.dassert_path_exists(exec_path)
-    #
-    hdbg.dassert_path_exists(in_file)
-    #
-    cmd = []
-    cmd.append(exec_path)
-    cmd.append(f"--input {in_file}")
-    cmd.append(f"--output {out_file}")
-    cmd.append("--type pdf")
-    cmd_as_str = " ".join(cmd)
-    hsystem.system(cmd_as_str)
-    # Check.
-    actual = hio.from_file(out_file)
-    return actual  # type: ignore
-
-
-# #############################################################################
-# Test_process_color_commands1
-# #############################################################################
-
-
-class Test_process_color_commands1(hunitest.TestCase):
-    def test_text_content1(self) -> None:
-        """
-        Test with plain text content.
-        """
-        txt_in = r"\red{Hello world}"
-        expected = r"\textcolor{red}{\text{Hello world}}"
-        actual = hmarkdo.process_color_commands(txt_in)
-        self.assert_equal(actual, expected)
-
-    def test_math_content1(self) -> None:
-        """
-        Test color command with mathematical content.
-        """
-        txt_in = r"\blue{x + y = z}"
-        expected = r"\textcolor{blue}{x + y = z}"
-        actual = hmarkdo.process_color_commands(txt_in)
-        self.assert_equal(actual, expected)
-
-    def test_multiple_colors1(self) -> None:
-        """
-        Test multiple color commands in the same line.
-        """
-        txt_in = r"The \red{quick} \blue{fox} \green{jumps}"
-        expected = r"The \textcolor{red}{\text{quick}} \textcolor{blue}{\text{fox}} \textcolor{darkgreen}{\text{jumps}}"
-        actual = hmarkdo.process_color_commands(txt_in)
-        self.assert_equal(actual, expected)
-
-    def test_mixed_content1(self) -> None:
-        """
-        Test color commands with both text and math content.
-        """
-        txt_in = r"\red{Result: x^2 + y^2}"
-        expected = r"\textcolor{red}{Result: x^2 + y^2}"
-        actual = hmarkdo.process_color_commands(txt_in)
-        self.assert_equal(actual, expected)
-
-    def test_nested_braces1(self) -> None:
-        """
-        Test color command with nested braces.
-        """
-        txt_in = r"\blue{f(x) = {x + 1}}"
-        expected = r"\textcolor{blue}{f(x) = {x + 1}}"
-        actual = hmarkdo.process_color_commands(txt_in)
-        self.assert_equal(actual, expected)
-
-
-# #############################################################################
-# Test_colorize_bullet_points1
-# #############################################################################
-
-
-@pytest.mark.skip(reason="Broken for now")
-class Test_colorize_bullet_points1(hunitest.TestCase):
-    def helper(self, txt_in: str, expected: str) -> None:
-        """
-        Test colorize bullet points.
-        """
-        txt_in = hprint.dedent(txt_in)
-        actual = hmarkdo.colorize_bullet_points(txt_in)
-        expected = hprint.dedent(expected)
-        self.assert_equal(actual, expected)
-
-    def test1(self) -> None:
-        """
-        Test colorize bullet points.
-        """
-        txt_in = r"""
-        - **VC Theory**
-            - Measures model
-
-        - **Bias-Variance Decomposition**
-            - Prediction error
-                - **Bias**
-                - **Variance**
-
-        - **Computation Complexity**
-            - Balances model
-            - Related to
-            - E.g., Minimum
-
-        - **Bayesian Approach**
-            - Treats ML as probability
-            - Combines prior knowledge with observed data to update belief about a model
-
-        - **Problem in ML Theory:**
-            - Assumptions may not align with practical problems
-        """
-        expected = r"""
-        - **\red{VC Theory}**
-            - Measures model
-
-        - **\orange{Bias-Variance Decomposition}**
-            - Prediction error
-                - **\yellow{Bias}**
-                - **\lime{Variance}**
-
-        - **\green{Computation Complexity}**
-            - Balances model
-            - Related to
-            - E.g., Minimum
-
-        - **\teal{Bayesian Approach}**
-            - Treats ML as probability
-            - Combines prior knowledge with observed data to update belief about a model
-
-        - **\cyan{Problem in ML Theory:}**
-            - Assumptions may not align with practical problems
-        """
-        self.helper(txt_in, expected)
-
-
-# #############################################################################
-# Test_preprocess_notes1
-# #############################################################################
-
-
-@pytest.mark.skipif(
-    hserver.is_inside_ci() or hserver.is_dev_csfy(),
-    reason="Disabled because of CmampTask10710",
-)
-class Test_preprocess_notes1(hunitest.TestCase):
-    """
-    Test `preprocess_notes.py` using the executable and checked in files.
-    """
-
-    def test1(self) -> None:
-        self._helper()
-
-    def _helper(self) -> None:
-        # Set up.
-        in_file = os.path.join(self.get_input_dir(), "input1.txt")
-        out_file = os.path.join(self.get_scratch_space(), "output.txt")
-        # Run.
-        actual = _run_preprocess_notes(in_file, out_file)
-        # Check.
-        self.check_string(actual)
-
-
->>>>>>> 51076c61
 # #############################################################################
 # Test_process_question1
 # #############################################################################
@@ -204,78 +34,43 @@
     def test_process_question1(self) -> None:
         txt_in = "* Hope is not a strategy"
         do_continue_exp = True
-<<<<<<< HEAD
         exp = "- **Hope is not a strategy**"
         self.helper(txt_in, do_continue_exp, exp)
-=======
-        expected = "- **Hope is not a strategy**"
-        self._helper_process_question(txt_in, do_continue_exp, expected)
->>>>>>> 51076c61
 
     def test_process_question2(self) -> None:
         txt_in = "** Hope is not a strategy"
         do_continue_exp = True
-<<<<<<< HEAD
         exp = "- **Hope is not a strategy**"
         self.helper(txt_in, do_continue_exp, exp)
-=======
-        expected = "- **Hope is not a strategy**"
-        self._helper_process_question(txt_in, do_continue_exp, expected)
->>>>>>> 51076c61
 
     def test_process_question3(self) -> None:
         txt_in = "*: Hope is not a strategy"
         do_continue_exp = True
-<<<<<<< HEAD
         exp = "- **Hope is not a strategy**"
         self.helper(txt_in, do_continue_exp, exp)
-=======
-        expected = "- **Hope is not a strategy**"
-        self._helper_process_question(txt_in, do_continue_exp, expected)
->>>>>>> 51076c61
 
     def test_process_question4(self) -> None:
         txt_in = "- Systems don't run themselves, they need to be run"
         do_continue_exp = False
-<<<<<<< HEAD
         exp = txt_in
         self.helper(txt_in, do_continue_exp, exp)
-=======
-        expected = txt_in
-        self._helper_process_question(txt_in, do_continue_exp, expected)
->>>>>>> 51076c61
 
     def test_process_question5(self) -> None:
         space = "   "
         txt_in = "*" + space + "Hope is not a strategy"
         do_continue_exp = True
-<<<<<<< HEAD
         exp = "-" + space + "**Hope is not a strategy**"
         self.helper(txt_in, do_continue_exp, exp)
-=======
-        expected = "-" + space + "**Hope is not a strategy**"
-        self._helper_process_question(txt_in, do_continue_exp, expected)
->>>>>>> 51076c61
 
     def test_process_question6(self) -> None:
         space = "   "
         txt_in = "**" + space + "Hope is not a strategy"
         do_continue_exp = True
-<<<<<<< HEAD
         exp = "-" + " " * len(space) + "**Hope is not a strategy**"
         self.helper(txt_in, do_continue_exp, exp)
 
     def helper(self, txt_in: str, do_continue_exp: bool, exp: str) -> None:
         do_continue, act = dshdprno._process_question_to_markdown(txt_in)
-=======
-        expected = "-" + " " * len(space) + "**Hope is not a strategy**"
-        self._helper_process_question(txt_in, do_continue_exp, expected)
-
-    def _helper_process_question(
-        self, txt_in: str, do_continue_exp: bool, expected: str
-    ) -> None:
-        do_continue, actual = dshdprno._process_question_to_markdown(txt_in)
->>>>>>> 51076c61
         self.assertEqual(do_continue, do_continue_exp)
         self.assert_equal(actual, expected)
 
@@ -348,7 +143,6 @@
                         print(v)
             ```
         """
-<<<<<<< HEAD
         exp = hprint.dedent(exp, remove_lead_trail_empty_lines_=True)
         self.assert_equal(act, exp)
 
@@ -431,8 +225,4 @@
         # Run.
         act = self.helper(in_file, out_file, type_)
         # Check.
-        self.check_string(act)
-=======
-        expected = hprint.dedent(expected, remove_lead_trail_empty_lines_=True)
-        self.assert_equal(actual, expected)
->>>>>>> 51076c61
+        self.check_string(act)