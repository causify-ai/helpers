--- conflicted
+++ resolved
@@ -85,12 +85,8 @@
     fi;
 }
 
-<<<<<<< HEAD
-
-die() {
-=======
+
 abort() {
->>>>>>> 2e143a89
     if [[ -f /.dockerenv ]] ; then
         # Inside container.
         return 1
