{
  "permissions": {
    "allow": [
      "Bash(find:*)",
      "Bash(invoke --list)",
      "Bash(grep:*)",
<<<<<<< HEAD
      "Bash(ls:*)"
=======
      "WebFetch(domain:github.com)",
      "Bash(python -m mypy:*)",
      "Bash(python:*)",
      "Bash(invoke git_branch_create -i 903)",
      "Bash(gh pr create:*)",
      "Bash(gh pr view:*)",
      "Bash(invoke git_branch_create *\")",
      "Bash(git add:*)",
      "Bash(git push:*)",
      "Bash(git commit:*)"
>>>>>>> 9121b41b
    ],
    "deny": []
  }
}<|MERGE_RESOLUTION|>--- conflicted
+++ resolved
@@ -4,20 +4,17 @@
       "Bash(find:*)",
       "Bash(invoke --list)",
       "Bash(grep:*)",
-<<<<<<< HEAD
-      "Bash(ls:*)"
-=======
+      "Bash(ls:*)",
       "WebFetch(domain:github.com)",
       "Bash(python -m mypy:*)",
       "Bash(python:*)",
       "Bash(invoke git_branch_create -i 903)",
       "Bash(gh pr create:*)",
       "Bash(gh pr view:*)",
-      "Bash(invoke git_branch_create *\")",
+      "Bash(invoke git_branch_create *)",
       "Bash(git add:*)",
       "Bash(git push:*)",
       "Bash(git commit:*)"
->>>>>>> 9121b41b
     ],
     "deny": []
   }
